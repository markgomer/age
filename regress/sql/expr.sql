/*
 * Licensed to the Apache Software Foundation (ASF) under one
 * or more contributor license agreements.  See the NOTICE file
 * distributed with this work for additional information
 * regarding copyright ownership.  The ASF licenses this file
 * to you under the Apache License, Version 2.0 (the
 * "License"); you may not use this file except in compliance
 * with the License.  You may obtain a copy of the License at
 *
 * http://www.apache.org/licenses/LICENSE-2.0
 *
 * Unless required by applicable law or agreed to in writing,
 * software distributed under the License is distributed on an
 * "AS IS" BASIS, WITHOUT WARRANTIES OR CONDITIONS OF ANY
 * KIND, either express or implied.  See the License for the
 * specific language governing permissions and limitations
 * under the License.
 */

SET extra_float_digits = 0;
LOAD 'age';
SET search_path TO ag_catalog;

SELECT * FROM create_graph('expr');

--
-- map literal
--

-- empty map
SELECT * FROM cypher('expr', $$RETURN {}$$) AS r(c agtype);

-- map of scalar values
SELECT * FROM cypher('expr', $$
RETURN {s: 's', i: 1, f: 1.0, b: true, z: null}
$$) AS r(c agtype);

-- nested maps
SELECT * FROM cypher('expr', $$
RETURN {s: {s: 's'}, t: {i: 1, e: {f: 1.0}, s: {a: {b: true}}}, z: null}
$$) AS r(c agtype);

--
-- list literal
--

-- empty list
SELECT * FROM cypher('expr', $$RETURN []$$) AS r(c agtype);

-- list of scalar values
SELECT * FROM cypher('expr', $$
RETURN ['str', 1, 1.0, true, null]
$$) AS r(c agtype);

-- nested lists
SELECT * FROM cypher('expr', $$
RETURN [['str'], [1, [1.0], [[true]]], null]
$$) AS r(c agtype);

--
-- parameter
--

PREPARE cypher_parameter(agtype) AS
SELECT * FROM cypher('expr', $$
RETURN $var
$$, $1) AS t(i agtype);
EXECUTE cypher_parameter('{"var": 1}');

PREPARE cypher_parameter_object(agtype) AS
SELECT * FROM cypher('expr', $$
RETURN $var.innervar
$$, $1) AS t(i agtype);
EXECUTE cypher_parameter_object('{"var": {"innervar": 1}}');

PREPARE cypher_parameter_array(agtype) AS
SELECT * FROM cypher('expr', $$
RETURN $var[$indexvar]
$$, $1) AS t(i agtype);
EXECUTE cypher_parameter_array('{"var": [1, 2, 3], "indexvar": 1}');

-- missing parameter
PREPARE cypher_parameter_missing_argument(agtype) AS
SELECT * FROM cypher('expr', $$
RETURN $var, $missingvar
$$, $1) AS t(i agtype, j agtype);
EXECUTE cypher_parameter_missing_argument('{"var": 1}');

-- invalid parameter
PREPARE cypher_parameter_invalid_argument(agtype) AS
SELECT * FROM cypher('expr', $$
RETURN $var
$$, $1) AS t(i agtype);
EXECUTE cypher_parameter_invalid_argument('[1]');

-- missing parameters argument

PREPARE cypher_missing_params_argument(int) AS
SELECT $1, * FROM cypher('expr', $$
RETURN $var
$$) AS t(i agtype);

SELECT * FROM cypher('expr', $$
RETURN $var
$$) AS t(i agtype);

--list concatenation
SELECT * FROM cypher('expr',
$$RETURN ['str', 1, 1.0] + [true, null]$$) AS r(c agtype);

--list IN (contains), should all be true
SELECT * FROM cypher('expr',
$$RETURN 1 IN ['str', 1, 1.0, true, null]$$) AS r(c boolean);
SELECT * FROM cypher('expr',
$$RETURN 'str' IN ['str', 1, 1.0, true, null]$$) AS r(c boolean);
SELECT * FROM cypher('expr',
$$RETURN 1.0 IN ['str', 1, 1.0, true, null]$$) AS r(c boolean);
SELECT * FROM cypher('expr',
$$RETURN true IN ['str', 1, 1.0, true, null]$$) AS r(c boolean);
SELECT * FROM cypher('expr',
$$RETURN [1,3,5,[2,4,6]] IN ['str', 1, 1.0, true, null, [1,3,5,[2,4,6]]]$$) AS r(c boolean);
SELECT * FROM cypher('expr',
$$RETURN {bool: true, int: 1} IN ['str', 1, 1.0, true, null, {bool: true, int: 1}, [1,3,5,[2,4,6]]]$$) AS r(c boolean);
-- should return SQL null, nothing
SELECT * FROM cypher('expr',
$$RETURN null IN ['str', 1, 1.0, true, null]$$) AS r(c boolean);
SELECT * FROM cypher('expr',
$$RETURN null IN ['str', 1, 1.0, true]$$) AS r(c boolean);
SELECT * FROM cypher('expr',
$$RETURN 'str' IN null $$) AS r(c boolean);
-- should all return false
SELECT * FROM cypher('expr',
$$RETURN 0 IN ['str', 1, 1.0, true, null]$$) AS r(c boolean);
SELECT * FROM cypher('expr',
$$RETURN 1.1 IN ['str', 1, 1.0, true, null]$$) AS r(c boolean);
SELECT * FROM cypher('expr',
$$RETURN 'Str' IN ['str', 1, 1.0, true, null]$$) AS r(c boolean);
SELECT * FROM cypher('expr',
$$RETURN [1,3,5,[2,4,5]] IN ['str', 1, 1.0, true, null, [1,3,5,[2,4,6]]]$$) AS r(c boolean);
SELECT * FROM cypher('expr',
$$RETURN {bool: true, int: 2} IN ['str', 1, 1.0, true, null, {bool: true, int: 1}, [1,3,5,[2,4,6]]]$$) AS r(c boolean);
-- should error - ERROR:  object of IN must be a list
SELECT * FROM cypher('expr',
$$RETURN null IN 'str' $$) AS r(c boolean);
SELECT * FROM cypher('expr',
$$RETURN 'str' IN 'str' $$) AS r(c boolean);

-- list access
SELECT * FROM cypher('expr',
$$RETURN [0, 1, 2, 3, 4, 5, 6, 7, 8, 9, 10][0]$$) AS r(c agtype);
SELECT * FROM cypher('expr',
$$RETURN [0, 1, 2, 3, 4, 5, 6, 7, 8, 9, 10][5]$$) AS r(c agtype);
SELECT * FROM cypher('expr',
$$RETURN [0, 1, 2, 3, 4, 5, 6, 7, 8, 9, 10][10]$$) AS r(c agtype);
SELECT * FROM cypher('expr',
$$RETURN [0, 1, 2, 3, 4, 5, 6, 7, 8, 9, 10][-1]$$) AS r(c agtype);
SELECT * FROM cypher('expr',
$$RETURN [0, 1, 2, 3, 4, 5, 6, 7, 8, 9, 10][-3]$$) AS r(c agtype);
-- should return null
SELECT * FROM cypher('expr',
$$RETURN [0, 1, 2, 3, 4, 5, 6, 7, 8, 9, 10][11]$$) AS r(c agtype);

-- list slice
SELECT * FROM cypher('expr',
$$RETURN [0, 1, 2, 3, 4, 5, 6, 7, 8, 9, 10][0..]$$) AS r(c agtype);
SELECT * FROM cypher('expr',
$$RETURN [0, 1, 2, 3, 4, 5, 6, 7, 8, 9, 10][..11]$$) AS r(c agtype);
SELECT * FROM cypher('expr',
$$RETURN [0, 1, 2, 3, 4, 5, 6, 7, 8, 9, 10][0..0]$$) AS r(c agtype);
SELECT * FROM cypher('expr',
$$RETURN [0, 1, 2, 3, 4, 5, 6, 7, 8, 9, 10][10..10]$$) AS r(c agtype);
SELECT * FROM cypher('expr',
$$RETURN [0, 1, 2, 3, 4, 5, 6, 7, 8, 9, 10][0..1]$$) AS r(c agtype);
SELECT * FROM cypher('expr',
$$RETURN [0, 1, 2, 3, 4, 5, 6, 7, 8, 9, 10][9..10]$$) AS r(c agtype);
SELECT * FROM cypher('expr',
$$RETURN [0, 1, 2, 3, 4, 5, 6, 7, 8, 9, 10][-1..]$$) AS r(c agtype);
SELECT * FROM cypher('expr',
$$RETURN [0, 1, 2, 3, 4, 5, 6, 7, 8, 9, 10][-1..11]$$) AS r(c agtype);
SELECT * FROM cypher('expr',
$$RETURN [0, 1, 2, 3, 4, 5, 6, 7, 8, 9, 10][-3..11]$$) AS r(c agtype);
-- this one should return null
SELECT * FROM cypher('expr',
$$RETURN [0, 1, 2, 3, 4, 5, 6, 7, 8, 9, 10][-1..10]$$) AS r(c agtype);
SELECT agtype_access_slice('[0]'::agtype, 'null'::agtype, '1'::agtype);
SELECT agtype_access_slice('[0]'::agtype, '0'::agtype, 'null'::agtype);
-- should error - ERROR:  slice must access a list
SELECT * from cypher('expr',
$$RETURN 0[0..1]$$) as r(a agtype);
SELECT * from cypher('expr',
$$RETURN 0[[0]..[1]]$$) as r(a agtype);
-- should return nothing
SELECT * from cypher('expr',
$$RETURN [0][0..-2147483649]$$) as r(a agtype);

-- access and slice operators nested
SELECT * from cypher('expr', $$ WITH [0, 1, [2, 3, 4], 5, [6, 7, 8], 9] as l RETURN l[0] $$) as (results agtype);
SELECT * from cypher('expr', $$ WITH [0, 1, [2, 3, 4], 5, [6, 7, 8], 9] as l RETURN l[2] $$) as (results agtype);
SELECT * from cypher('expr', $$ WITH [0, 1, [2, 3, 4], 5, [6, 7, 8], 9] as l RETURN l[-1] $$) as (results agtype);
SELECT * from cypher('expr', $$ WITH [0, 1, [2, 3, 4], 5, [6, 7, 8], 9] as l RETURN l[2][-2] $$) as (results agtype);
SELECT * from cypher('expr', $$ WITH [0, 1, [2, 3, 4], 5, [6, 7, 8], 9] as l RETURN l[2][-2..] $$) as (results agtype);
SELECT * from cypher('expr', $$ WITH [0, 1, [2, 3, 4], 5, [6, 7, 8], 9] as l RETURN l[-2..] $$) as (results agtype);
SELECT * from cypher('expr', $$ WITH [0, 1, [2, 3, 4], 5, [6, 7, 8], 9] as l RETURN l[-2..][-1..][-1..] $$) as (results agtype);
SELECT * from cypher('expr', $$ WITH [0, 1, [2, 3, 4], 5, [6, 7, 8], 9] as l RETURN l[-2..][-1..][0] $$) as (results agtype);
SELECT * from cypher('expr', $$ WITH [0, 1, [2, 3, 4], 5, [6, 7, 8], 9] as l RETURN l[-2..][-1..][-1] $$) as (results agtype);
SELECT * from cypher('expr', $$ WITH [0, 1, [2, 3, 4], 5, [6, 7, 8], 9] as l RETURN l[-2..][-2..-1] $$) as (results agtype);
SELECT * from cypher('expr', $$ WITH [0, 1, [2, 3, 4], 5, [6, 7, 8], 9] as l RETURN l[-4..-2] $$) as (results agtype);
SELECT * from cypher('expr', $$ WITH [0, 1, [2, 3, 4], 5, [6, 7, 8], 9] as l RETURN l[-4..-2][-2] $$) as (results agtype);
SELECT * from cypher('expr', $$ WITH [0, 1, [2, 3, 4], 5, [6, 7, 8], 9] as l RETURN l[-4..-2][0] $$) as (results agtype);
SELECT * from cypher('expr', $$ WITH [0, 1, [2, 3, 4], 5, [6, 7, 8], 9] as l RETURN l[-4..-2][-2][-2..] $$) as (results agtype);
SELECT * from cypher('expr', $$ WITH [0, 1, [2, 3, 4], 5, [6, 7, 8], 9] as l RETURN l[-4..-2][-2][-2..][0] $$) as (results agtype);

-- empty list
SELECT * from cypher('expr', $$ WITH [0, 1, [2, 3, 4], 5, [6, 7, 8], 9] as l RETURN l[-2..][-1..][-2..-2] $$) as (results agtype);

-- should return null
SELECT * from cypher('expr', $$ WITH [0, 1, [2, 3, 4], 5, [6, 7, 8], 9] as l RETURN l[2][3] $$) as (results agtype);
SELECT * from cypher('expr', $$ WITH [0, 1, [2, 3, 4], 5, [6, 7, 8], 9] as l RETURN l[-2..][-1..][-2] $$) as (results agtype);

--
-- String operators
--

-- String LHS + String RHS
SELECT * FROM cypher('expr', $$RETURN 'str' + 'str'$$) AS r(c agtype);

-- String LHS + Integer RHS
SELECT * FROM cypher('expr', $$RETURN 'str' + 1$$) AS r(c agtype);

-- String LHS + Float RHS
SELECT * FROM cypher('expr', $$RETURN 'str' + 1.0$$) AS r(c agtype);

-- Integer LHS + String LHS
SELECT * FROM cypher('expr', $$RETURN 1 + 'str'$$) AS r(c agtype);

-- Float LHS + String RHS
SELECT * FROM cypher('expr', $$RETURN 1.0 + 'str'$$) AS r(c agtype);

--
-- Test transform logic for operators
--

SELECT * FROM cypher('expr', $$
RETURN (-(3 * 2 - 4.0) ^ ((10 / 5) + 1)) % -3
$$) AS r(result agtype);

--
-- Test transform logic for comparison operators
--

SELECT * FROM cypher('expr', $$
RETURN 1 = 1.0
$$) AS r(result boolean);

SELECT * FROM cypher('expr', $$
RETURN 1 > -1.0
$$) AS r(result boolean);

SELECT * FROM cypher('expr', $$
RETURN -1.0 < 1
$$) AS r(result boolean);

SELECT * FROM cypher('expr', $$
RETURN "aaa" < "z"
$$) AS r(result boolean);

SELECT * FROM cypher('expr', $$
RETURN "z" > "aaa"
$$) AS r(result boolean);

SELECT * FROM cypher('expr', $$
RETURN false = false
$$) AS r(result boolean);

SELECT * FROM cypher('expr', $$
RETURN ("string" < true)
$$) AS r(result boolean);

SELECT * FROM cypher('expr', $$
RETURN true < 1
$$) AS r(result boolean);

SELECT * FROM cypher('expr', $$
RETURN (1 + 1.0) = (7 % 5)
$$) AS r(result boolean);

--
-- Test chained comparisons
--

SELECT * FROM create_graph('chained');
SELECT * FROM cypher('chained', $$ CREATE (:people {name: "Jason", age:50}) $$) AS (result agtype);
SELECT * FROM cypher('chained', $$ CREATE (:people {name: "Amy", age:25}) $$) AS (result agtype);
SELECT * FROM cypher('chained', $$ CREATE (:people {name: "Samantha", age:35}) $$) AS (result agtype);
SELECT * FROM cypher('chained', $$ CREATE (:people {name: "Mark", age:40}) $$) AS (result agtype);
SELECT * FROM cypher('chained', $$ CREATE (:people {name: "David", age:15}) $$) AS (result agtype);
-- should return 1
SELECT * FROM cypher('chained', $$ MATCH (u:people) WHERE 35 < u.age <= 49  RETURN u $$) AS (result agtype);
SELECT * FROM cypher('chained', $$ MATCH (u:people) WHERE 25 <= u.age <= 25  RETURN u $$) AS (result agtype);
SELECT * FROM cypher('chained', $$ MATCH (u:people) WHERE 35 = u.age = 35  RETURN u $$) AS (result agtype);
SELECT * FROM cypher('chained', $$ MATCH (u:people) WHERE 50 > u.age > 35  RETURN u $$) AS (result agtype);
-- should return 3
SELECT * FROM cypher('chained', $$ MATCH (u:people) WHERE 40 <> u.age <> 35 RETURN u $$) AS (result agtype);
-- should return 2
SELECT * FROM cypher('chained', $$ MATCH (u:people) WHERE 30 <= u.age <= 49 > u.age RETURN u $$) AS (result agtype);
-- should return 0
SELECT * FROM cypher('chained', $$ MATCH (u:people) WHERE 30 <= u.age <= 49 = u.age RETURN u $$) AS (result agtype);
-- should return 2
SELECT * FROM cypher('chained', $$ MATCH (u:people) WHERE 35 < u.age + 1 <= 50 RETURN u $$) AS (result agtype);
-- should return 3
SELECT * FROM cypher('chained', $$ MATCH (u:people) WHERE NOT 35 < u.age + 1 <= 50 RETURN u $$) AS (result agtype);

--
-- Test transform logic for IS NULL & IS NOT NULL
--

SELECT * FROM cypher('expr', $$
RETURN null IS NULL
$$) AS r(result boolean);

SELECT * FROM cypher('expr', $$
RETURN 1 IS NULL
$$) AS r(result boolean);

SELECT * FROM cypher('expr', $$
RETURN 1 IS NOT NULL
$$) AS r(result boolean);

SELECT * FROM cypher('expr', $$
RETURN null IS NOT NULL
$$) AS r(result boolean);

--
-- Test transform logic for AND, OR, NOT and XOR
--

SELECT * FROM cypher('expr', $$
RETURN NOT false
$$) AS r(result boolean);

SELECT * FROM cypher('expr', $$
RETURN NOT true
$$) AS r(result boolean);

SELECT * FROM cypher('expr', $$
RETURN true AND true
$$) AS r(result boolean);

SELECT * FROM cypher('expr', $$
RETURN true AND false
$$) AS r(result boolean);

SELECT * FROM cypher('expr', $$
RETURN false AND true
$$) AS r(result boolean);

SELECT * FROM cypher('expr', $$
RETURN false AND false
$$) AS r(result boolean);

SELECT * FROM cypher('expr', $$
RETURN true OR true
$$) AS r(result boolean);

SELECT * FROM cypher('expr', $$
RETURN true OR false
$$) AS r(result boolean);

SELECT * FROM cypher('expr', $$
RETURN false OR true
$$) AS r(result boolean);

SELECT * FROM cypher('expr', $$
RETURN false OR false
$$) AS r(result boolean);

SELECT * FROM cypher('expr', $$
RETURN NOT ((true OR false) AND (false OR true))
$$) AS r(result boolean);

SELECT * FROM cypher('expr', $$
RETURN true XOR true
$$) AS r(result boolean);

SELECT * FROM cypher('expr', $$
RETURN true XOR false
$$) AS r(result boolean);

SELECT * FROM cypher('expr', $$
RETURN false XOR true
$$) AS r(result boolean);

SELECT * FROM cypher('expr', $$
RETURN false XOR false
$$) AS r(result boolean);

SELECT * FROM cypher('expr', $$
RETURN false OR 1::bool
$$) AS (result boolean);

SELECT * FROM cypher('expr', $$
RETURN false AND NOT 1::bool
$$) AS (result boolean);

SELECT * FROM cypher('expr', $$
RETURN NOT 1::bool::int::bool
$$) AS (result boolean);

-- Invalid operands for AND, OR, NOT, XOR
SELECT * FROM cypher('expr', $$
RETURN 1 AND true
$$) AS r(result boolean);

SELECT * FROM cypher('expr', $$
RETURN true AND 0
$$) AS r(result boolean);

SELECT * FROM cypher('expr', $$
RETURN false OR 1
$$) AS r(result boolean);

SELECT * FROM cypher('expr', $$
RETURN 0 OR true
$$) AS r(result boolean);

SELECT * FROM cypher('expr', $$
RETURN NOT 1
$$) AS r(result boolean);

SELECT * FROM cypher('expr', $$
RETURN true XOR 0
$$) AS r(result boolean);

SELECT * FROM cypher('expr', $$
RETURN 1 XOR 0
$$) AS r(result boolean);

SELECT * FROM cypher('expr', $$
RETURN NOT ((1 OR 0) AND (0 OR 1))
$$) AS r(result boolean);

SELECT * FROM cypher('expr', $$
RETURN 1.0 AND true
$$) AS (result agtype);

SELECT * FROM cypher('expr', $$
RETURN false OR 'string'
$$) AS (result agtype);

SELECT * FROM cypher('expr', $$
RETURN false XOR 1::numeric
$$) AS (result agtype);

SELECT * FROM cypher('expr', $$
RETURN false OR 1::bool::int
$$) AS (result boolean);
--
-- Test indirection transform logic for object.property, object["property"],
-- and array[element]
--

SELECT * FROM cypher('expr', $$
RETURN [
  1,
  {
    bool: true,
    int: 3,
    array: [
      9,
      11,
      {
        boom: false,
        float: 3.14
      },
      13
    ]
  },
  5,
  7,
  9
][1].array[2]["float"]
$$) AS r(result agtype);

--
-- Test STARTS WITH, ENDS WITH, and CONTAINS transform logic
--

SELECT * FROM cypher('expr', $$
RETURN "abcdefghijklmnopqrstuvwxyz" STARTS WITH "abcd"
$$) AS r(result agtype);
SELECT * FROM cypher('expr', $$
RETURN "abcdefghijklmnopqrstuvwxyz" ENDS WITH "wxyz"
$$) AS r(result agtype);
SELECT * FROM cypher('expr', $$
RETURN "abcdefghijklmnopqrstuvwxyz" CONTAINS "klmn"
$$) AS r(result agtype);

-- these should return false
SELECT * FROM cypher('expr', $$
RETURN "abcdefghijklmnopqrstuvwxyz" STARTS WITH "bcde"
$$) AS r(result agtype);
SELECT * FROM cypher('expr', $$
RETURN "abcdefghijklmnopqrstuvwxyz" ENDS WITH "vwxy"
$$) AS r(result agtype);
SELECT * FROM cypher('expr', $$
RETURN "abcdefghijklmnopqrstuvwxyz" CONTAINS "klmo"
$$) AS r(result agtype);
-- these should return SQL NULL
SELECT * FROM cypher('expr', $$
RETURN "abcdefghijklmnopqrstuvwxyz" STARTS WITH NULL
$$) AS r(result agtype);
SELECT * FROM cypher('expr', $$
RETURN "abcdefghijklmnopqrstuvwxyz" ENDS WITH NULL
$$) AS r(result agtype);
SELECT * FROM cypher('expr', $$
RETURN "abcdefghijklmnopqrstuvwxyz" CONTAINS NULL
$$) AS r(result agtype);

--
-- Test =~ aka regular expression comparisons
--
SELECT create_graph('regex');
SELECT * FROM cypher('regex', $$
CREATE (n:Person {name: 'John'}) RETURN n
$$) AS r(result agtype);
SELECT * FROM cypher('regex', $$
CREATE (n:Person {name: 'Jeff'}) RETURN n
$$) AS r(result agtype);
SELECT * FROM cypher('regex', $$
CREATE (n:Person {name: 'Joan'}) RETURN n
$$) AS r(result agtype);

SELECT * FROM cypher('regex', $$
MATCH (n:Person) WHERE n.name =~ 'JoHn' RETURN n
$$) AS r(result agtype);
SELECT * FROM cypher('regex', $$
MATCH (n:Person) WHERE n.name =~ '(?i)JoHn' RETURN n
$$) AS r(result agtype);
SELECT * FROM cypher('regex', $$
MATCH (n:Person) WHERE n.name =~ 'Jo.n' RETURN n
$$) AS r(result agtype);
SELECT * FROM cypher('regex', $$
MATCH (n:Person) WHERE n.name =~ 'J.*' RETURN n
$$) AS r(result agtype);

--
--Coerce to Postgres 3 int types (smallint, int, bigint)
--
SELECT create_graph('type_coercion');
SELECT * FROM cypher('type_coercion', $$
	RETURN NULL
$$) AS (i bigint);

SELECT * FROM cypher('type_coercion', $$
	RETURN 1
$$) AS (i smallint);

SELECT * FROM cypher('type_coercion', $$
	RETURN 1
$$) AS (i int);

SELECT * FROM cypher('type_coercion', $$
	RETURN 1
$$) AS (i bigint);

SELECT * FROM cypher('type_coercion', $$
	RETURN 1.0
$$) AS (i bigint);

SELECT * FROM cypher('type_coercion', $$
	RETURN 1.0::numeric
$$) AS (i bigint);

SELECT * FROM cypher('type_coercion', $$
	RETURN '1'
$$) AS (i bigint);

SELECT * FROM cypher('type_coercion', $$
	RETURN true
$$) AS (i bigint);

SELECT * FROM cypher('type_coercion', $$
	RETURN true
$$) AS (i int);

--Invalid String Format
SELECT * FROM cypher('type_coercion', $$
	RETURN '1.0'
$$) AS (i bigint);

-- Casting to ints that will cause overflow
SELECT * FROM cypher('type_coercion', $$
	RETURN 10000000000000000000
$$) AS (i smallint);

SELECT * FROM cypher('type_coercion', $$
	RETURN 10000000000000000000
$$) AS (i int);

--Invalid types

SELECT * FROM cypher('type_coercion', $$
	RETURN {key: 1}
$$) AS (i bigint);

SELECT * FROM cypher('type_coercion', $$
	RETURN [1]
$$) AS (i bigint);

SELECT * FROM cypher('type_coercion', $$
    RETURN 1
$$) AS (i bool);

SELECT * FROM cypher('type_coercion', $$CREATE ()-[:edge]->()$$) AS (result agtype);
SELECT * FROM cypher('type_coercion', $$
	MATCH (v)
	RETURN v
$$) AS (i bigint);
SELECT * FROM cypher('type_coercion', $$
	MATCH ()-[e]-()
	RETURN e
$$) AS (i bigint);
SELECT * FROM cypher('type_coercion', $$
	MATCH p=()-[]-()
	RETURN p
$$) AS (i bigint);

--
-- Test typecasting '::' transform and execution logic
--

--
-- Test from an agtype value to agtype int
--
SELECT * FROM cypher('expr', $$
RETURN 0.0::int
$$) AS r(result agtype);
SELECT * FROM cypher('expr', $$
RETURN 0.0::integer
$$) AS r(result agtype);
SELECT * FROM cypher('expr', $$
RETURN '0'::int
$$) AS r(result agtype);
SELECT * FROM cypher('expr', $$
RETURN '0'::integer
$$) AS r(result agtype);
SELECT * FROM cypher('expr', $$
RETURN 0.0::numeric::int
$$) AS r(result agtype);
SELECT * FROM cypher('expr', $$
RETURN 2.71::int
$$) AS r(result agtype);
SELECT * FROM cypher('expr', $$
RETURN 2.71::numeric::int
$$) AS r(result agtype);
SELECT * FROM cypher('expr', $$
RETURN true::int
$$) AS r(result agtype);
SELECT * FROM cypher('expr', $$
RETURN false::int
$$) AS r(result agtype);
SELECT * FROM cypher('expr', $$
RETURN ([0, {one: 1.0, pie: 3.1415927, e: 2::numeric}, 2, null][1].one)::int
$$) AS r(result agtype);
SELECT * FROM cypher('expr', $$
RETURN ([0, {one: 1.0::int, pie: 3.1415927, e: 2.718281::numeric}, 2, null][1].one)
$$) AS r(result agtype);
SELECT * FROM cypher('expr', $$
RETURN ([0, {one: 1::float, pie: 3.1415927, e: 2.718281::numeric}, 2, null][1].one)::int
$$) AS r(result agtype);
SELECT * FROM cypher('expr', $$
RETURN ([0, {one: 1, pie: 3.1415927, e: 2.718281::numeric}, 2, null][3])::int
$$) AS r(result agtype);
-- should return SQL null
SELECT agtype_typecast_int('null'::agtype);
SELECT agtype_typecast_int(null);
SELECT * FROM cypher('expr', $$
RETURN null::int
$$) AS r(result agtype);
-- should return JSON null
SELECT agtype_in('null::int');
-- these should fail
SELECT * FROM cypher('expr', $$
RETURN '0.0'::int
$$) AS r(result agtype);
SELECT * FROM cypher('expr', $$
RETURN '1.5'::int
$$) AS r(result agtype);
SELECT * FROM cypher('graph_name', $$
RETURN "15555555555555555555555555555"::int
$$) AS (string_result agtype);
SELECT * FROM cypher('expr', $$
RETURN 'NaN'::float::int
$$) AS r(result agtype);
SELECT * FROM cypher('expr', $$
RETURN 'infinity'::float::int
$$) AS r(result agtype);
SELECT * FROM cypher('expr', $$
RETURN ''::int
$$) AS r(result agtype);
SELECT * FROM cypher('expr', $$
RETURN 'false_'::int
$$) AS r(result agtype);
--
-- Test from an agtype value to agtype int
--
SELECT * FROM cypher('expr', $$
RETURN 0::bool
$$) AS r(result agtype);

-- these should fail
SELECT * FROM cypher('expr', $$
RETURN 1.23::bool
$$) AS r(result agtype);
SELECT * FROM cypher('expr', $$
RETURN ''::bool
$$) AS r(result agtype);
SELECT * FROM cypher('expr', $$
RETURN 'false_'::bool
$$) AS r(result agtype);
-- Test from an agtype value to an agtype numeric
--
SELECT * FROM cypher('expr', $$
RETURN 0::numeric
$$) AS r(result agtype);
SELECT * FROM cypher('expr', $$
RETURN 2.71::numeric
$$) AS r(result agtype);
SELECT * FROM cypher('expr', $$
RETURN '2.71'::numeric
$$) AS r(result agtype);
SELECT * FROM cypher('expr', $$
RETURN (2.71::numeric)::numeric
$$) AS r(result agtype);
SELECT * FROM cypher('expr', $$
RETURN ('2.71'::numeric)::numeric
$$) AS r(result agtype);
SELECT * FROM cypher('expr', $$
RETURN ('NaN'::numeric)::numeric
$$) AS r(result agtype);
SELECT * FROM cypher('expr', $$
RETURN ((1 + 2.71) * 3)::numeric
$$) AS r(result agtype);
SELECT * FROM cypher('expr', $$
RETURN ([0, {one: 1, pie: 3.1415927, e: 2.718281::numeric}, 2, null][1].pie)::numeric
$$) AS r(result agtype);
SELECT * FROM cypher('expr', $$
RETURN ([0, {one: 1, pie: 3.1415927, e: 2.718281::numeric}, 2, null][1].e)
$$) AS r(result agtype);
SELECT * FROM cypher('expr', $$
RETURN ([0, {one: 1, pie: 3.1415927, e: 2.718281::numeric}, 2, null][1].e)::numeric
$$) AS r(result agtype);
SELECT * FROM cypher('expr', $$
RETURN ([0, {one: 1, pie: 3.1415927, e: 2.718281::numeric}, 2, null][3])::numeric
$$) AS r(result agtype);
SELECT * FROM cypher('expr', $$
RETURN ([0, {one: 1, pie: 3.1415927, e: 2.718281::numeric}, 2::numeric, null])
$$) AS r(result agtype);
-- should return SQL null
SELECT agtype_typecast_numeric('null'::agtype);
SELECT agtype_typecast_numeric(null);
SELECT * FROM cypher('expr', $$
RETURN null::numeric
$$) AS r(result agtype);
-- should return JSON null
SELECT agtype_in('null::numeric');
-- these should fail
SELECT * FROM cypher('expr', $$
RETURN ('2:71'::numeric)::numeric
$$) AS r(result agtype);
SELECT * FROM cypher('expr', $$
RETURN ('inf'::numeric)::numeric
$$) AS r(result agtype);
SELECT * FROM cypher('expr', $$
RETURN ('infinity'::numeric)::numeric
$$) AS r(result agtype);
-- verify that output can be accepted and reproduced correctly via agtype_in
SELECT agtype_in('2.71::numeric');
SELECT agtype_in('[0, {"e": 2.718281::numeric, "one": 1, "pie": 3.1415927}, 2::numeric, null]');
SELECT * FROM cypher('expr', $$
RETURN (['NaN'::numeric, {one: 1, pie: 3.1415927, nan: 'nAn'::numeric}, 2::numeric, null])
$$) AS r(result agtype);
SELECT agtype_in('[NaN::numeric, {"nan": NaN::numeric, "one": 1, "pie": 3.1415927}, 2::numeric, null]');

--
-- Test from an agtype value to agtype float
--
SELECT * FROM cypher('expr', $$
RETURN 0::float
$$) AS r(result agtype);
SELECT * FROM cypher('expr', $$
RETURN '2.71'::float
$$) AS r(result agtype);
SELECT * FROM cypher('expr', $$
RETURN 2.71::float
$$) AS r(result agtype);
SELECT * FROM cypher('expr', $$
RETURN ([0, {one: 1, pie: 3.1415927, e: 2::numeric}, 2, null][1].one)::float
$$) AS r(result agtype);
SELECT * FROM cypher('expr', $$
RETURN ([0, {one: 1::float, pie: 3.1415927, e: 2.718281::numeric}, 2, null][1].one)
$$) AS r(result agtype);
SELECT * FROM cypher('expr', $$
RETURN ([0, {one: 1::float, pie: 3.1415927, e: 2.718281::numeric}, 2, null][1].one)::float
$$) AS r(result agtype);
SELECT * FROM cypher('expr', $$
RETURN ([0, {one: 1, pie: 3.1415927, e: 2.718281::numeric}, 2, null][3])::float
$$) AS r(result agtype);
-- test NaN, infinity, and -infinity
SELECT * FROM cypher('expr', $$
RETURN 'NaN'::float
$$) AS r(result agtype);
SELECT * FROM cypher('expr', $$
RETURN 'inf'::float
$$) AS r(result agtype);
SELECT * FROM cypher('expr', $$
RETURN '-inf'::float
$$) AS r(result agtype);
SELECT * FROM cypher('expr', $$
RETURN 'infinity'::float
$$) AS r(result agtype);
SELECT * FROM cypher('expr', $$
RETURN '-infinity'::float
$$) AS r(result agtype);
-- should return SQL null
SELECT agtype_typecast_float('null'::agtype);
SELECT agtype_typecast_float(null);
SELECT * FROM cypher('expr', $$
RETURN null::float
$$) AS r(result agtype);
-- should return JSON null
SELECT agtype_in('null::float');
-- these should fail
SELECT * FROM cypher('expr', $$
RETURN '2:71'::float
$$) AS r(result agtype);
SELECT * FROM cypher('expr', $$
RETURN 'infi'::float
$$) AS r(result agtype);
-- verify that output can be accepted and reproduced correctly via agtype_in
SELECT * FROM cypher('expr', $$
RETURN ([0, {one: 1::float, pie: 3.1415927, e: 2.718281::numeric}, 2::numeric, null])
$$) AS r(result agtype);
SELECT agtype_in('[0, {"e": 2.718281::numeric, "one": 1.0, "pie": 3.1415927}, 2::numeric, null]');
SELECT * FROM cypher('expr', $$
RETURN (['NaN'::float, {one: 'inf'::float, pie: 3.1415927, e: 2.718281::numeric}, 2::numeric, null])
$$) AS r(result agtype);
SELECT agtype_in('[NaN, {"e": 2.718281::numeric, "one": Infinity, "pie": 3.1415927}, 2::numeric, null]');

--
-- Test typecast ::pg_float8
--
SELECT * FROM cypher('expr', $$
RETURN 0::pg_float8
$$) AS r(result agtype);
SELECT * FROM cypher('expr', $$
RETURN '2.71'::pg_float8
$$) AS r(result agtype);
SELECT * FROM cypher('expr', $$
RETURN 2.71::pg_float8
$$) AS r(result agtype);
SELECT * FROM cypher('expr', $$
RETURN ([0, {one: 1, pie: 3.1415927, e: 2::numeric}, 2, null][1].one)::pg_float8
$$) AS r(result agtype);
SELECT * FROM cypher('expr', $$
RETURN ([0, {one: 1::pg_float8, pie: 3.1415927, e: 2.718281::numeric}, 2, null][1].one)
$$) AS r(result agtype);
SELECT * FROM cypher('expr', $$
RETURN ([0, {one: 1::pg_float8, pie: 3.1415927, e: 2.718281::numeric}, 2, null][1].one)::float
$$) AS r(result agtype);
SELECT * FROM cypher('expr', $$
RETURN ([0, {one: 1, pie: 3.1415927, e: 2.718281::numeric}, 2, null][3])::pg_float8
$$) AS r(result agtype);
SELECT * FROM cypher('expr', $$
RETURN (['NaN'::pg_float8, {one: 'inf'::pg_float8, pie: 3.1415927, e: 2.718281::numeric}, 2::numeric, null])
$$) AS r(result agtype);
SELECT * FROM cypher('expr', $$
RETURN ([0, {one: 1, pie: 3.1415927, e: 2.718281::numeric}, 2, null][1].e)::pg_float8
$$) AS r(result agtype);
-- test NaN, Infinity and -Infinity
SELECT * FROM cypher('expr', $$
RETURN 'NaN'::pg_float8
$$) AS r(result agtype);
SELECT * FROM cypher('expr', $$
RETURN 'inf'::pg_float8
$$) AS r(result agtype);
SELECT * FROM cypher('expr', $$
RETURN '-inf'::pg_float8
$$) AS r(result agtype);
SELECT * FROM cypher('expr', $$
RETURN 'infinity'::pg_float8
$$) AS r(result agtype);
SELECT * FROM cypher('expr', $$
RETURN '-infinity'::pg_float8
$$) AS r(result agtype);
SELECT * FROM cypher('expr', $$
RETURN null::pg_float8
$$) AS r(result agtype);
-- these should fail
SELECT * FROM cypher('expr', $$
RETURN ''::pg_float8
$$) AS r(result agtype);
SELECT * FROM cypher('expr', $$
RETURN '2:71'::pg_float8
$$) AS r(result agtype);
SELECT * FROM cypher('expr', $$
RETURN 'infi'::pg_float8
$$) AS r(result agtype);

--
-- Test typecast :: transform and execution logic for object (vertex & edge)
--
SELECT * FROM cypher('expr', $$
RETURN {id:0, label:"vertex 0", properties:{}}::vertex
$$) AS r(result agtype);
SELECT * FROM cypher('expr', $$
RETURN {vertex_0:{id:0, label:"vertex 0", properties:{}}::vertex}
$$) AS r(result agtype);
SELECT * FROM cypher('expr', $$
RETURN {name:"container 0", vertices:[{vertex_0:{id:0, label:"vertex 0", properties:{}}::vertex}, {vertex_0:{id:0, label:"vertex 0", properties:{}}::vertex}]}
$$) AS r(result agtype);
SELECT * FROM cypher('expr', $$
RETURN {id:3, label:"edge 0", properties:{}, start_id:0, end_id:1}::edge
$$) AS r(result agtype);
SELECT * FROM cypher('expr', $$
RETURN {edge_0:{id:3, label:"edge 0", properties:{}, start_id:0, end_id:1}::edge}
$$) AS r(result agtype);
--invalid edge typecast
SELECT * FROM cypher('expr', $$
RETURN {edge_0:{id:3, label:"edge 0", properties:{}, startid:0, end_id:1}::edge}
$$) AS r(result agtype);
SELECT * FROM cypher('expr', $$
RETURN {edge_0:{id:3, label:"edge 0", properties:{}, start_id:0, endid:1}::edge}
$$) AS r(result agtype);
SELECT * FROM cypher('expr', $$
RETURN {name:"container 1", edges:[{id:3, label:"edge 0", properties:{}, start_id:0, end_id:1}::edge, {id:4, label:"edge 1", properties:{}, start_id:1, end_id:0}::edge]}
$$) AS r(result agtype);
SELECT * FROM cypher('expr', $$
RETURN {name:"path 1", path:[{id:0, label:"vertex 0", properties:{}}::vertex, {id:2, label:"edge 0", properties:{}, start_id:0, end_id:1}::edge, {id:1, label:"vertex 1", properties:{}}::vertex]}
$$) AS r(result agtype);
-- should return null
SELECT * FROM cypher('expr', $$
RETURN NULL::vertex
$$) AS r(result agtype);
SELECT * FROM cypher('expr', $$
RETURN NULL::edge
$$) AS r(result agtype);
SELECT agtype_typecast_vertex('null'::agtype);
SELECT agtype_typecast_vertex(null);
SELECT agtype_typecast_edge('null'::agtype);
SELECT agtype_typecast_edge(null);
-- should return JSON null
SELECT agtype_in('null::vertex');
SELECT agtype_in('null::edge');
-- should all fail
SELECT * FROM cypher('expr', $$
RETURN {id:0, labelz:"vertex 0", properties:{}}::vertex
$$) AS r(result agtype);
SELECT * FROM cypher('expr', $$
RETURN {id:0, label:"vertex 0"}::vertex
$$) AS r(result agtype);
SELECT * FROM cypher('expr', $$
RETURN {id:"0", label:"vertex 0", properties:{}}::vertex
$$) AS r(result agtype);
SELECT * FROM cypher('expr', $$
RETURN {}::vertex
$$) AS r(result agtype);
SELECT * FROM cypher('expr', $$
RETURN {id:3, labelz:"edge 0", properties:{}, start_id:0, end_id:1}::edge
$$) AS r(result agtype);
SELECT * FROM cypher('expr', $$
RETURN {id:3, label:"edge 0", start_id:0, end_id:1}::edge
$$) AS r(result agtype);
SELECT * FROM cypher('expr', $$
RETURN {}::edge
$$) AS r(result agtype);
-- make sure that output can be read back in and reproduce the output
SELECT agtype_in('{"name": "container 0", "vertices": [{"vertex_0": {"id": 0, "label": "vertex 0", "properties": {}}::vertex}, {"vertex_0": {"id": 0, "label": "vertex 0", "properties": {}}::vertex}]}');
SELECT agtype_in('{"name": "container 1", "edges": [{"id": 3, "label": "edge 0", "end_id": 1, "start_id": 0, "properties": {}}::edge, {"id": 4, "label": "edge 1", "end_id": 0, "start_id": 1, "properties": {}}::edge]}');
SELECT agtype_in('{"name": "path 1", "path": [{"id": 0, "label": "vertex 0", "properties": {}}::vertex, {"id": 2, "label": "edge 0", "end_id": 1, "start_id": 0, "properties": {}}::edge, {"id": 1, "label": "vertex 1", "properties": {}}::vertex]}');

-- typecast to path
SELECT agtype_in('[{"id": 0, "label": "vertex 0", "properties": {}}::vertex, {"id": 2, "label": "edge 0", "end_id": 1, "start_id": 0, "properties": {}}::edge, {"id": 1, "label": "vertex 1", "properties": {}}::vertex]::path');
SELECT agtype_in('{"Path" : [{"id": 0, "label": "vertex 0", "properties": {}}::vertex, {"id": 2, "label": "edge 0", "end_id": 1, "start_id": 0, "properties": {}}::edge, {"id": 1, "label": "vertex 1", "properties": {}}::vertex]::path}');
SELECT * FROM cypher('expr', $$ RETURN [{id: 0, label: "vertex 0", properties: {}}::vertex, {id: 2, label: "edge 0", end_id: 1, start_id: 0, properties: {}}::edge, {id: 1, label: "vertex 1", properties: {}}::vertex]::path $$) AS r(result agtype);
SELECT * FROM cypher('expr', $$ RETURN {path : [{id: 0, label: "vertex 0", properties: {}}::vertex, {id: 2, label: "edge 0", end_id: 1, start_id: 0, properties: {}}::edge, {id: 1, label: "vertex 1", properties: {}}::vertex]::path} $$) AS r(result agtype);
-- verify that the output can be input
SELECT agtype_in('[{"id": 0, "label": "vertex 0", "properties": {}}::vertex, {"id": 2, "label": "edge 0", "end_id": 1, "start_id": 0, "properties": {}}::edge, {"id": 1, "label": "vertex 1", "properties": {}}::vertex]::path');
SELECT agtype_in('{"path": [{"id": 0, "label": "vertex 0", "properties": {}}::vertex, {"id": 2, "label": "edge 0", "end_id": 1, "start_id": 0, "properties": {}}::edge, {"id": 1, "label": "vertex 1", "properties": {}}::vertex]::path}');
-- invalid paths should fail
SELECT agtype_in('[{"id": 0, "label": "vertex 0", "properties": {}}::vertex, {"id": 2, "label": "edge 0", "end_id": 1, "start_id": 0, "properties": {}}::edge]::path');
SELECT agtype_in('{"Path" : [{"id": 2, "label": "edge 0", "end_id": 1, "start_id": 0, "properties": {}}::edge, {"id": 0, "label": "vertex 0", "properties": {}}::vertex, {"id": 2, "label": "edge 0", "end_id": 1, "start_id": 0, "properties": {}}::edge, {"id": 1, "label": "vertex 1", "properties": {}}::vertex]::path}');
SELECT * FROM cypher('expr', $$ RETURN [{id: 0, label: "vertex 0", properties: {}}::vertex]::path $$) AS r(result agtype);
SELECT * FROM cypher('expr', $$ RETURN [{id: 2, label: "edge 0", end_id: 1, start_id: 0, properties: {}}::edge]::path $$) AS r(result agtype);
SELECT * FROM cypher('expr', $$ RETURN []::path $$) AS r(result agtype);
-- should be JSON null
SELECT agtype_in('null::path');
-- should be SQL null
SELECT * FROM cypher('expr', $$ RETURN null::path $$) AS r(result agtype);
SELECT agtype_typecast_path(agtype_in('null'));
SELECT agtype_typecast_path(null);

-- test functions
-- create some vertices and edges
SELECT * FROM cypher('expr', $$CREATE (:v)$$) AS (a agtype);
SELECT * FROM cypher('expr', $$CREATE (:v {i: 0})$$) AS (a agtype);
SELECT * FROM cypher('expr', $$CREATE (:v {i: 1})$$) AS (a agtype);
SELECT * FROM cypher('expr', $$
    CREATE (:v1 {id:'initial'})-[:e1]->(:v1 {id:'middle'})-[:e1]->(:v1 {id:'end'})
$$) AS (a agtype);
-- show them
SELECT * FROM cypher('expr', $$ MATCH (v) RETURN v $$) AS (expression agtype);
SELECT * FROM cypher('expr', $$ MATCH ()-[e]-() RETURN e $$) AS (expression agtype);
-- id()
SELECT * FROM cypher('expr', $$
    MATCH ()-[e]-() RETURN id(e)
$$) AS (id agtype);
SELECT * FROM cypher('expr', $$
    MATCH (v) RETURN id(v)
$$) AS (id agtype);
-- should return null
SELECT * FROM cypher('expr', $$
    RETURN id(null)
$$) AS (id agtype);
-- should error
SELECT * FROM cypher('expr', $$
    RETURN id()
$$) AS (id agtype);
-- start_id()
SELECT * FROM cypher('expr', $$
    MATCH ()-[e]-() RETURN start_id(e)
$$) AS (start_id agtype);
-- should return null
SELECT * FROM cypher('expr', $$
    RETURN start_id(null)
$$) AS (start_id agtype);
-- should error
SELECT * FROM cypher('expr', $$
    MATCH (v) RETURN start_id(v)
$$) AS (start_id agtype);
SELECT * FROM cypher('expr', $$
    RETURN start_id()
$$) AS (start_id agtype);
-- end_id()
SELECT * FROM cypher('expr', $$
    MATCH ()-[e]-() RETURN end_id(e)
$$) AS (end_id agtype);
-- should return null
SELECT * FROM cypher('expr', $$
    RETURN end_id(null)
$$) AS (end_id agtype);
-- should error
SELECT * FROM cypher('expr', $$
    MATCH (v) RETURN end_id(v)
$$) AS (end_id agtype);
SELECT * FROM cypher('expr', $$
    RETURN end_id()
$$) AS (end_id agtype);
-- startNode()
SELECT * FROM cypher('expr', $$
    MATCH ()-[e]-() RETURN id(e), start_id(e), startNode(e)
$$) AS (id agtype, start_id agtype, startNode agtype);
-- should return null
SELECT * FROM cypher('expr', $$
    RETURN startNode(null)
$$) AS (startNode agtype);
-- should error
SELECT * FROM cypher('expr', $$
    MATCH (v) RETURN startNode(v)
$$) AS (startNode agtype);
SELECT * FROM cypher('expr', $$
    RETURN startNode()
$$) AS (startNode agtype);
-- endNode()
SELECT * FROM cypher('expr', $$
    MATCH ()-[e]-() RETURN id(e), end_id(e), endNode(e)
$$) AS (id agtype, end_id agtype, endNode agtype);
-- should return null
SELECT * FROM cypher('expr', $$
    RETURN endNode(null)
$$) AS (endNode agtype);
-- should error
SELECT * FROM cypher('expr', $$
    MATCH (v) RETURN endNode(v)
$$) AS (endNode agtype);
SELECT * FROM cypher('expr', $$
    RETURN endNode()
$$) AS (endNode agtype);
-- type()
SELECT * FROM cypher('expr', $$
    MATCH ()-[e]-() RETURN type(e)
$$) AS (type agtype);
-- should return null
SELECT * FROM cypher('expr', $$
    RETURN type(null)
$$) AS (type agtype);
-- should error
SELECT * FROM cypher('expr', $$
    MATCH (v) RETURN type(v)
$$) AS (type agtype);
SELECT * FROM cypher('expr', $$
    RETURN type()
$$) AS (type agtype);
-- label ()
SELECT * FROM cypher('expr', $$
    MATCH (v) RETURN label(v)
$$) AS (label agtype);
SELECT * FROM cypher('expr', $$
    MATCH ()-[e]->() RETURN label(e)
$$) AS (label agtype);
SELECT * FROM cypher('expr', $$
    RETURN label({id: 0, label: 'typecast', properties: {}}::vertex)
$$) AS (label agtype);
-- return NULL
SELECT * FROM cypher('expr', $$
    RETURN label(NULL)
$$) AS (label agtype);
SELECT ag_catalog.age_label(NULL);
-- should error
SELECT * FROM cypher('expr', $$
    MATCH p=()-[]->() RETURN label(p)
$$) AS (label agtype);
SELECT * FROM cypher('expr', $$
    RETURN label(1)
$$) AS (label agtype);
SELECT * FROM cypher('expr', $$
    MATCH (n) RETURN label([n])
$$) AS (label agtype);
SELECT * FROM cypher('expr', $$
    RETURN label({id: 0, label: 'failed', properties: {}})
$$) AS (label agtype);
-- timestamp() can't be done as it will always have a different value
-- size() of a string
SELECT * FROM cypher('expr', $$
    RETURN size('12345')
$$) AS (size agtype);
SELECT * FROM cypher('expr', $$
    RETURN size("1234567890")
$$) AS (size agtype);
-- size() of an array
SELECT * FROM cypher('expr', $$
    RETURN size([1, 2, 3, 4, 5])
$$) AS (size agtype);
SELECT * FROM cypher('expr', $$
    RETURN size([])
$$) AS (size agtype);
-- should return null
SELECT * FROM cypher('expr', $$
    RETURN size(null)
$$) AS (size agtype);
-- should fail
SELECT * FROM cypher('expr', $$
    RETURN size(1234567890)
$$) AS (size agtype);
SELECT * FROM cypher('expr', $$
    RETURN size()
$$) AS (size agtype);
-- head() of an array
SELECT * FROM cypher('expr', $$
    RETURN head([1, 2, 3, 4, 5])
$$) AS (head agtype);
SELECT * FROM cypher('expr', $$
    RETURN head([1])
$$) AS (head agtype);
-- should return null
SELECT * FROM cypher('expr', $$
    RETURN head([])
$$) AS (head agtype);
SELECT * FROM cypher('expr', $$
    RETURN head(null)
$$) AS (head agtype);
-- should fail
SELECT * FROM cypher('expr', $$
    RETURN head(1234567890)
$$) AS (head agtype);
SELECT * FROM cypher('expr', $$
    RETURN head()
$$) AS (head agtype);
-- last()
SELECT * FROM cypher('expr', $$
    RETURN last([1, 2, 3, 4, 5])
$$) AS (last agtype);
SELECT * FROM cypher('expr', $$
    RETURN last([1])
$$) AS (last agtype);
-- should return null
SELECT * FROM cypher('expr', $$
    RETURN last([])
$$) AS (last agtype);
SELECT * FROM cypher('expr', $$
    RETURN last(null)
$$) AS (last agtype);
-- should fail
SELECT * FROM cypher('expr', $$
    RETURN last(1234567890)
$$) AS (last agtype);
SELECT * FROM cypher('expr', $$
    RETURN last()
$$) AS (last agtype);
-- properties()
SELECT * FROM cypher('expr', $$
    MATCH (v) RETURN properties(v)
$$) AS (properties agtype);
SELECT * FROM cypher('expr', $$
    MATCH ()-[e]-() RETURN properties(e)
$$) AS (properties agtype);
-- should return null
SELECT * FROM cypher('expr', $$
    RETURN properties(null)
$$) AS (properties agtype);
-- should fail
SELECT * FROM cypher('expr', $$
    RETURN properties(1234)
$$) AS (properties agtype);
SELECT * FROM cypher('expr', $$
    RETURN properties()
$$) AS (properties agtype);
-- coalesce
SELECT * FROM cypher('expr', $$
    RETURN coalesce(null, 1, null, null)
$$) AS (coalesce agtype);
SELECT * FROM cypher('expr', $$
    RETURN coalesce(null, -3.14, null, null)
$$) AS (coalesce agtype);
SELECT * FROM cypher('expr', $$
    RETURN coalesce(null, "string", null, null)
$$) AS (coalesce agtype);
SELECT * FROM cypher('expr', $$
    RETURN coalesce(null, null, null, [])
$$) AS (coalesce agtype);
SELECT * FROM cypher('expr', $$
    RETURN coalesce(null, null, null, {})
$$) AS (coalesce agtype);
-- should return null
SELECT * FROM cypher('expr', $$
    RETURN coalesce(null, id(null), null)
$$) AS (coalesce agtype);
SELECT * FROM cypher('expr', $$
    RETURN coalesce(null)
$$) AS (coalesce agtype);
-- should fail
SELECT * FROM cypher('expr', $$
    RETURN coalesce()
$$) AS (coalesce agtype);
-- toBoolean()
SELECT * FROM cypher('expr', $$
    RETURN toBoolean(true)
$$) AS (toBoolean agtype);
SELECT * FROM cypher('expr', $$
    RETURN toBoolean(false)
$$) AS (toBoolean agtype);
SELECT * FROM cypher('expr', $$
    RETURN toBoolean("true")
$$) AS (toBoolean agtype);
SELECT * FROM cypher('expr', $$
    RETURN toBoolean("false")
$$) AS (toBoolean agtype);
-- should return null
SELECT * FROM cypher('expr', $$
    RETURN toBoolean("false_")
$$) AS (toBoolean agtype);
SELECT * FROM cypher('expr', $$
    RETURN toBoolean(null)
$$) AS (toBoolean agtype);
-- should fail
SELECT * FROM cypher('expr', $$
    RETURN toBoolean(1)
$$) AS (toBoolean agtype);
SELECT * FROM cypher('expr', $$
    RETURN toBoolean()
$$) AS (toBoolean agtype);
-- toFloat()
SELECT * FROM cypher('expr', $$
    RETURN toFloat(1)
$$) AS (toFloat agtype);
SELECT * FROM cypher('expr', $$
    RETURN toFloat(1.2)
$$) AS (toFloat agtype);
SELECT * FROM cypher('expr', $$
    RETURN toFloat("1")
$$) AS (toFloat agtype);
SELECT * FROM cypher('expr', $$
    RETURN toFloat("1.2")
$$) AS (toFloat agtype);
SELECT * FROM cypher('expr', $$
    RETURN toFloat("1.2"::numeric)
$$) AS (toFloat agtype);
-- should return null
SELECT * FROM cypher('expr', $$
    RETURN toFloat("false_")
$$) AS (toFloat agtype);
SELECT * FROM cypher('expr', $$
    RETURN toFloat(null)
$$) AS (toFloat agtype);
-- should fail
SELECT * FROM cypher('expr', $$
    RETURN toFloat(true)
$$) AS (toFloat agtype);
SELECT * FROM cypher('expr', $$
    RETURN toFloat()
$$) AS (toFloat agtype);
-- toFloatList()
SELECT * FROM cypher('expr', $$
    RETURN toFloatList([1.3])
$$) AS (toFloatList agtype);
SELECT * FROM cypher('expr', $$
    RETURN toFloatList([1.2, '4.654'])
$$) AS (toFloatList agtype);
SELECT * FROM cypher('expr', $$
    RETURN toFloatList(['1.9432', 8.6222, '9.4111212', 344.22])
$$) AS (toFloatList agtype);
SELECT * FROM cypher('expr', $$
    RETURN toFloatList(['999.2'])
$$) AS (toFloatList agtype);
SELECT * FROM cypher('expr', $$
    RETURN toFloatList([1.20002])
$$) AS (toFloatList agtype);
-- should return null
SELECT * FROM cypher('expr', $$
    RETURN toFloatList(['true'])
$$) AS (toFloatList agtype);
SELECT * FROM cypher('expr', $$
    RETURN toFloatList([null])
$$) AS (toFloatList agtype);
-- should fail
SELECT * FROM cypher('expr', $$
    RETURN toFloatList([failed])
$$) AS (toFloatList agtype);
SELECT * FROM cypher('expr', $$
    RETURN toFloatList("failed")
$$) AS (toFloatList agtype);
SELECT * FROM cypher('expr', $$
    RETURN toFloatList(555)
$$) AS (toFloatList agtype);
-- toInteger()
SELECT * FROM cypher('expr', $$
    RETURN toInteger(1)
$$) AS (toInteger agtype);
SELECT * FROM cypher('expr', $$
    RETURN toInteger(1.2)
$$) AS (toInteger agtype);
SELECT * FROM cypher('expr', $$
    RETURN toInteger("1")
$$) AS (toInteger agtype);
SELECT * FROM cypher('expr', $$
    RETURN toInteger("1.2")
$$) AS (toInteger agtype);
SELECT * FROM cypher('expr', $$
    RETURN toInteger("1.2"::numeric)
$$) AS (toInteger agtype);
-- should return null
SELECT * FROM cypher('expr', $$
    RETURN toInteger("false_")
$$) AS (toInteger agtype);
SELECT * FROM cypher('expr', $$
    RETURN toInteger(null)
$$) AS (toInteger agtype);
-- should fail
SELECT * FROM cypher('expr', $$
    RETURN toInteger(true)
$$) AS (toInteger agtype);
SELECT * FROM cypher('expr', $$
    RETURN toInteger()
$$) AS (toInteger agtype);
-- toIntegerList()
SELECT * FROM cypher('expr', $$
    RETURN toIntegerList([1, 7.8, 9.0, '88'])
$$) AS (toIntegerList agtype);
SELECT * FROM cypher('expr', $$
    RETURN toIntegerList([4.2, '123', '8', 8])
$$) AS (toIntegerList agtype);
SELECT * FROM cypher('expr', $$
    RETURN toIntegerList(['41', '12', 2])
$$) AS (toIntegerList agtype);
SELECT * FROM cypher('expr', $$
    RETURN toIntegerList([1, 2, 3, '10.2'])
$$) AS (toIntegerList agtype);
SELECT * FROM cypher('expr', $$
    RETURN toIntegerList([0000])
$$) AS (toIntegerList agtype);
-- should return null
SELECT * FROM cypher('expr', $$
    RETURN toIntegerList(["false_", 'asdsad', '123k1kdk1'])
$$) AS (toIntegerList agtype);
SELECT * FROM cypher('expr', $$
    RETURN toIntegerList([null, '123false', 'one'])
$$) AS (toIntegerList agtype);
-- should fail
SELECT * FROM cypher('expr', $$
    RETURN toIntegerList(123, '123')
$$) AS (toIntegerList agtype);
SELECT * FROM cypher('expr', $$
    RETURN toIntegerList(32[])
$$) AS (toIntegerList agtype);
-- length() of a path
SELECT * FROM cypher('expr', $$
    RETURN length([{id: 0, label: "vertex 0", properties: {}}::vertex, {id: 2, label: "edge 0", end_id: 1, start_id: 0, properties: {}}::edge, {id: 1, label: "vertex 1", properties: {}}::vertex]::path)
$$) AS (length agtype);
SELECT * FROM cypher('expr', $$
    RETURN length([{id: 0, label: "vertex 0", properties: {}}::vertex, {id: 2, label: "edge 0", end_id: 1, start_id: 0, properties: {}}::edge, {id: 1, label: "vertex 1", properties: {}}::vertex, {id: 2, label: "edge 0", end_id: 1, start_id: 0, properties: {}}::edge, {id: 1, label: "vertex 1", properties: {}}::vertex]::path)
$$) AS (length agtype);
-- should return null
SELECT * FROM cypher('expr', $$
    RETURN length(null)
$$) AS (length agtype);
-- should fail
SELECT * FROM cypher('expr', $$
    RETURN length(true)
$$) AS (length agtype);
SELECT * FROM cypher('expr', $$
    RETURN length()
$$) AS (length agtype);

--
-- toString()
--

-- PG types
SELECT * FROM age_toString(3);
SELECT * FROM age_toString(3.14);
SELECT * FROM age_toString(3.14::float);
SELECT * FROM age_toString(3.14::numeric);
SELECT * FROM age_toString(true);
SELECT * FROM age_toString(false);
SELECT * FROM age_toString('a string');
SELECT * FROM age_toString('a cstring'::cstring);
SELECT * FROM age_toString('a text string'::text);
SELECT * FROM age_toString(pg_typeof(3.14));
-- agtypes
SELECT * FROM age_toString(agtype_in('3'));
SELECT * FROM age_toString(agtype_in('3.14'));
SELECT * FROM age_toString(agtype_in('3.14::float'));
SELECT * FROM age_toString(agtype_in('3.14::numeric'));
SELECT * FROM age_toString(agtype_in('true'));
SELECT * FROM age_toString(agtype_in('false'));
SELECT * FROM age_toString(agtype_in('"a string"'));
SELECT * FROM cypher('expr', $$ RETURN toString(3.14::numeric) $$) AS (results agtype);
-- should return null
SELECT * FROM age_toString(NULL);
SELECT * FROM age_toString(agtype_in(null));
-- should fail
SELECT * FROM age_toString();
SELECT * FROM cypher('expr', $$ RETURN toString() $$) AS (results agtype);
-- toStringList() --
SELECT * FROM cypher('expr', $$ 
    RETURN toStringList([5, 10, 7.8, 9, 1.3]) 
$$) AS (toStringList agtype);
SELECT * FROM cypher('expr', $$ 
    RETURN toStringList(['test', 89, 'again', 7.1, 9]) 
$$) AS (toStringList agtype);
SELECT * FROM cypher('expr', $$ 
    RETURN toStringList([null, false, true, 'string']) 
$$) AS (toStringList agtype);
SELECT * FROM cypher('expr', $$ 
    RETURN toStringList([9.123456789, 5.123, 1.12345, 0.123123]) 
$$) AS (toStringList agtype);
-- should return null
SELECT * FROM cypher('expr', $$ 
    RETURN toStringList([null]) 
$$) AS (toStringList agtype);
SELECT * FROM cypher('expr', $$ 
    RETURN toStringList([true, false, true, true]) 
$$) AS (toStringList agtype);
-- should fail
SELECT * FROM cypher('expr', $$ 
    RETURN toStringList([['a', b]]) 
$$) AS (toStringList agtype);
SELECT * FROM cypher('expr', $$ 
    RETURN toStringList([test]) 
$$) AS (toStringList agtype);

--
-- reverse(string)
--
SELECT * FROM cypher('expr', $$
    RETURN reverse("gnirts a si siht")
$$) AS (results agtype);
SELECT * FROM age_reverse('gnirts a si siht');
SELECT * FROM age_reverse('gnirts a si siht'::text);
SELECT * FROM age_reverse('gnirts a si siht'::cstring);
-- should return null
SELECT * FROM cypher('expr', $$
    RETURN reverse(null)
$$) AS (results agtype);
SELECT * FROM age_reverse(null);
-- should return error
SELECT * FROM age_reverse([4923, 'abc', 521, NULL, 487]);
-- Should return the reversed list
SELECT * FROM cypher('expr', $$
    RETURN reverse([4923, 'abc', 521, NULL, 487])
$$) AS (u agtype);
SELECT * FROM cypher('expr', $$
    RETURN reverse([4923])
$$) AS (u agtype);
SELECT * FROM cypher('expr', $$
    RETURN reverse([4923, 257])
$$) as (u agtype);
SELECT * FROM cypher('expr', $$
    RETURN reverse([4923, 257, null])
$$) as (u agtype);
SELECT * FROM cypher('expr', $$
    RETURN reverse([4923, 257, 'tea'])
$$) as (u agtype);
SELECT * FROM cypher('expr', $$
    RETURN reverse([[1, 4, 7], 4923, [1, 2, 3], 'abc', 521, NULL, 487, ['fgt', 7, 10]])
$$) as (u agtype);
SELECT * FROM cypher('expr', $$
    RETURN reverse([4923, 257, {test1: "key"}])
$$) as (u agtype);
SELECT * FROM cypher('expr', $$
    RETURN reverse([4923, 257, {test2: [1, 2, 3]}])
$$) as (u agtype);
SELECT * FROM cypher('expr', $$
    CREATE ({test: [1, 2, 3]})
$$) as (u agtype);
SELECT * FROM cypher('expr', $$
    MATCH (v) WHERE exists(v.test) RETURN reverse(v.test)
$$) as (u agtype);

-- should fail
SELECT * FROM cypher('expr', $$
    RETURN reverse(true)
$$) AS (results agtype);
SELECT * FROM age_reverse(true);
SELECT * FROM cypher('expr', $$
    RETURN reverse(3.14)
$$) AS (results agtype);
SELECT * FROM age_reverse(3.14);
SELECT * FROM cypher('expr', $$
    RETURN reverse()
$$) AS (results agtype);
SELECT * FROM age_reverse();

--
-- toUpper() and toLower()
--
SELECT * FROM cypher('expr', $$
    RETURN toUpper('to uppercase')
$$) AS (toUpper agtype);
SELECT * FROM cypher('expr', $$
    RETURN toLower('TO LOWERCASE')
$$) AS (toLower agtype);
SELECT * FROM age_toupper('text'::text);
SELECT * FROM age_toupper('cstring'::cstring);
SELECT * FROM age_tolower('TEXT'::text);
SELECT * FROM age_tolower('CSTRING'::cstring);
-- should return null
SELECT * FROM cypher('expr', $$
    RETURN toUpper(null)
$$) AS (toUpper agtype);
SELECT * FROM cypher('expr', $$
    RETURN toLower(null)
$$) AS (toLower agtype);
SELECT * FROM age_toupper(null);
SELECT * FROM age_tolower(null);
-- should fail
SELECT * FROM cypher('expr', $$
    RETURN toUpper(true)
$$) AS (toUpper agtype);
SELECT * FROM cypher('expr', $$
    RETURN toUpper()
$$) AS (toUpper agtype);
SELECT * FROM cypher('expr', $$
    RETURN toLower(true)
$$) AS (toLower agtype);
SELECT * FROM cypher('expr', $$
    RETURN toLower()
$$) AS (toLower agtype);
SELECT * FROM age_toupper();
SELECT * FROM age_tolower();

--
-- lTrim(), rTrim(), trim()
--

SELECT * FROM cypher('expr', $$
    RETURN lTrim("  string   ")
$$) AS (results agtype);
SELECT * FROM cypher('expr', $$
    RETURN rTrim("  string   ")
$$) AS (results agtype);
SELECT * FROM cypher('expr', $$
    RETURN trim("  string   ")
$$) AS (results agtype);
SELECT * FROM age_ltrim('  string   ');
SELECT * FROM age_rtrim('  string   ');
SELECT * FROM age_trim('  string   ');
-- should return null
SELECT * FROM cypher('expr', $$
    RETURN lTrim(null)
$$) AS (results agtype);
SELECT * FROM cypher('expr', $$
    RETURN rTrim(null)
$$) AS (results agtype);
SELECT * FROM cypher('expr', $$
    RETURN trim(null)
$$) AS (results agtype);
SELECT * FROM age_ltrim(null);
SELECT * FROM age_rtrim(null);
SELECT * FROM age_trim(null);
-- should fail
SELECT * FROM cypher('expr', $$
    RETURN lTrim(true)
$$) AS (results agtype);
SELECT * FROM cypher('expr', $$
    RETURN rTrim(true)
$$) AS (results agtype);
SELECT * FROM cypher('expr', $$
    RETURN trim(true)
$$) AS (results agtype);
SELECT * FROM cypher('expr', $$
    RETURN lTrim()
$$) AS (results agtype);
SELECT * FROM cypher('expr', $$
    RETURN rTrim()
$$) AS (results agtype);
SELECT * FROM cypher('expr', $$
    RETURN trim()
$$) AS (results agtype);

SELECT * FROM age_ltrim();
SELECT * FROM age_rtrim();
SELECT * FROM age_trim();

--
-- left(), right(), & substring()
-- left()
SELECT * FROM cypher('expr', $$
    RETURN left("123456789", 1)
$$) AS (results agtype);
SELECT * FROM cypher('expr', $$
    RETURN left("123456789", 3)
$$) AS (results agtype);
-- should return null
SELECT * FROM cypher('expr', $$
    RETURN left("123456789", 0)
$$) AS (results agtype);
SELECT * FROM cypher('expr', $$
    RETURN left(null, 1)
$$) AS (results agtype);
SELECT * FROM cypher('expr', $$
    RETURN left(null, null)
$$) AS (results agtype);
SELECT * FROM age_left(null, 1);
SELECT * FROM age_left(null, null);
-- should fail
SELECT * FROM cypher('expr', $$
    RETURN left("123456789", null)
$$) AS (results agtype);
SELECT * FROM cypher('expr', $$
    RETURN left("123456789", -1)
$$) AS (results agtype);
SELECT * FROM cypher('expr', $$
    RETURN left()
$$) AS (results agtype);
SELECT * FROM age_left('123456789', null);
SELECT * FROM age_left('123456789', -1);
SELECT * FROM age_left();
--right()
SELECT * FROM cypher('expr', $$
    RETURN right("123456789", 1)
$$) AS (results agtype);
SELECT * FROM cypher('expr', $$
    RETURN right("123456789", 3)
$$) AS (results agtype);
-- should return null
SELECT * FROM cypher('expr', $$
    RETURN right("123456789", 0)
$$) AS (results agtype);
SELECT * FROM cypher('expr', $$
    RETURN right(null, 1)
$$) AS (results agtype);
SELECT * FROM cypher('expr', $$
    RETURN right(null, null)
$$) AS (results agtype);
SELECT * FROM age_right(null, 1);
SELECT * FROM age_right(null, null);
-- should fail
SELECT * FROM cypher('expr', $$
    RETURN right("123456789", null)
$$) AS (results agtype);
SELECT * FROM cypher('expr', $$
    RETURN right("123456789", -1)
$$) AS (results agtype);
SELECT * FROM cypher('expr', $$
    RETURN right()
$$) AS (results agtype);
SELECT * FROM age_right('123456789', null);
SELECT * FROM age_right('123456789', -1);
SELECT * FROM age_right();
-- substring()
SELECT * FROM cypher('expr', $$
    RETURN substring("0123456789", 0, 1)
$$) AS (results agtype);
SELECT * FROM cypher('expr', $$
    RETURN substring("0123456789", 1, 3)
$$) AS (results agtype);
SELECT * FROM cypher('expr', $$
    RETURN substring("0123456789", 3)
$$) AS (results agtype);
SELECT * FROM cypher('expr', $$
    RETURN substring("0123456789", 0)
$$) AS (results agtype);
SELECT * FROM age_substring('0123456789', 3, 2);
SELECT * FROM age_substring('0123456789', 1);
-- should return null
SELECT * FROM cypher('expr', $$
    RETURN substring(null, null, null)
$$) AS (results agtype);
SELECT * FROM cypher('expr', $$
    RETURN substring(null, null)
$$) AS (results agtype);
SELECT * FROM cypher('expr', $$
    RETURN substring(null, 1)
$$) AS (results agtype);
SELECT * FROM age_substring(null, null, null);
SELECT * FROM age_substring(null, null);
SELECT * FROM age_substring(null, 1);
-- should fail
SELECT * FROM cypher('expr', $$
    RETURN substring("123456789", null)
$$) AS (results agtype);
SELECT * FROM cypher('expr', $$
    RETURN substring("123456789", 0, -1)
$$) AS (results agtype);
SELECT * FROM cypher('expr', $$
    RETURN substring("123456789", -1)
$$) AS (results agtype);
SELECT * FROM cypher('expr', $$
    RETURN substring("123456789")
$$) AS (results agtype);
SELECT * FROM age_substring('123456789', null);
SELECT * FROM age_substring('123456789', 0, -1);
SELECT * FROM age_substring('123456789', -1);
SELECT * FROM age_substring();

--
-- split()
--
SELECT * FROM cypher('expr', $$
    RETURN split("a,b,c,d,e,f", ",")
$$) AS (results agtype);
SELECT * FROM cypher('expr', $$
    RETURN split("a,b,c,d,e,f", "")
$$) AS (results agtype);
SELECT * FROM cypher('expr', $$
    RETURN split("a,b,c,d,e,f", " ")
$$) AS (results agtype);
SELECT * FROM cypher('expr', $$
    RETURN split("a,b,cd  e,f", " ")
$$) AS (results agtype);
SELECT * FROM cypher('expr', $$
    RETURN split("a,b,cd  e,f", "  ")
$$) AS (results agtype);
SELECT * FROM cypher('expr', $$
    RETURN split("a,b,c,d,e,f", "c,")
$$) AS (results agtype);
-- should return null
SELECT * FROM cypher('expr', $$
    RETURN split(null, null)
$$) AS (results agtype);
SELECT * FROM cypher('expr', $$
    RETURN split("a,b,c,d,e,f", null)
$$) AS (results agtype);
SELECT * FROM cypher('expr', $$
    RETURN split(null, ",")
$$) AS (results agtype);
SELECT * FROM age_split(null, null);
SELECT * FROM age_split('a,b,c,d,e,f', null);
SELECT * FROM age_split(null, ',');
-- should fail
SELECT * FROM cypher('expr', $$
    RETURN split(123456789, ",")
$$) AS (results agtype);
SELECT * FROM cypher('expr', $$
    RETURN split("a,b,c,d,e,f", -1)
$$) AS (results agtype);
SELECT * FROM cypher('expr', $$
    RETURN split("a,b,c,d,e,f")
$$) AS (results agtype);
SELECT * FROM cypher('expr', $$
    RETURN split()
$$) AS (results agtype);
SELECT * FROM age_split(123456789, ',');
SELECT * FROM age_split('a,b,c,d,e,f', -1);
SELECT * FROM age_split('a,b,c,d,e,f');
SELECT * FROM age_split();

--
-- replace()
--
SELECT * FROM cypher('expr', $$
    RETURN replace("Hello", "lo", "p")
$$) AS (results agtype);
SELECT * FROM cypher('expr', $$
    RETURN replace("Hello", "hello", "Good bye")
$$) AS (results agtype);
SELECT * FROM cypher('expr', $$
    RETURN replace("abcabcabc", "abc", "a")
$$) AS (results agtype);
SELECT * FROM cypher('expr', $$
    RETURN replace("abcabcabc", "ab", "")
$$) AS (results agtype);
SELECT * FROM cypher('expr', $$
    RETURN replace("ababab", "ab", "ab")
$$) AS (results agtype);
-- should return null
SELECT * FROM cypher('expr', $$
    RETURN replace(null, null, null)
$$) AS (results agtype);
SELECT * FROM cypher('expr', $$
    RETURN replace("Hello", null, null)
$$) AS (results agtype);
SELECT * FROM cypher('expr', $$
    RETURN replace("Hello", "", null)
$$) AS (results agtype);
SELECT * FROM cypher('expr', $$
    RETURN replace("", "", "")
$$) AS (results agtype);
SELECT * FROM cypher('expr', $$
    RETURN replace("Hello", "Hello", "")
$$) AS (results agtype);
SELECT * FROM cypher('expr', $$
    RETURN replace("", "Hello", "Mellow")
$$) AS (results agtype);
SELECT * FROM age_replace(null, null, null);
SELECT * FROM age_replace('Hello', null, null);
SELECT * FROM age_replace('Hello', '', null);
SELECT * FROM age_replace('', '', '');
SELECT * FROM age_replace('Hello', 'Hello', '');
SELECT * FROM age_replace('', 'Hello', 'Mellow');
-- should fail
SELECT * FROM cypher('expr', $$
    RETURN replace()
$$) AS (results agtype);
SELECT * FROM cypher('expr', $$
    RETURN replace("Hello")
$$) AS (results agtype);
SELECT * FROM cypher('expr', $$
    RETURN replace("Hello", null)
$$) AS (results agtype);
SELECT * FROM cypher('expr', $$
    RETURN replace("Hello", "e", 1)
$$) AS (results agtype);
SELECT * FROM cypher('expr', $$
    RETURN replace("Hello", 1, "e")
$$) AS (results agtype);
SELECT * FROM age_replace();
SELECT * FROM age_replace(null);
SELECT * FROM age_replace(null, null);
SELECT * FROM age_replace('Hello', 'e', 1);
SELECT * FROM age_replace('Hello', 1, 'E');

--
-- sin, cos, tan, cot
--
SELECT sin = results FROM cypher('expr', $$
    RETURN sin(3.1415)
$$) AS (results agtype), sin(3.1415);
SELECT cos = results FROM cypher('expr', $$
    RETURN cos(3.1415)
$$) AS (results agtype), cos(3.1415);
SELECT tan = results FROM cypher('expr', $$
    RETURN tan(3.1415)
$$) AS (results agtype), tan(3.1415);
SELECT cot = results FROM cypher('expr', $$
    RETURN cot(3.1415)
$$) AS (results agtype), cot(3.1415);
SELECT sin = age_sin FROM sin(3.1415), age_sin(3.1415);
SELECT cos = age_cos FROM cos(3.1415), age_cos(3.1415);
SELECT tan = age_tan FROM tan(3.1415), age_tan(3.1415);
SELECT cot = age_cot FROM cot(3.1415), age_cot(3.1415);
-- should return null
SELECT * FROM cypher('expr', $$
    RETURN sin(null)
$$) AS (results agtype);
SELECT * FROM cypher('expr', $$
    RETURN cos(null)
$$) AS (results agtype);
SELECT * FROM cypher('expr', $$
    RETURN tan(null)
$$) AS (results agtype);
SELECT * FROM cypher('expr', $$
    RETURN cot(null)
$$) AS (results agtype);
SELECT * FROM age_sin(null);
SELECT * FROM age_cos(null);
SELECT * FROM age_tan(null);
SELECT * FROM age_cot(null);
-- should fail
SELECT * FROM cypher('expr', $$
    RETURN sin("0")
$$) AS (results agtype);
SELECT * FROM cypher('expr', $$
    RETURN cos("0")
$$) AS (results agtype);
SELECT * FROM cypher('expr', $$
    RETURN tan("0")
$$) AS (results agtype);
SELECT * FROM cypher('expr', $$
    RETURN cot("0")
$$) AS (results agtype);
SELECT * FROM cypher('expr', $$
    RETURN sin()
$$) AS (results agtype);
SELECT * FROM cypher('expr', $$
    RETURN cos()
$$) AS (results agtype);
SELECT * FROM cypher('expr', $$
    RETURN tan()
$$) AS (results agtype);
SELECT * FROM cypher('expr', $$
    RETURN cot()
$$) AS (results agtype);
SELECT * FROM age_sin('0');
SELECT * FROM age_cos('0');
SELECT * FROM age_tan('0');
SELECT * FROM age_cot('0');
SELECT * FROM age_sin();
SELECT * FROM age_cos();
SELECT * FROM age_tan();
SELECT * FROM age_cot();

--
-- Arc functions: asin, acos, atan, & atan2
--
SELECT * FROM cypher('expr', $$
    RETURN asin(1)*2
$$) AS (results agtype);
SELECT * FROM cypher('expr', $$
    RETURN acos(0)*2
$$) AS (results agtype);
SELECT * FROM cypher('expr', $$
    RETURN atan(1)*4
$$) AS (results agtype);
SELECT * FROM cypher('expr', $$
    RETURN atan2(1, 1)*4
$$) AS (results agtype);
SELECT * FROM asin(1), age_asin(1);
SELECT * FROM acos(0), age_acos(0);
SELECT * FROM atan(1), age_atan(1);
SELECT * FROM atan2(1, 1), age_atan2(1, 1);
-- should return null
SELECT * FROM cypher('expr', $$
    RETURN asin(1.1)
$$) AS (results agtype);
SELECT * FROM cypher('expr', $$
    RETURN acos(1.1)
$$) AS (results agtype);
SELECT * FROM cypher('expr', $$
    RETURN asin(-1.1)
$$) AS (results agtype);
SELECT * FROM cypher('expr', $$
    RETURN acos(-1.1)
$$) AS (results agtype);
SELECT * FROM cypher('expr', $$
    RETURN asin(null)
$$) AS (results agtype);
SELECT * FROM cypher('expr', $$
    RETURN acos(null)
$$) AS (results agtype);
SELECT * FROM cypher('expr', $$
    RETURN atan(null)
$$) AS (results agtype);
SELECT * FROM cypher('expr', $$
    RETURN atan2(null, null)
$$) AS (results agtype);
SELECT * FROM cypher('expr', $$
    RETURN atan2(null, 1)
$$) AS (results agtype);
SELECT * FROM cypher('expr', $$
    RETURN atan2(1, null)
$$) AS (results agtype);
SELECT * FROM age_asin(null);
SELECT * FROM age_acos(null);
SELECT * FROM age_atan(null);
SELECT * FROM age_atan2(null, null);
SELECT * FROM age_atan2(1, null);
SELECT * FROM age_atan2(null, 1);
-- should fail
SELECT * FROM cypher('expr', $$
    RETURN asin("0")
$$) AS (results agtype);
SELECT * FROM cypher('expr', $$
    RETURN acos("0")
$$) AS (results agtype);
SELECT * FROM cypher('expr', $$
    RETURN atan("0")
$$) AS (results agtype);
SELECT * FROM cypher('expr', $$
    RETURN atan2("0", 1)
$$) AS (results agtype);
SELECT * FROM cypher('expr', $$
    RETURN atan2(0, "1")
$$) AS (results agtype);
SELECT * FROM cypher('expr', $$
    RETURN asin()
$$) AS (results agtype);
SELECT * FROM cypher('expr', $$
    RETURN acos()
$$) AS (results agtype);
SELECT * FROM cypher('expr', $$
    RETURN atan()
$$) AS (results agtype);
SELECT * FROM cypher('expr', $$
    RETURN atan2()
$$) AS (results agtype);
SELECT * FROM cypher('expr', $$
    RETURN atan2(null)
$$) AS (results agtype);
SELECT * FROM age_asin('0');
SELECT * FROM age_acos('0');
SELECT * FROM age_atan('0');
SELECT * FROM age_atan2('0', 1);
SELECT * FROM age_atan2(1, '0');
SELECT * FROM age_asin();
SELECT * FROM age_acos();
SELECT * FROM age_atan();
SELECT * FROM age_atan2();
SELECT * FROM age_atan2(1);

--
-- pi
--
SELECT * FROM cypher('expr', $$
    RETURN pi()
$$) AS (results agtype);
SELECT * FROM cypher('expr', $$
    RETURN sin(pi())
$$) AS (results agtype);
SELECT * FROM cypher('expr', $$
    RETURN sin(pi()/4)
$$) AS (results agtype);
SELECT * FROM cypher('expr', $$
    RETURN cos(pi())
$$) AS (results agtype);
SELECT * FROM cypher('expr', $$
    RETURN cos(pi()/2)
$$) AS (results agtype);
SELECT * FROM cypher('expr', $$
    RETURN sin(pi()/2)
$$) AS (results agtype);
-- should fail
SELECT * FROM cypher('expr', $$
    RETURN pi(null)
$$) AS (results agtype);
SELECT * FROM cypher('expr', $$
    RETURN pi(1)
$$) AS (results agtype);

--
-- radians() & degrees()
--
SELECT * FROM cypher('expr', $$
    RETURN radians(0)
$$) AS (results agtype);
SELECT * FROM cypher('expr', $$
    RETURN degrees(0)
$$) AS (results agtype);
SELECT * FROM cypher('expr', $$
    RETURN radians(360), 2*pi()
$$) AS (results agtype, Two_PI agtype);
SELECT * FROM cypher('expr', $$
    RETURN degrees(2*pi())
$$) AS (results agtype);
SELECT * FROM cypher('expr', $$
    RETURN radians(180), pi()
$$) AS (results agtype, PI agtype);
SELECT * FROM cypher('expr', $$
    RETURN degrees(pi())
$$) AS (results agtype);
SELECT * FROM cypher('expr', $$
    RETURN radians(90), pi()/2
$$) AS (results agtype, Half_PI agtype);
SELECT * FROM cypher('expr', $$
    RETURN degrees(pi()/2)
$$) AS (results agtype);
-- should return null
SELECT * FROM cypher('expr', $$
    RETURN radians(null)
$$) AS (results agtype);
SELECT * FROM cypher('expr', $$
    RETURN degrees(null)
$$) AS (results agtype);
-- should fail
SELECT * FROM cypher('expr', $$
    RETURN radians()
$$) AS (results agtype);
SELECT * FROM cypher('expr', $$
    RETURN degrees()
$$) AS (results agtype);
SELECT * FROM cypher('expr', $$
    RETURN radians("1")
$$) AS (results agtype);
SELECT * FROM cypher('expr', $$
    RETURN degrees("1")
$$) AS (results agtype);

--
-- abs(), ceil(), floor(), & round()
--
SELECT * FROM cypher('expr', $$
    RETURN abs(0)
$$) AS (results agtype);
SELECT * FROM cypher('expr', $$
    RETURN abs(10)
$$) AS (results agtype);
SELECT * FROM cypher('expr', $$
    RETURN abs(-10)
$$) AS (results agtype);
SELECT * FROM cypher('expr', $$
    RETURN ceil(0)
$$) AS (results agtype);
SELECT * FROM cypher('expr', $$
    RETURN ceil(1)
$$) AS (results agtype);
SELECT * FROM cypher('expr', $$
    RETURN ceil(-1)
$$) AS (results agtype);
SELECT * FROM cypher('expr', $$
    RETURN ceil(1.01)
$$) AS (results agtype);
SELECT * FROM cypher('expr', $$
    RETURN ceil(-1.01)
$$) AS (results agtype);
SELECT * FROM cypher('expr', $$
    RETURN floor(0)
$$) AS (results agtype);
SELECT * FROM cypher('expr', $$
    RETURN floor(1)
$$) AS (results agtype);
SELECT * FROM cypher('expr', $$
    RETURN floor(-1)
$$) AS (results agtype);
SELECT * FROM cypher('expr', $$
    RETURN floor(1.01)
$$) AS (results agtype);
SELECT * FROM cypher('expr', $$
    RETURN floor(-1.01)
$$) AS (results agtype);
SELECT * FROM cypher('expr', $$
    RETURN round(0)
$$) AS (results agtype);
SELECT * FROM cypher('expr', $$
    RETURN round(4.49999999)
$$) AS (results agtype);
SELECT * FROM cypher('expr', $$
    RETURN round(4.5)
$$) AS (results agtype);
SELECT * FROM cypher('expr', $$
    RETURN round(-4.49999999)
$$) AS (results agtype);
SELECT * FROM cypher('expr', $$
    RETURN round(-4.5)
$$) AS (results agtype);
SELECT * FROM cypher('expr', $$
    RETURN round(7.4163, 3)
$$) AS (results agtype);
SELECT * FROM cypher('expr', $$
    RETURN round(7.416343479, 8)
$$) AS (results agtype);
SELECT * FROM cypher('expr', $$
    RETURN round(7.416343479, NULL)
$$) AS (results agtype);
SELECT * FROM cypher('expr', $$
    RETURN round(NULL, 7)
$$) AS (results agtype);
SELECT * FROM cypher('expr', $$
    RETURN round(7, 2)
$$) AS (results agtype);
SELECT * FROM cypher('expr', $$
    RETURN round(7.4342, 2.1123)
$$) AS (results agtype);
SELECT * FROM cypher('expr', $$
    RETURN round(NULL, NULL)
$$) AS (results agtype);
SELECT * FROM cypher('expr', $$
    RETURN sign(10)
$$) AS (results agtype);
SELECT * FROM cypher('expr', $$
    RETURN sign(-10)
$$) AS (results agtype);
SELECT * FROM cypher('expr', $$
    RETURN sign(0)
$$) AS (results agtype);
-- should return null
SELECT * FROM cypher('expr', $$
    RETURN abs(null)
$$) AS (results agtype);
SELECT * FROM cypher('expr', $$
    RETURN ceil(null)
$$) AS (results agtype);
SELECT * FROM cypher('expr', $$
    RETURN floor(null)
$$) AS (results agtype);
SELECT * FROM cypher('expr', $$
    RETURN round(null)
$$) AS (results agtype);
SELECT * FROM cypher('expr', $$
    RETURN sign(null)
$$) AS (results agtype);
-- should fail
SELECT * FROM cypher('expr', $$
    RETURN abs()
$$) AS (results agtype);
SELECT * FROM cypher('expr', $$
    RETURN ceil()
$$) AS (results agtype);
SELECT * FROM cypher('expr', $$
    RETURN floor()
$$) AS (results agtype);
SELECT * FROM cypher('expr', $$
    RETURN round()
$$) AS (results agtype);
SELECT * FROM cypher('expr', $$
    RETURN sign()
$$) AS (results agtype);
SELECT * FROM cypher('expr', $$
    RETURN abs("1")
$$) AS (results agtype);
SELECT * FROM cypher('expr', $$
    RETURN ceil("1")
$$) AS (results agtype);
SELECT * FROM cypher('expr', $$
    RETURN floor("1")
$$) AS (results agtype);
SELECT * FROM cypher('expr', $$
    RETURN round("1")
$$) AS (results agtype);
SELECT * FROM cypher('expr', $$
    RETURN sign("1")
$$) AS (results agtype);

--
-- rand()
--
-- should select 0 rows as rand() is in [0,1)
SELECT * FROM cypher('expr', $$
    RETURN rand()
$$) AS (result agtype)
WHERE result >= 1 or result < 0;
-- should select 0 rows as rand() should not return the same value
SELECT * FROM cypher('expr', $$
    RETURN rand()
$$) AS cypher_1(result agtype),
    cypher('expr', $$
    RETURN rand()
$$) AS cypher_2(result agtype)
WHERE cypher_1.result = cypher_2.result;

--
-- log (ln) and log10
--
SELECT * from cypher('expr', $$
    RETURN log(2.718281828459045)
$$) as (result agtype);
SELECT * from cypher('expr', $$
    RETURN log10(10)
$$) as (result agtype);
-- should return null
SELECT * from cypher('expr', $$
    RETURN log(null)
$$) as (result agtype);
SELECT * from cypher('expr', $$
    RETURN log10(null)
$$) as (result agtype);
SELECT * from cypher('expr', $$
    RETURN log(0)
$$) as (result agtype);
SELECT * from cypher('expr', $$
    RETURN log10(0)
$$) as (result agtype);
SELECT * from cypher('expr', $$
    RETURN log(-1)
$$) as (result agtype);
SELECT * from cypher('expr', $$
    RETURN log10(-1)
$$) as (result agtype);
-- should fail
SELECT * from cypher('expr', $$
    RETURN log()
$$) as (result agtype);
SELECT * from cypher('expr', $$
    RETURN log10()
$$) as (result agtype);

--
-- e()
--
SELECT * from cypher('expr', $$
    RETURN e()
$$) as (result agtype);
SELECT * from cypher('expr', $$
    RETURN log(e())
$$) as (result agtype);

--
-- exp() aka e^x
--
SELECT * from cypher('expr', $$
    RETURN exp(1)
$$) as (result agtype);
SELECT * from cypher('expr', $$
    RETURN exp(0)
$$) as (result agtype);
-- should return null
SELECT * from cypher('expr', $$
    RETURN exp(null)
$$) as (result agtype);
-- should fail
SELECT * from cypher('expr', $$
    RETURN exp()
$$) as (result agtype);
SELECT * from cypher('expr', $$
    RETURN exp("1")
$$) as (result agtype);

--
-- sqrt()
--
SELECT * from cypher('expr', $$
    RETURN sqrt(25)
$$) as (result agtype);
SELECT * from cypher('expr', $$
    RETURN sqrt(1)
$$) as (result agtype);
SELECT * from cypher('expr', $$
    RETURN sqrt(0)
$$) as (result agtype);
-- should return null
SELECT * from cypher('expr', $$
    RETURN sqrt(-1)
$$) as (result agtype);
SELECT * from cypher('expr', $$
    RETURN sqrt(null)
$$) as (result agtype);
-- should fail
SELECT * from cypher('expr', $$
    RETURN sqrt()
$$) as (result agtype);
SELECT * from cypher('expr', $$
    RETURN sqrt("1")
$$) as (result agtype);

--
-- user defined function expressions - using pg functions for these tests
--
SELECT * from cypher('expr', $$
    RETURN pg_catalog.sqrt(25::pg_float8)
$$) as (result agtype);
SELECT * from cypher('expr', $$
    RETURN pg_catalog.sqrt("25"::pg_float8)
$$) as (result agtype);
SELECT * from cypher('expr', $$
    RETURN ag_catalog.age_sqrt(25)
$$) as (result agtype);
-- should return null
SELECT * from cypher('expr', $$
    RETURN pg_catalog.sqrt(null::pg_float8)
$$) as (result agtype);
-- should fail
SELECT * from cypher('expr', $$
    RETURN pg_catalog.sqrt()
$$) as (result agtype);
SELECT * from cypher('expr', $$
    RETURN pg_catalog.sqrt(-1::pg_float8)
$$) as (result agtype);
SELECT * from cypher('expr', $$
    RETURN something.pg_catalog.sqrt("1"::pg_float8)
$$) as (result agtype);
-- should fail do to schema but using a reserved_keyword
SELECT * from cypher('expr', $$
    RETURN distinct.age_sqrt(25)
$$) as (result agtype);
SELECT * from cypher('expr', $$
    RETURN contains.age_sqrt(25)
$$) as (result agtype);

--
-- aggregate functions avg(), sum(), count(), & count(*)
--
SELECT create_graph('UCSC');
SELECT * FROM cypher('UCSC', $$CREATE (:students {name: "Jack", gpa: 3.0, age: 21, zip: 94110})$$) AS (a agtype);
SELECT * FROM cypher('UCSC', $$CREATE (:students {name: "Jill", gpa: 3.5, age: 27, zip: 95060})$$) AS (a agtype);
SELECT * FROM cypher('UCSC', $$CREATE (:students {name: "Jim", gpa: 3.75, age: 32, zip: 96062})$$) AS (a agtype);
SELECT * FROM cypher('UCSC', $$CREATE (:students {name: "Rick", gpa: 2.5, age: 24, zip: "95060"})$$) AS (a agtype);
SELECT * FROM cypher('UCSC', $$CREATE (:students {name: "Ann", gpa: 3.8::numeric, age: 23})$$) AS (a agtype);
SELECT * FROM cypher('UCSC', $$CREATE (:students {name: "Derek", gpa: 4.0, age: 19, zip: 90210})$$) AS (a agtype);
SELECT * FROM cypher('UCSC', $$CREATE (:students {name: "Jessica", gpa: 3.9::numeric, age: 20})$$) AS (a agtype);
SELECT * FROM cypher('UCSC', $$ MATCH (u) RETURN (u) $$) AS (vertex agtype);
SELECT * FROM cypher('UCSC', $$ MATCH (u) RETURN avg(u.gpa), sum(u.gpa), sum(u.gpa)/count(u.gpa), count(u.gpa), count(*) $$) 
AS (avg agtype, sum agtype, sum_divided_by_count agtype, count agtype, count_star agtype);
-- add in 2 null gpa records
SELECT * FROM cypher('UCSC', $$CREATE (:students {name: "Dave", age: 24})$$) AS (a agtype);
SELECT * FROM cypher('UCSC', $$CREATE (:students {name: "Mike", age: 18})$$) AS (a agtype);
SELECT * FROM cypher('UCSC', $$ MATCH (u) RETURN (u) $$) AS (vertex agtype);
SELECT * FROM cypher('UCSC', $$ MATCH (u) RETURN avg(u.gpa), sum(u.gpa), sum(u.gpa)/count(u.gpa), count(u.gpa), count(*) $$) 
AS (avg agtype, sum agtype, sum_divided_by_count agtype, count agtype, count_star agtype);
-- should return null
SELECT * FROM cypher('UCSC', $$ RETURN avg(NULL) $$) AS (avg agtype);
SELECT * FROM cypher('UCSC', $$ RETURN sum(NULL) $$) AS (sum agtype);
-- should return 0
SELECT * FROM cypher('UCSC', $$ RETURN count(NULL) $$) AS (count agtype);
-- should fail
SELECT * FROM cypher('UCSC', $$ RETURN avg() $$) AS (avg agtype);
SELECT * FROM cypher('UCSC', $$ RETURN sum() $$) AS (sum agtype);
SELECT * FROM cypher('UCSC', $$ RETURN count() $$) AS (count agtype);

--
-- aggregate functions min() & max()
--
SELECT * FROM cypher('UCSC', $$ MATCH (u) RETURN min(u.gpa), max(u.gpa), count(u.gpa), count(*) $$)
AS (min agtype, max agtype, count agtype, count_star agtype);
SELECT * FROM cypher('UCSC', $$ MATCH (u) RETURN min(u.gpa), max(u.gpa), count(u.gpa), count(*) $$)
AS (min agtype, max agtype, count agtype, count_star agtype);
SELECT * FROM cypher('UCSC', $$ MATCH (u) RETURN min(u.name), max(u.name), count(u.name), count(*) $$)
AS (min agtype, max agtype, count agtype, count_star agtype);
-- check that min() & max() can work against mixed types
SELECT * FROM cypher('UCSC', $$ MATCH (u) RETURN min(u.zip), max(u.zip), count(u.zip), count(*) $$)
AS (min agtype, max agtype, count agtype, count_star agtype);
CREATE TABLE min_max_tbl (oid oid);
insert into min_max_tbl VALUES (16), (17188), (1000), (869);

SELECT age_min(oid::int), age_max(oid::int) FROM min_max_tbl;
SELECT age_min(oid::int::float), age_max(oid::int::float) FROM min_max_tbl;
SELECT age_min(oid::int::float::numeric), age_max(oid::int::float::numeric) FROM min_max_tbl;
SELECT age_min(oid::text), age_max(oid::text) FROM min_max_tbl;

DROP TABLE min_max_tbl;
-- should return null
SELECT * FROM cypher('UCSC', $$ RETURN min(NULL) $$) AS (min agtype);
SELECT * FROM cypher('UCSC', $$ RETURN max(NULL) $$) AS (max agtype);
SELECT age_min(NULL);
SELECT age_min(agtype_in('null'));
SELECT age_max(NULL);
SELECT age_max(agtype_in('null'));
-- should fail
SELECT * FROM cypher('UCSC', $$ RETURN min() $$) AS (min agtype);
SELECT * FROM cypher('UCSC', $$ RETURN max() $$) AS (max agtype);
SELECT age_min();
SELECT age_min();
--
-- aggregate functions stDev() & stDevP()
--
SELECT * FROM cypher('UCSC', $$ MATCH (u) RETURN stDev(u.gpa), stDevP(u.gpa) $$)
AS (stDev agtype, stDevP agtype);
-- should return 0
SELECT * FROM cypher('UCSC', $$ RETURN stDev(NULL) $$) AS (stDev agtype);
SELECT * FROM cypher('UCSC', $$ RETURN stDevP(NULL) $$) AS (stDevP agtype);
-- should fail
SELECT * FROM cypher('UCSC', $$ RETURN stDev() $$) AS (stDev agtype);
SELECT * FROM cypher('UCSC', $$ RETURN stDevP() $$) AS (stDevP agtype);

--
-- aggregate functions percentileCont() & percentileDisc()
--
SELECT * FROM cypher('UCSC', $$ MATCH (u) RETURN percentileCont(u.gpa, .55), percentileDisc(u.gpa, .55), percentileCont(u.gpa, .9), percentileDisc(u.gpa, .9) $$)
AS (percentileCont1 agtype, percentileDisc1 agtype, percentileCont2 agtype, percentileDisc2 agtype);
SELECT * FROM cypher('UCSC', $$ MATCH (u) RETURN percentileCont(u.gpa, .55) $$)
AS (percentileCont agtype);
SELECT * FROM cypher('UCSC', $$ MATCH (u) RETURN percentileDisc(u.gpa, .55) $$)
AS (percentileDisc agtype);
-- should return null
SELECT * FROM cypher('UCSC', $$ RETURN percentileCont(NULL, .5) $$) AS (percentileCont agtype);
SELECT * FROM cypher('UCSC', $$ RETURN percentileDisc(NULL, .5) $$) AS (percentileDisc agtype);
-- should fail
SELECT * FROM cypher('UCSC', $$ RETURN percentileCont(.5, NULL) $$) AS (percentileCont agtype);
SELECT * FROM cypher('UCSC', $$ RETURN percentileDisc(.5, NULL) $$) AS (percentileDisc agtype);

--
-- aggregate function collect()
--
SELECT * FROM cypher('UCSC', $$ MATCH (u) RETURN collect(u.name), collect(u.age), collect(u.gpa), collect(u.zip) $$)
AS (name agtype, age agtype, gqa agtype, zip agtype);
SELECT * FROM cypher('UCSC', $$ MATCH (u) RETURN collect(u.gpa), collect(u.gpa) $$)
AS (gpa1 agtype, gpa2 agtype);
SELECT * FROM cypher('UCSC', $$ MATCH (u) RETURN collect(u.zip), collect(u.zip) $$)
AS (zip1 agtype, zip2 agtype);
SELECT * FROM cypher('UCSC', $$ RETURN collect(5) $$) AS (result agtype);
-- should return an empty array
SELECT * FROM cypher('UCSC', $$ RETURN collect(NULL) $$) AS (empty agtype);
SELECT * FROM cypher('UCSC', $$ MATCH (u) WHERE u.name =~ "doesn't exist" RETURN collect(u.name) $$) AS (name agtype);

-- should fail
SELECT * FROM cypher('UCSC', $$ RETURN collect() $$) AS (collect agtype);

-- test DISTINCT inside aggregate functions
SELECT * FROM cypher('UCSC', $$CREATE (:students {name: "Sven", gpa: 3.2, age: 27, zip: 94110})$$)
AS (a agtype);
SELECT * FROM cypher('UCSC', $$ MATCH (u) RETURN (u) $$) AS (vertex agtype);
SELECT * FROM cypher('UCSC', $$ MATCH (u) RETURN count(u.zip), count(DISTINCT u.zip) $$)
AS (zip agtype, distinct_zip agtype);
SELECT * FROM cypher('UCSC', $$ MATCH (u) RETURN count(u.age), count(DISTINCT u.age) $$)
AS (age agtype, distinct_age agtype);

-- test AUTO GROUP BY for aggregate functions
SELECT create_graph('group_by');
SELECT * FROM cypher('group_by', $$CREATE (:row {i: 1, j: 2, k:3})$$) AS (result agtype);
SELECT * FROM cypher('group_by', $$CREATE (:row {i: 1, j: 2, k:4})$$) AS (result agtype);
SELECT * FROM cypher('group_by', $$CREATE (:row {i: 1, j: 3, k:5})$$) AS (result agtype);
SELECT * FROM cypher('group_by', $$CREATE (:row {i: 2, j: 3, k:6})$$) AS (result agtype);
SELECT * FROM cypher('group_by', $$MATCH (u:row) RETURN u.i, u.j, u.k$$) AS (i agtype, j agtype, k agtype);
SELECT * FROM cypher('group_by', $$MATCH (u:row) RETURN u.i, u.j, sum(u.k)$$) AS (i agtype, j agtype, sumk agtype);
SELECT * FROM cypher('group_by', $$CREATE (:L {a: 1, b: 2, c:3})$$) AS (result agtype);
SELECT * FROM cypher('group_by', $$CREATE (:L {a: 2, b: 3, c:1})$$) AS (result agtype);
SELECT * FROM cypher('group_by', $$CREATE (:L {a: 3, b: 1, c:2})$$) AS (result agtype);
SELECT * FROM cypher('group_by', $$MATCH (x:L) RETURN x.a, x.b, x.c, x.a + count(*) + x.b + count(*) + x.c$$)
AS (a agtype, b agtype, c agtype, result agtype);
SELECT * FROM cypher('group_by', $$MATCH (x:L) RETURN x.a + x.b + x.c, x.a + x.b + x.c + count(*) + count(*) $$)
AS (a_b_c agtype,  result agtype);
-- with WITH clause
SELECT * FROM cypher('group_by', $$MATCH(x:L) WITH x, count(x) AS c RETURN x.a + x.b + x.c + c$$)
AS (result agtype);
SELECT * FROM cypher('group_by', $$MATCH(x:L) WITH x, count(x) AS c RETURN x.a + x.b + x.c + c + c$$)
AS (result agtype);
SELECT * FROM cypher('group_by', $$MATCH(x:L) WITH x.a + x.b + x.c AS v, count(x) as c RETURN v + c + c $$)
AS (result agtype);
-- should fail
SELECT * FROM cypher('group_by', $$MATCH (x:L) RETURN x.a, x.a + count(*) + x.b + count(*) + x.c$$)
AS (a agtype, result agtype);
SELECT * FROM cypher('group_by', $$MATCH (x:L) RETURN x.a + count(*) + x.b + count(*) + x.c$$)
AS (result agtype);

--ORDER BY
SELECT create_graph('order_by');
SELECT * FROM cypher('order_by', $$CREATE ()$$) AS (result agtype);
SELECT * FROM cypher('order_by', $$CREATE ({i: '1'})$$) AS (result agtype);
SELECT * FROM cypher('order_by', $$CREATE ({i: 1})$$) AS (result agtype);
SELECT * FROM cypher('order_by', $$CREATE ({i: 1.0})$$) AS (result agtype);
SELECT * FROM cypher('order_by', $$CREATE ({i: 1::numeric})$$) AS (result agtype);
SELECT * FROM cypher('order_by', $$CREATE ({i: true})$$) AS (result agtype);
SELECT * FROM cypher('order_by', $$CREATE ({i: false})$$) AS (result agtype);
SELECT * FROM cypher('order_by', $$CREATE ({i: {key: 'value'}})$$) AS (result agtype);
SELECT * FROM cypher('order_by', $$CREATE ({i: [1]})$$) AS (result agtype);

SELECT * FROM cypher('order_by', $$
	MATCH (u)
	RETURN u.i
	ORDER BY u.i
$$) AS (i agtype);

SELECT * FROM cypher('order_by', $$
	MATCH (u)
	RETURN u.i
	ORDER BY u.i DESC
$$) AS (i agtype);

--CASE
SELECT create_graph('case_statement');
SELECT * FROM cypher('case_statement', $$CREATE ({i: 1, j: null})$$) AS (result agtype);
SELECT * FROM cypher('case_statement', $$CREATE ({i: 'a', j: 'b'})$$) AS (result agtype);
SELECT * FROM cypher('case_statement', $$CREATE ({i: 0, j: 1})$$) AS (result agtype);
SELECT * FROM cypher('case_statement', $$CREATE ({i: true, j: false})$$) AS (result agtype);
SELECT * FROM cypher('case_statement', $$CREATE ({i: [], j: [0,1,2]})$$) AS (result agtype);
SELECT * FROM cypher('case_statement', $$CREATE ({i: {}, j: {i:1}})$$) AS (result agtype);

--standalone case & edge cases
--base case
SELECT * FROM cypher('case_statement', $$ RETURN (CASE WHEN true THEN true END) $$) as (a agtype);
--should return 1 empty row
SELECT * FROM cypher('case_statement', $$ RETURN (CASE WHEN false THEN true END) $$) as (a agtype);
--should return 'false'
SELECT * FROM cypher('case_statement', $$ RETURN (CASE WHEN true THEN false END) $$) as (a agtype);
--invalid case (WHEN should be boolean)
SELECT * FROM cypher('case_statement', $$ RETURN (CASE WHEN 1 THEN 'fail' END) $$) as (a agtype);

-- booleans + logic gates
SELECT * FROM cypher('case_statement', $$ RETURN (CASE WHEN true THEN (true AND true) END) $$) as (a agtype);
-- invalid mixed logic gate
SELECT * FROM cypher('case_statement', $$ RETURN (CASE WHEN true THEN (true AND 1) END) $$) as (a agtype);



--CASE WHEN condition THEN result END
SELECT * FROM cypher('case_statement', $$
	MATCH (n)
	RETURN n.i, n.j, CASE
    WHEN null THEN 'should not return me'
		WHEN n.i = 1 THEN 'i is 1'
		WHEN n.j = 'b' THEN 'j is b'
    WHEN n.i = 0 AND n.j = 1 THEN '0 AND 1'
    WHEN n.i = true OR n.j = true THEN 'i or j true'
		ELSE 'default'
	END
$$ ) AS (i agtype, j agtype, case_statement agtype);

--CASE expression WHEN value THEN result END
SELECT * FROM cypher('case_statement', $$
	MATCH (n)
	RETURN n.j, CASE n.j
    WHEN null THEN 'should not return me'
    WHEN 'b' THEN 'b'
    WHEN 1 THEN 1
    WHEN false THEN false
    WHEN [0,1,2] THEN [0,1,2]
    WHEN {i:1} THEN {i:1}
		ELSE 'not a or b'
	END
$$ ) AS (j agtype, case_statement agtype);

-- RETURN * and (u)--(v) optional forms
SELECT create_graph('opt_forms');
SELECT * FROM cypher('opt_forms', $$CREATE ({i:1})-[:KNOWS]->({i:2})<-[:KNOWS]-({i:3})$$)AS (result agtype);
SELECT * FROM cypher('opt_forms', $$MATCH (u) RETURN u$$) AS (result agtype);
SELECT * FROM cypher('opt_forms', $$MATCH (u) RETURN *$$) AS (result agtype);
SELECT * FROM cypher('opt_forms', $$MATCH (u)--(v) RETURN u.i, v.i$$) AS (u agtype, v agtype);
SELECT * FROM cypher('opt_forms', $$MATCH (u)-->(v) RETURN u.i, v.i$$) AS (u agtype, v agtype);
SELECT * FROM cypher('opt_forms', $$MATCH (u)<--(v) RETURN u.i, v.i$$) AS (u agtype, v agtype);
SELECT * FROM cypher('opt_forms', $$MATCH (u)-->()<--(v) RETURN u.i, v.i$$) AS (u agtype, v agtype);
SELECT * FROM cypher('opt_forms', $$MATCH (u) CREATE (u)-[:edge]->() RETURN *$$) AS (results agtype);
SELECT * FROM cypher('opt_forms', $$MATCH (u)-->()<--(v) RETURN *$$) AS (col1 agtype, col2 agtype);

-- Added typecasts ::pg_bigint and ::pg_float8
SELECT * FROM cypher('expr', $$
RETURN true::pg_bigint
$$) AS (result agtype);
SELECT * FROM cypher('expr', $$
RETURN "1.0"::pg_float8
$$) AS (result agtype);
SELECT * from cypher('expr', $$
RETURN pg_catalog.sqrt(pg_catalog.sqrt(pg_catalog.sqrt(256::pg_bigint)))
$$) as (result agtype);
SELECT * from cypher('expr', $$
RETURN pg_catalog.sqrt(pg_catalog.sqrt(pg_catalog.sqrt(256::pg_float8)))
$$) as (result agtype);

-- VLE
SELECT create_graph('VLE');
-- should return 0 rows
SELECT * FROM cypher('VLE', $$MATCH (u)-[*]-(v) RETURN u, v$$) AS (u agtype, v agtype);
SELECT * FROM cypher('VLE', $$MATCH (u)-[*0..1]-(v) RETURN u, v$$) AS (u agtype, v agtype);
SELECT * FROM cypher('VLE', $$MATCH (u)-[*..1]-(v) RETURN u, v$$) AS (u agtype, v agtype);
SELECT * FROM cypher('VLE', $$MATCH (u)-[*..5]-(v) RETURN u, v$$) AS (u agtype, v agtype);

-- Create a graph to test
SELECT * FROM cypher('VLE', $$CREATE (b:begin)-[:edge {name: 'main edge', number: 1, dangerous: {type: "all", level: "all"}}]->(u1:middle)-[:edge {name: 'main edge', number: 2, dangerous: {type: "all", level: "all"}, packages: [2,4,6]}]->(u2:middle)-[:edge {name: 'main edge', number: 3, dangerous: {type: "all", level: "all"}}]->(u3:middle)-[:edge {name: 'main edge', number: 4, dangerous: {type: "all", level: "all"}}]->(e:end), (u1)-[:self_loop {name: 'self loop', number: 1, dangerous: {type: "all", level: "all"}}]->(u1), (e)-[:self_loop {name: 'self loop', number: 2, dangerous: {type: "all", level: "all"}}]->(e), (b)-[:alternate_edge {name: 'alternate edge', number: 1, packages: [2,4,6], dangerous: {type: "poisons", level: "all"}}]->(u1), (u2)-[:alternate_edge {name: 'alternate edge', number: 2, packages: [2,4,6], dangerous: {type: "poisons", level: "all"}}]->(u3), (u3)-[:alternate_edge {name: 'alternate edge', number: 3, packages: [2,4,6], dangerous: {type: "poisons", level: "all"}}]->(e), (u2)-[:bypass_edge {name: 'bypass edge', number: 1, packages: [1,3,5,7]}]->(e), (e)-[:alternate_edge {name: 'backup edge', number: 1, packages: [1,3,5,7]}]->(u3), (u3)-[:alternate_edge {name: 'backup edge', number: 2, packages: [1,3,5,7]}]->(u2), (u2)-[:bypass_edge {name: 'bypass edge', number: 2, packages: [1,3,5,7], dangerous: {type: "poisons", level: "all"}}]->(b) RETURN b, e $$) AS (b agtype, e agtype);

-- test vertex_stats command
SELECT * FROM cypher('VLE', $$ MATCH (u) RETURN vertex_stats(u) $$) AS (result agtype);

-- test indirection operator for a function
SELECT * FROM cypher('VLE', $$ MATCH (u) WHERE vertex_stats(u).self_loops <> 0 RETURN vertex_stats(u) $$) AS (result agtype);
SELECT * FROM cypher('VLE', $$ MATCH (u) WHERE vertex_stats(u).in_degree < vertex_stats(u).out_degree RETURN vertex_stats(u) $$) AS (result agtype);
SELECT * FROM cypher('VLE', $$ MATCH (u) WHERE vertex_stats(u).out_degree < vertex_stats(u).in_degree RETURN vertex_stats(u) $$) AS (result agtype);


-- list functions relationships(), range(), keys()
SELECT create_graph('keys');
-- keys()
SELECT * FROM cypher('keys', $$CREATE ({name: 'hikaru utada', age: 38, job: 'singer'})-[:collaborated_with {song:"face my fears"}]->( {name: 'sonny moore', age: 33, stage_name: 'skrillex', job: 'producer'})$$) AS (result agtype);
SELECT * FROM cypher('keys', $$CREATE ({name: 'alexander guy cook', age: 31, stage_name:"a. g. cook", job: 'producer'})$$) AS (result agtype);
SELECT * FROM cypher('keys', $$CREATE ({name: 'keiko fuji', age: 62, job: 'singer'})$$) AS (result agtype);
SELECT * FROM cypher('keys', $$MATCH (a),(b) WHERE a.name = 'hikaru utada' AND b.name = 'alexander guy cook' CREATE (a)-[:collaborated_with {song:"one last kiss"}]->(b)$$) AS (result agtype);
SELECT * FROM cypher('keys', $$MATCH (a),(b) WHERE a.name = 'hikaru utada' AND b.name = 'keiko fuji' CREATE (a)-[:knows]->(b)$$) AS (result agtype);
SELECT * FROM cypher('keys', $$MATCH (v) RETURN keys(v)$$) AS (vertex_keys agtype);
SELECT * FROM cypher('keys', $$MATCH ()-[e]-() RETURN keys(e)$$) AS (edge_keys agtype);
SELECT * FROM cypher('keys', $$RETURN keys({a:1,b:'two',c:[1,2,3]})$$) AS (keys agtype);

--should return empty list
SELECT * FROM cypher('keys', $$RETURN keys({})$$) AS (keys agtype);
--should return sql null
SELECT * FROM cypher('keys', $$RETURN keys(null)$$) AS (keys agtype);
--should return error
SELECT * from cypher('keys', $$RETURN keys([1,2,3])$$) as (keys agtype);
SELECT * from cypher('keys', $$RETURN keys("string")$$) as (keys agtype);
SELECT * from cypher('keys', $$MATCH u=()-[]-() RETURN keys(u)$$) as (keys agtype);

SELECT create_graph('list');
SELECT * from cypher('list', $$CREATE p=({name:"rick"})-[:knows]->({name:"morty"}) RETURN p$$) as (path agtype);
SELECT * from cypher('list', $$CREATE p=({name:'rachael'})-[:knows]->({name:'monica'})-[:knows]->({name:'phoebe'}) RETURN p$$) as (path agtype);
-- nodes()
SELECT * from cypher('list', $$MATCH p=()-[]->() RETURN nodes(p)$$) as (nodes agtype);
SELECT * from cypher('list', $$MATCH p=()-[]->()-[]->() RETURN nodes(p)$$) as (nodes agtype);
-- should return nothing
SELECT * from cypher('list', $$MATCH p=()-[]->()-[]->()-[]->() RETURN nodes(p)$$) as (nodes agtype);
-- should return SQL NULL
SELECT * from cypher('list', $$RETURN nodes(NULL)$$) as (nodes agtype);
-- should return an error
SELECT * from cypher('list', $$MATCH (u) RETURN nodes([1,2,3])$$) as (nodes agtype);
SELECT * from cypher('list', $$MATCH (u) RETURN nodes("string")$$) as (nodes agtype);
SELECT * from cypher('list', $$MATCH (u) RETURN nodes(u)$$) as (nodes agtype);
SELECT * from cypher('list', $$MATCH (u)-[]->() RETURN nodes(u)$$) as (nodes agtype);
-- relationships()
SELECT * from cypher('list', $$MATCH p=()-[]->() RETURN relationships(p)$$) as (relationships agtype);
SELECT * from cypher('list', $$MATCH p=()-[]->()-[]->() RETURN relationships(p)$$) as (relationships agtype);
-- should return nothing
SELECT * from cypher('list', $$MATCH p=()-[]->()-[]->()-[]->() RETURN relationships(p)$$) as (relationships agtype);
-- should return SQL NULL
SELECT * from cypher('list', $$RETURN relationships(NULL)$$) as (relationships agtype);
-- should return an error
SELECT * from cypher('list', $$MATCH (u) RETURN relationships([1,2,3])$$) as (relationships agtype);
SELECT * from cypher('list', $$MATCH (u) RETURN relationships("string")$$) as (relationships agtype);
SELECT * from cypher('list', $$MATCH (u) RETURN relationships(u)$$) as (relationships agtype);
SELECT * from cypher('list', $$MATCH ()-[e]->() RETURN relationships(e)$$) as (relationships agtype);
-- range()
SELECT * from cypher('list', $$RETURN range(0, 10)$$) as (range agtype);
SELECT * from cypher('list', $$RETURN range(0, 10, null)$$) as (range agtype);
SELECT * from cypher('list', $$RETURN range(0, 10, 1)$$) as (range agtype);
SELECT * from cypher('list', $$RETURN range(0, 10, 3)$$) as (range agtype);
SELECT * from cypher('list', $$RETURN range(0, -10, -1)$$) as (range agtype);
SELECT * from cypher('list', $$RETURN range(0, -10, -3)$$) as (range agtype);
SELECT * from cypher('list', $$RETURN range(0, 10, 11)$$) as (range agtype);
SELECT * from cypher('list', $$RETURN range(-20, 10, 5)$$) as (range agtype);
-- should return an empty list []
SELECT * from cypher('list', $$RETURN range(0, -10)$$) as (range agtype);
SELECT * from cypher('list', $$RETURN range(0, 10, -1)$$) as (range agtype);
SELECT * from cypher('list', $$RETURN range(-10, 10, -1)$$) as (range agtype);
-- should return an error
SELECT * from cypher('list', $$RETURN range(null, -10, -3)$$) as (range agtype);
SELECT * from cypher('list', $$RETURN range(0, null, -3)$$) as (range agtype);
SELECT * from cypher('list', $$RETURN range(0, -10.0, -3.0)$$) as (range agtype);
-- labels()
SELECT * from cypher('list', $$CREATE (u:People {name: "John"}) RETURN u$$) as (Vertices agtype);
SELECT * from cypher('list', $$CREATE (u:People {name: "Larry"}) RETURN u$$) as (Vertices agtype);
SELECT * from cypher('list', $$CREATE (u:Cars {name: "G35"}) RETURN u$$) as (Vertices agtype);
SELECT * from cypher('list', $$CREATE (u:Cars {name: "MR2"}) RETURN u$$) as (Vertices agtype);
SELECT * from cypher('list', $$MATCH (u) RETURN labels(u), u$$) as (Labels agtype, Vertices agtype);
-- should return SQL NULL
SELECT * from cypher('list', $$RETURN labels(NULL)$$) as (Labels agtype);
-- should return an error
SELECT * from cypher('list', $$RETURN labels("string")$$) as (Labels agtype);

-- Issue 989: Impossible to create an object with an array field of more than
--            100 elements.
SELECT * FROM cypher('list', $$ CREATE (any_vertex: test_label { `largeArray`: [] }) RETURN any_vertex $$) AS (u agtype);
SELECT * FROM cypher('list', $$ CREATE (any_vertex: test_label { `largeArray`: [0] }) RETURN any_vertex $$) AS (u agtype);
SELECT * FROM cypher('list', $$ CREATE (any_vertex: test_label { `largeArray`: [0, 1, 2, 3, 4, 5, 6, 7, 8, 9, 10, 11, 12, 13, 14, 15, 16, 17, 18, 19, 20, 21, 22, 23, 24, 25, 26, 27, 28, 29, 30, 31, 32, 33, 34, 35, 36, 37, 38, 39, 40, 41, 42, 43, 44, 45, 46, 47, 48, 49, 50, 51, 52, 53, 54, 55, 56, 57, 58, 59, 60, 61, 62, 63, 64, 65, 66, 67, 68, 69, 70, 71, 72, 73, 74, 75, 76, 77, 78, 79, 80, 81, 82, 83, 84, 85, 86, 87, 88, 89, 90, 91, 92, 93, 94, 95, 96, 97, 98, 99] }) RETURN any_vertex $$) AS (u agtype);
SELECT * FROM cypher('list', $$ CREATE (any_vertex: test_label { `largeArray`: [0, 1, 2, 3, 4, 5, 6, 7, 8, 9, 10, 11, 12, 13, 14, 15, 16, 17, 18, 19, 20, 21, 22, 23, 24, 25, 26, 27, 28, 29, 30, 31, 32, 33, 34, 35, 36, 37, 38, 39, 40, 41, 42, 43, 44, 45, 46, 47, 48, 49, 50, 51, 52, 53, 54, 55, 56, 57, 58, 59, 60, 61, 62, 63, 64, 65, 66, 67, 68, 69, 70, 71, 72, 73, 74, 75, 76, 77, 78, 79, 80, 81, 82, 83, 84, 85, 86, 87, 88, 89, 90, 91, 92, 93, 94, 95, 96, 97, 98, 99, 100] }) RETURN any_vertex $$) AS (u agtype);
SELECT * FROM cypher('list', $$ CREATE (any_vertex: test_label { `largeArray`: [0, 1, 2, 3, 4, 5, 6, 7, 8, 9, 10, 11, 12, 13, 14, 15, 16, 17, 18, 19, 20, 21, 22, 23, 24, 25, 26, 27, 28, 29, 30, 31, 32, 33, 34, 35, 36, 37, 38, 39, 40, 41, 42, 43, 44, 45, 46, 47, 48, 49, 50, 51, 52, 53, 54, 55, 56, 57, 58, 59, 60, 61, 62, 63, 64, 65, 66, 67, 68, 69, 70, 71, 72, 73, 74, 75, 76, 77, 78, 79, 80, 81, 82, 83, 84, 85, 86, 87, 88, 89, 90, 91, 92, 93, 94, 95, 96, 97, 98, 99, 100, 1, 2, 3, 4, 5, 6, 7, 8, 9, 10, 11, 12, 13, 14, 15, 16, 17, 18, 19, 20, 21, 22, 23, 24, 25, 26, 27, 28, 29, 30, 31, 32, 33, 34, 35, 36, 37, 38, 39, 40, 41, 42, 43, 44, 45, 46, 47, 48, 49, 50, 51, 52, 53, 54, 55, 56, 57, 58, 59, 60, 61, 62, 63, 64, 65, 66, 67, 68, 69, 70, 71, 72, 73, 74, 75, 76, 77, 78, 79, 80, 81, 82, 83, 84, 85, 86, 87, 88, 89, 90, 91, 92, 93, 94, 95, 96, 97, 98, 99] }) RETURN any_vertex $$) AS (u agtype);
SELECT * FROM cypher('list', $$ CREATE (any_vertex: test_label { `largeArray`: [0, 1, 2, 3, 4, 5, 6, 7, 8, 9, 10, 11, 12, 13, 14, 15, 16, 17, 18, 19, 20, 21, 22, 23, 24, 25, 26, 27, 28, 29, 30, 31, 32, 33, 34, 35, 36, 37, 38, 39, 40, 41, 42, 43, 44, 45, 46, 47, 48, 49, 50, 51, 52, 53, 54, 55, 56, 57, 58, 59, 60, 61, 62, 63, 64, 65, 66, 67, 68, 69, 70, 71, 72, 73, 74, 75, 76, 77, 78, 79, 80, 81, 82, 83, 84, 85, 86, 87, 88, 89, 90, 91, 92, 93, 94, 95, 96, 97, 98, 99, 100, 1, 2, 3, 4, 5, 6, 7, 8, 9, 10, 11, 12, 13, 14, 15, 16, 17, 18, 19, 20, 21, 22, 23, 24, 25, 26, 27, 28, 29, 30, 31, 32, 33, 34, 35, 36, 37, 38, 39, 40, 41, 42, 43, 44, 45, 46, 47, 48, 49, 50, 51, 52, 53, 54, 55, 56, 57, 58, 59, 60, 61, 62, 63, 64, 65, 66, 67, 68, 69, 70, 71, 72, 73, 74, 75, 76, 77, 78, 79, 80, 81, 82, 83, 84, 85, 86, 87, 88, 89, 90, 91, 92, 93, 94, 95, 96, 97, 98, 99, 100, 1, 2, 3, 4, 5, 6, 7, 8, 9, 10, 11, 12, 13, 14, 15, 16, 17, 18, 19, 20, 21, 22, 23, 24, 25, 26, 27, 28, 29, 30, 31, 32, 33, 34, 35, 36, 37, 38, 39, 40, 41, 42, 43, 44, 45, 46, 47, 48, 49, 50, 51, 52, 53, 54, 55, 56, 57, 58, 59, 60, 61, 62, 63, 64, 65, 66, 67, 68, 69, 70, 71, 72, 73, 74, 75, 76, 77, 78, 79, 80, 81, 82, 83, 84, 85, 86, 87, 88, 89, 90, 91, 92, 93, 94, 95, 96, 97, 98, 99, 100, 1, 2, 3, 4, 5, 6, 7, 8, 9, 10, 11, 12, 13, 14, 15, 16, 17, 18, 19, 20, 21, 22, 23, 24, 25, 26, 27, 28, 29, 30, 31, 32, 33, 34, 35, 36, 37, 38, 39, 40, 41, 42, 43, 44, 45, 46, 47, 48, 49, 50, 51, 52, 53, 54, 55, 56, 57, 58, 59, 60, 61, 62, 63, 64, 65, 66, 67, 68, 69, 70, 71, 72, 73, 74, 75, 76, 77, 78, 79, 80, 81, 82, 83, 84, 85, 86, 87, 88, 89, 90, 91, 92, 93, 94, 95, 96, 97, 98, 99] }) RETURN any_vertex $$) AS (u agtype);
SELECT * FROM cypher('list', $$ CREATE (any_vertex: test_label { `largeArray`: [0, 1, 2, 3, 4, 5, 6, 7, 8, 9, 10, 11, 12, 13, 14, 15, 16, 17, 18, 19, 20, 21, 22, 23, 24, 25, 26, 27, 28, 29, 30, 31, 32, 33, 34, 35, 36, 37, 38, 39, 40, 41, 42, 43, 44, 45, 46, 47, 48, 49, 50, 51, 52, 53, 54, 55, 56, 57, 58, 59, 60, 61, 62, 63, 64, 65, 66, 67, 68, 69, 70, 71, 72, 73, 74, 75, 76, 77, 78, 79, 80, 81, 82, 83, 84, 85, 86, 87, 88, 89, 90, 91, 92, 93, 94, 95, 96, 97, 98, 99, 100, 1, 2, 3, 4, 5, 6, 7, 8, 9, 10, 11, 12, 13, 14, 15, 16, 17, 18, 19, 20, 21, 22, 23, 24, 25, 26, 27, 28, 29, 30, 31, 32, 33, 34, 35, 36, 37, 38, 39, 40, 41, 42, 43, 44, 45, 46, 47, 48, 49, 50, 51, 52, 53, 54, 55, 56, 57, 58, 59, 60, 61, 62, 63, 64, 65, 66, 67, 68, 69, 70, 71, 72, 73, 74, 75, 76, 77, 78, 79, 80, 81, 82, 83, 84, 85, 86, 87, 88, 89, 90, 91, 92, 93, 94, 95, 96, 97, 98, 99, 100, 1, 2, 3, 4, 5, 6, 7, 8, 9, 10, 11, 12, 13, 14, 15, 16, 17, 18, 19, 20, 21, 22, 23, 24, 25, 26, 27, 28, 29, 30, 31, 32, 33, 34, 35, 36, 37, 38, 39, 40, 41, 42, 43, 44, 45, 46, 47, 48, 49, 50, 51, 52, 53, 54, 55, 56, 57, 58, 59, 60, 61, 62, 63, 64, 65, 66, 67, 68, 69, 70, 71, 72, 73, 74, 75, 76, 77, 78, 79, 80, 81, 82, 83, 84, 85, 86, 87, 88, 89, 90, 91, 92, 93, 94, 95, 96, 97, 98, 99, 100, 1, 2, 3, 4, 5, 6, 7, 8, 9, 10, 11, 12, 13, 14, 15, 16, 17, 18, 19, 20, 21, 22, 23, 24, 25, 26, 27, 28, 29, 30, 31, 32, 33, 34, 35, 36, 37, 38, 39, 40, 41, 42, 43, 44, 45, 46, 47, 48, 49, 50, 51, 52, 53, 54, 55, 56, 57, 58, 59, 60, 61, 62, 63, 64, 65, 66, 67, 68, 69, 70, 71, 72, 73, 74, 75, 76, 77, 78, 79, 80, 81, 82, 83, 84, 85, 86, 87, 88, 89, 90, 91, 92, 93, 94, 95, 96, 97, 98, 99, 100, 1, 2, 3, 4, 5, 6, 7, 8, 9, 10, 11, 12, 13, 14, 15, 16, 17, 18, 19, 20, 21, 22, 23, 24, 25, 26, 27, 28, 29, 30, 31, 32, 33, 34, 35, 36, 37, 38, 39, 40, 41, 42, 43, 44, 45, 46, 47, 48, 49, 50, 51, 52, 53, 54, 55, 56, 57, 58, 59, 60, 61, 62, 63, 64, 65, 66, 67, 68, 69, 70, 71, 72, 73, 74, 75, 76, 77, 78, 79, 80, 81, 82, 83, 84, 85, 86, 87, 88, 89, 90, 91, 92, 93, 94, 95, 96, 97, 98, 99, 100, 1, 2, 3, 4, 5, 6, 7, 8, 9, 10, 11, 12, 13, 14, 15, 16, 17, 18, 19, 20, 21, 22, 23, 24, 25, 26, 27, 28, 29, 30, 31, 32, 33, 34, 35, 36, 37, 38, 39, 40, 41, 42, 43, 44, 45, 46, 47, 48, 49, 50, 51, 52, 53, 54, 55, 56, 57, 58, 59, 60, 61, 62, 63, 64, 65, 66, 67, 68, 69, 70, 71, 72, 73, 74, 75, 76, 77, 78, 79, 80, 81, 82, 83, 84, 85, 86, 87, 88, 89, 90, 91, 92, 93, 94, 95, 96, 97, 98, 99, 100, 1, 2, 3, 4, 5, 6, 7, 8, 9, 10, 11, 12, 13, 14, 15, 16, 17, 18, 19, 20, 21, 22, 23, 24, 25, 26, 27, 28, 29, 30, 31, 32, 33, 34, 35, 36, 37, 38, 39, 40, 41, 42, 43, 44, 45, 46, 47, 48, 49, 50, 51, 52, 53, 54, 55, 56, 57, 58, 59, 60, 61, 62, 63, 64, 65, 66, 67, 68, 69, 70, 71, 72, 73, 74, 75, 76, 77, 78, 79, 80, 81, 82, 83, 84, 85, 86, 87, 88, 89, 90, 91, 92, 93, 94, 95, 96, 97, 98, 99, 100, 1, 2, 3, 4, 5, 6, 7, 8, 9, 10, 11, 12, 13, 14, 15, 16, 17, 18, 19, 20, 21, 22, 23, 24, 25, 26, 27, 28, 29, 30, 31, 32, 33, 34, 35, 36, 37, 38, 39, 40, 41, 42, 43, 44, 45, 46, 47, 48, 49, 50, 51, 52, 53, 54, 55, 56, 57, 58, 59, 60, 61, 62, 63, 64, 65, 66, 67, 68, 69, 70, 71, 72, 73, 74, 75, 76, 77, 78, 79, 80, 81, 82, 83, 84, 85, 86, 87, 88, 89, 90, 91, 92, 93, 94, 95, 96, 97, 98, 99] }) RETURN any_vertex $$) AS (u agtype);
-- should return 7 rows with counts: 0, 1, 100, 101, 200, 400, 800
SELECT * FROM cypher('list', $$ MATCH (u:test_label) RETURN size(u.largeArray) $$) AS (u agtype);
-- nested cases
SELECT * FROM cypher('list',$$ CREATE (n:xyz {array:[0, 1, 2, 3, 4, 5, 6, 7, 8, 9,
                                                10, 11, 12, 13, 14, 15, 16, 17, 18, 19,
                                                20,21, 22, 23, 24, 25, 26, 27, 28, 29,
                                                30, 31, 32, 33, 34, 35, 36, 37, 38, 39,
                                                40, 41, 42, 43, 44, 45, 46, 47, 48, 49,
                                                50, 51, 52, 53, 54, 55, 56, 57, 58, 59,
                                                60, 61, 62, 63, 64, 65, 66, 67, 68, 69,
                                                70, 71, 72, 73, 74, 75, 76, 77, 78, 79,
                                                80, 81, 82, 83, 84, 85, 86, 87, 88, 89,
                                                90, 91, 92, 93, 94, 95, 96, 97, 98, 99,
                                                [0, 1, 2, 3, 4, 5, 6, 7, 8, 9,
                                                10, 11, 12, 13, 14, 15, 16, 17, 18, 19,
                                                20,21, 22, 23, 24, 25, 26, 27, 28, 29,
                                                30, 31, 32, 33, 34, 35, 36, 37, 38, 39,
                                                40, 41, 42, 43, 44, 45, 46, 47, 48, 49,
                                                50, 51, 52, 53, 54, 55, 56, 57, 58, 59,
                                                60, 61, 62, 63, 64, 65, 66, 67, 68, 69,
                                                70, 71, 72, 73, 74, 75, 76, 77, 78, 79,
                                                80, 81, 82, 83, 84, 85, 86, 87, 88, 89,
                                                90, 91, 92, 93, 94, 95, 96, 97, 98, 99,
                                                100], 100]}) return n $$) as (a agtype);
SELECT * FROM cypher('list',$$ MATCH (n:xyz) CREATE (m:xyz {array:[0,1,2,3,n.array,5,6,7,8,9,
                                                           10, 11, 12, 13, 14, 15, 16, 17, 18, 19,
                                                           20,21, 22, 23, 24, 25, 26, 27, 28, 29,
                                                           30, 31, 32, 33, 34, 35, 36, 37, 38, 39,
                                                           40, 41, 42, 43, 44, 45, 46, 47, 48, 49,
                                                           50, 51, 52, 53, 54, 55, 56, 57, 58, 59,
                                                           60, 61, 62, 63, 64, 65, 66, 67, 68, 69,
                                                           70, 71, 72, 73, 74, 75, 76, 77, 78, 79,
                                                           80, 81, 82, 83, 84, 85, 86, 87, 88, 89,
                                                           90, 91, 92, 93, 94, 95, 96, 97, 98, 99,
                                                           100]}) return m $$) as (a agtype);
SELECT * FROM cypher('list',$$ MATCH (n:xyz) CREATE (m:xyz {array:[n.array,[n.array,[n.array]]]}) return m $$) as (a agtype);
-- SET
SELECT * FROM cypher('list',$$ CREATE (n:xyz)-[e:KNOWS {array:[0, 1, 2, 3, 4, 5, 6, 7, 8, 9,
                                                           10, 11, 12, 13, 14, 15, 16, 17, 18, 19,
                                                           20,21, 22, 23, 24, 25, 26, 27, 28, 29,
                                                           30, 31, 32, 33, 34, 35, 36, 37, 38, 39,
                                                           40, 41, 42, 43, 44, 45, 46, 47, 48, 49,
                                                           50, 51, 52, 53, 54, 55, 56, 57, 58, 59,
                                                           60, 61, 62, 63, 64, 65, 66, 67, 68, 69,
                                                           70, 71, 72, 73, 74, 75, 76, 77, 78, 79,
                                                           80, 81, 82, 83, 84, 85, 86, 87, 88, 89,
                                                           90, 91, 92, 93, 94, 95, 96, 97, 98, 99,
                                                           100]}]->(m:xyz) $$) as (a agtype);
SELECT * FROM cypher('list',$$ MATCH p=(n:xyz)-[e]->() SET n.array=[0, 1, 2, 3, 4, 5, 6, 7, 8, 9,
                                                           10, 11, 12, 13, 14, 15, 16, 17, 18, 19,
                                                           20,21, 22, 23, 24, 25, 26, 27, 28, 29,
                                                           30, 31, 32, 33, 34, 35, 36, 37, 38, 39,
                                                           40, 41, 42, 43, 44, 45, 46, 47, 48, 49,
                                                           50, 51, 52, 53, 54, 55, 56, 57, 58, 59,
                                                           60, 61, 62, 63, 64, 65, 66, 67, 68, 69,
                                                           70, 71, 72, 73, 74, 75, 76, 77, 78, 79,
                                                           80, 81, 82, 83, 84, 85, 86, 87, 88, 89,
                                                           90, 91, 92, 93, 94, 95, 96, 97, 98, 99,
                                                           100] return n,e $$) as (a agtype, b agtype);
SELECT * FROM cypher('list',$$ MATCH p=(n:xyz)-[e]->() SET n.array=[0, 1, 2, 3, 4, 5, 6, 7, 8, 9,
                                                           10, 11, 12, 13, 14, 15, 16, 17, 18, 19,
                                                           20,21, 22, 23, 24, 25, 26, 27, 28, 29,
                                                           30, 31, 32, 33, 34, 35, 36, 37, 38, 39,
                                                           40, 41, 42, 43, 44, 45, 46, 47, 48, 49,
                                                           50, 51, 52, 53, 54, 55, 56, 57, 58, 59,
                                                           60, 61, 62, 63, 64, 65, 66, 67, 68, 69,
                                                           70, 71, 72, 73, 74, 75, 76, 77, 78, 79,
                                                           80, 81, 82, 83, 84, 85, 86, 87, 88, 89,
                                                           90, 91, 92, 93, 94, 95, 96, 97, 98, 99,
                                                           e.array, 100] return n,e $$) as (a agtype, b agtype);

-- pg_typeof
SELECT * FROM cypher('expr', $$MATCH (u) RETURN toString(pg_catalog.pg_typeof(u.id)) $$) AS (u agtype);

-- issue: 395 aggregate function collect() incorrect container for operation
SELECT create_graph('graph_395');
SELECT * FROM cypher('graph_395', $$ CREATE (n:Project {name: 'Project A'}),
                                            (m:Project {name: 'Project B'}),
                                            (a:Task {name: 'Task A', size: 10}),
                                            (b:Task {name: 'Task B', size: 5}),
                                            (c:Task {name: 'Task C', size: 7}),
                                            (x:Person {name: 'John', age: 55}),
                                            (y:Person {name: 'Bob', age: 43}),
                                            (z:Person {name: 'Alice', age: 33}),
                                            (n)-[:Has]->(a),
                                            (n)-[:Has]->(b),
                                            (m)-[:Has]->(c),
                                            (a)-[:AssignedTo]->(x),
                                            (b)-[:AssignedTo]->(y),
                                            (c)-[:AssignedTo]->(y) $$) as (n agtype);

SELECT * FROM cypher('graph_395', $$ MATCH (p:Project)-[:Has]->(t:Task)-[:AssignedTo]->(u:Person)
                                     WITH p, t, collect(u) AS users
                                     WITH p, {tn: t.name, users: users} AS task
                                     RETURN task $$) AS (p agtype);

SELECT * FROM cypher('graph_395', $$ MATCH (p:Project)-[:Has]->(t:Task)-[:AssignedTo]->(u:Person)
                                     WITH p, t, collect(u) AS users
                                     WITH p, {tn: t.name, users: users} AS task
                                     WITH p, collect(task) AS tasks
                                     RETURN tasks $$) AS (p agtype);

SELECT * FROM cypher('graph_395', $$ MATCH (p:Project)-[:Has]->(t:Task)-[:AssignedTo]->(u:Person)
                                     WITH p, t, collect(u) AS users
                                     WITH p, {tn: t.name, users: users} AS task
                                     WITH p, collect(task) AS tasks
                                     WITH {pn: p.name, tasks:tasks} AS project
                                     RETURN project $$) AS (p agtype);
<<<<<<< HEAD
--
-- Cleanup
--
=======

---
--- Fix: Segmentation fault when using specific names for tables #1124
---
--- The following are just a few commands to test SQLValueFunction types
---

SELECT count(*) FROM CURRENT_ROLE;
SELECT count(*) FROM CURRENT_USER;
SELECT count(*) FROM USER;
SELECT count(*) FROM SESSION_USER;
SELECT * FROM CURRENT_CATALOG;
SELECT * FROM CURRENT_SCHEMA;
SELECT * FROM create_graph('issue_1124');
SELECT results, pg_typeof(user) FROM cypher('issue_1124', $$ CREATE (u) RETURN u $$) AS (results agtype), user;
SELECT results, pg_typeof(user) FROM cypher('issue_1124', $$ MATCH (u) RETURN u $$) AS (results agtype), user;

--
-- Cleanup
--
SELECT * FROM drop_graph('issue_1124', true);
>>>>>>> f88e6d1e
SELECT * FROM drop_graph('graph_395', true);
SELECT * FROM drop_graph('chained', true);
SELECT * FROM drop_graph('VLE', true);
SELECT * FROM drop_graph('case_statement', true);
SELECT * FROM drop_graph('opt_forms', true);
SELECT * FROM drop_graph('type_coercion', true);
SELECT * FROM drop_graph('order_by', true);
SELECT * FROM drop_graph('group_by', true);
SELECT * FROM drop_graph('UCSC', true);
SELECT * FROM drop_graph('expr', true);
SELECT * FROM drop_graph('regex', true);
SELECT * FROM drop_graph('keys', true);
SELECT * FROM drop_graph('list', true);

--
-- End of tests
--<|MERGE_RESOLUTION|>--- conflicted
+++ resolved
@@ -2837,11 +2837,6 @@
                                      WITH p, collect(task) AS tasks
                                      WITH {pn: p.name, tasks:tasks} AS project
                                      RETURN project $$) AS (p agtype);
-<<<<<<< HEAD
---
--- Cleanup
---
-=======
 
 ---
 --- Fix: Segmentation fault when using specific names for tables #1124
@@ -2863,7 +2858,6 @@
 -- Cleanup
 --
 SELECT * FROM drop_graph('issue_1124', true);
->>>>>>> f88e6d1e
 SELECT * FROM drop_graph('graph_395', true);
 SELECT * FROM drop_graph('chained', true);
 SELECT * FROM drop_graph('VLE', true);
