/*
 * Licensed to the Apache Software Foundation (ASF) under one
 * or more contributor license agreements.  See the NOTICE file
 * distributed with this work for additional information
 * regarding copyright ownership.  The ASF licenses this file
 * to you under the Apache License, Version 2.0 (the
 * "License"); you may not use this file except in compliance
 * with the License.  You may obtain a copy of the License at
 *
 * http://www.apache.org/licenses/LICENSE-2.0
 *
 * Unless required by applicable law or agreed to in writing,
 * software distributed under the License is distributed on an
 * "AS IS" BASIS, WITHOUT WARRANTIES OR CONDITIONS OF ANY
 * KIND, either express or implied.  See the License for the
 * specific language governing permissions and limitations
 * under the License.
 */
SET extra_float_digits = 0;
LOAD 'age';
SET search_path TO ag_catalog;
SELECT * FROM create_graph('expr');
NOTICE:  graph "expr" has been created
 create_graph 
--------------
 
(1 row)

--
-- map literal
--
-- empty map
SELECT * FROM cypher('expr', $$RETURN {}$$) AS r(c agtype);
 c  
----
 {}
(1 row)

-- map of scalar values
SELECT * FROM cypher('expr', $$
RETURN {s: 's', i: 1, f: 1.0, b: true, z: null}
$$) AS r(c agtype);
                    c                    
-----------------------------------------
 {"b": true, "f": 1.0, "i": 1, "s": "s"}
(1 row)

-- nested maps
SELECT * FROM cypher('expr', $$
RETURN {s: {s: 's'}, t: {i: 1, e: {f: 1.0}, s: {a: {b: true}}}, z: null}
$$) AS r(c agtype);
                                     c                                      
----------------------------------------------------------------------------
 {"s": {"s": "s"}, "t": {"e": {"f": 1.0}, "i": 1, "s": {"a": {"b": true}}}}
(1 row)

--
-- list literal
--
-- empty list
SELECT * FROM cypher('expr', $$RETURN []$$) AS r(c agtype);
 c  
----
 []
(1 row)

-- list of scalar values
SELECT * FROM cypher('expr', $$
RETURN ['str', 1, 1.0, true, null]
$$) AS r(c agtype);
              c              
-----------------------------
 ["str", 1, 1.0, true, null]
(1 row)

-- nested lists
SELECT * FROM cypher('expr', $$
RETURN [['str'], [1, [1.0], [[true]]], null]
$$) AS r(c agtype);
                   c                   
---------------------------------------
 [["str"], [1, [1.0], [[true]]], null]
(1 row)

--
-- parameter
--
PREPARE cypher_parameter(agtype) AS
SELECT * FROM cypher('expr', $$
RETURN $var
$$, $1) AS t(i agtype);
EXECUTE cypher_parameter('{"var": 1}');
 i 
---
 1
(1 row)

PREPARE cypher_parameter_object(agtype) AS
SELECT * FROM cypher('expr', $$
RETURN $var.innervar
$$, $1) AS t(i agtype);
EXECUTE cypher_parameter_object('{"var": {"innervar": 1}}');
 i 
---
 1
(1 row)

PREPARE cypher_parameter_array(agtype) AS
SELECT * FROM cypher('expr', $$
RETURN $var[$indexvar]
$$, $1) AS t(i agtype);
EXECUTE cypher_parameter_array('{"var": [1, 2, 3], "indexvar": 1}');
 i 
---
 2
(1 row)

-- missing parameter
PREPARE cypher_parameter_missing_argument(agtype) AS
SELECT * FROM cypher('expr', $$
RETURN $var, $missingvar
$$, $1) AS t(i agtype, j agtype);
EXECUTE cypher_parameter_missing_argument('{"var": 1}');
 i | j 
---+---
 1 | 
(1 row)

-- invalid parameter
PREPARE cypher_parameter_invalid_argument(agtype) AS
SELECT * FROM cypher('expr', $$
RETURN $var
$$, $1) AS t(i agtype);
EXECUTE cypher_parameter_invalid_argument('[1]');
ERROR:  array index must resolve to an integer value
-- missing parameters argument
PREPARE cypher_missing_params_argument(int) AS
SELECT $1, * FROM cypher('expr', $$
RETURN $var
$$) AS t(i agtype);
ERROR:  parameters argument is missing from cypher() function call
LINE 3: RETURN $var
               ^
SELECT * FROM cypher('expr', $$
RETURN $var
$$) AS t(i agtype);
ERROR:  parameters argument is missing from cypher() function call
LINE 2: RETURN $var
               ^
--list concatenation
SELECT * FROM cypher('expr',
$$RETURN ['str', 1, 1.0] + [true, null]$$) AS r(c agtype);
              c              
-----------------------------
 ["str", 1, 1.0, true, null]
(1 row)

--list IN (contains), should all be true
SELECT * FROM cypher('expr',
$$RETURN 1 IN ['str', 1, 1.0, true, null]$$) AS r(c boolean);
 c 
---
 t
(1 row)

SELECT * FROM cypher('expr',
$$RETURN 'str' IN ['str', 1, 1.0, true, null]$$) AS r(c boolean);
 c 
---
 t
(1 row)

SELECT * FROM cypher('expr',
$$RETURN 1.0 IN ['str', 1, 1.0, true, null]$$) AS r(c boolean);
 c 
---
 t
(1 row)

SELECT * FROM cypher('expr',
$$RETURN true IN ['str', 1, 1.0, true, null]$$) AS r(c boolean);
 c 
---
 t
(1 row)

SELECT * FROM cypher('expr',
$$RETURN [1,3,5,[2,4,6]] IN ['str', 1, 1.0, true, null, [1,3,5,[2,4,6]]]$$) AS r(c boolean);
 c 
---
 t
(1 row)

SELECT * FROM cypher('expr',
$$RETURN {bool: true, int: 1} IN ['str', 1, 1.0, true, null, {bool: true, int: 1}, [1,3,5,[2,4,6]]]$$) AS r(c boolean);
 c 
---
 t
(1 row)

-- should return SQL null, nothing
SELECT * FROM cypher('expr',
$$RETURN null IN ['str', 1, 1.0, true, null]$$) AS r(c boolean);
 c 
---
 
(1 row)

SELECT * FROM cypher('expr',
$$RETURN null IN ['str', 1, 1.0, true]$$) AS r(c boolean);
 c 
---
 
(1 row)

SELECT * FROM cypher('expr',
$$RETURN 'str' IN null $$) AS r(c boolean);
 c 
---
 
(1 row)

-- should all return false
SELECT * FROM cypher('expr',
$$RETURN 0 IN ['str', 1, 1.0, true, null]$$) AS r(c boolean);
 c 
---
 f
(1 row)

SELECT * FROM cypher('expr',
$$RETURN 1.1 IN ['str', 1, 1.0, true, null]$$) AS r(c boolean);
 c 
---
 f
(1 row)

SELECT * FROM cypher('expr',
$$RETURN 'Str' IN ['str', 1, 1.0, true, null]$$) AS r(c boolean);
 c 
---
 f
(1 row)

SELECT * FROM cypher('expr',
$$RETURN [1,3,5,[2,4,5]] IN ['str', 1, 1.0, true, null, [1,3,5,[2,4,6]]]$$) AS r(c boolean);
 c 
---
 f
(1 row)

SELECT * FROM cypher('expr',
$$RETURN {bool: true, int: 2} IN ['str', 1, 1.0, true, null, {bool: true, int: 1}, [1,3,5,[2,4,6]]]$$) AS r(c boolean);
 c 
---
 f
(1 row)

-- should error - ERROR:  object of IN must be a list
SELECT * FROM cypher('expr',
$$RETURN null IN 'str' $$) AS r(c boolean);
ERROR:  object of IN must be a list
SELECT * FROM cypher('expr',
$$RETURN 'str' IN 'str' $$) AS r(c boolean);
ERROR:  object of IN must be a list
-- list access
SELECT * FROM cypher('expr',
$$RETURN [0, 1, 2, 3, 4, 5, 6, 7, 8, 9, 10][0]$$) AS r(c agtype);
 c 
---
 0
(1 row)

SELECT * FROM cypher('expr',
$$RETURN [0, 1, 2, 3, 4, 5, 6, 7, 8, 9, 10][5]$$) AS r(c agtype);
 c 
---
 5
(1 row)

SELECT * FROM cypher('expr',
$$RETURN [0, 1, 2, 3, 4, 5, 6, 7, 8, 9, 10][10]$$) AS r(c agtype);
 c  
----
 10
(1 row)

SELECT * FROM cypher('expr',
$$RETURN [0, 1, 2, 3, 4, 5, 6, 7, 8, 9, 10][-1]$$) AS r(c agtype);
 c  
----
 10
(1 row)

SELECT * FROM cypher('expr',
$$RETURN [0, 1, 2, 3, 4, 5, 6, 7, 8, 9, 10][-3]$$) AS r(c agtype);
 c 
---
 8
(1 row)

-- should return null
SELECT * FROM cypher('expr',
$$RETURN [0, 1, 2, 3, 4, 5, 6, 7, 8, 9, 10][11]$$) AS r(c agtype);
 c 
---
 
(1 row)

-- list slice
SELECT * FROM cypher('expr',
$$RETURN [0, 1, 2, 3, 4, 5, 6, 7, 8, 9, 10][0..]$$) AS r(c agtype);
                 c                  
------------------------------------
 [0, 1, 2, 3, 4, 5, 6, 7, 8, 9, 10]
(1 row)

SELECT * FROM cypher('expr',
$$RETURN [0, 1, 2, 3, 4, 5, 6, 7, 8, 9, 10][..11]$$) AS r(c agtype);
                 c                  
------------------------------------
 [0, 1, 2, 3, 4, 5, 6, 7, 8, 9, 10]
(1 row)

SELECT * FROM cypher('expr',
$$RETURN [0, 1, 2, 3, 4, 5, 6, 7, 8, 9, 10][0..0]$$) AS r(c agtype);
 c  
----
 []
(1 row)

SELECT * FROM cypher('expr',
$$RETURN [0, 1, 2, 3, 4, 5, 6, 7, 8, 9, 10][10..10]$$) AS r(c agtype);
 c  
----
 []
(1 row)

SELECT * FROM cypher('expr',
$$RETURN [0, 1, 2, 3, 4, 5, 6, 7, 8, 9, 10][0..1]$$) AS r(c agtype);
  c  
-----
 [0]
(1 row)

SELECT * FROM cypher('expr',
$$RETURN [0, 1, 2, 3, 4, 5, 6, 7, 8, 9, 10][9..10]$$) AS r(c agtype);
  c  
-----
 [9]
(1 row)

SELECT * FROM cypher('expr',
$$RETURN [0, 1, 2, 3, 4, 5, 6, 7, 8, 9, 10][-1..]$$) AS r(c agtype);
  c   
------
 [10]
(1 row)

SELECT * FROM cypher('expr',
$$RETURN [0, 1, 2, 3, 4, 5, 6, 7, 8, 9, 10][-1..11]$$) AS r(c agtype);
  c   
------
 [10]
(1 row)

SELECT * FROM cypher('expr',
$$RETURN [0, 1, 2, 3, 4, 5, 6, 7, 8, 9, 10][-3..11]$$) AS r(c agtype);
     c      
------------
 [8, 9, 10]
(1 row)

-- this one should return null
SELECT * FROM cypher('expr',
$$RETURN [0, 1, 2, 3, 4, 5, 6, 7, 8, 9, 10][-1..10]$$) AS r(c agtype);
 c  
----
 []
(1 row)

SELECT agtype_access_slice('[0]'::agtype, 'null'::agtype, '1'::agtype);
 agtype_access_slice 
---------------------
 [0]
(1 row)

SELECT agtype_access_slice('[0]'::agtype, '0'::agtype, 'null'::agtype);
 agtype_access_slice 
---------------------
 [0]
(1 row)

-- should error - ERROR:  slice must access a list
SELECT * from cypher('expr',
$$RETURN 0[0..1]$$) as r(a agtype);
ERROR:  slice must access a list
SELECT * from cypher('expr',
$$RETURN 0[[0]..[1]]$$) as r(a agtype);
ERROR:  slice must access a list
-- should return nothing
SELECT * from cypher('expr',
$$RETURN [0][0..-2147483649]$$) as r(a agtype);
 a  
----
 []
(1 row)

-- access and slice operators nested
SELECT * from cypher('expr', $$ WITH [0, 1, [2, 3, 4], 5, [6, 7, 8], 9] as l RETURN l[0] $$) as (results agtype);
 results 
---------
 0
(1 row)

SELECT * from cypher('expr', $$ WITH [0, 1, [2, 3, 4], 5, [6, 7, 8], 9] as l RETURN l[2] $$) as (results agtype);
  results  
-----------
 [2, 3, 4]
(1 row)

SELECT * from cypher('expr', $$ WITH [0, 1, [2, 3, 4], 5, [6, 7, 8], 9] as l RETURN l[-1] $$) as (results agtype);
 results 
---------
 9
(1 row)

SELECT * from cypher('expr', $$ WITH [0, 1, [2, 3, 4], 5, [6, 7, 8], 9] as l RETURN l[2][-2] $$) as (results agtype);
 results 
---------
 3
(1 row)

SELECT * from cypher('expr', $$ WITH [0, 1, [2, 3, 4], 5, [6, 7, 8], 9] as l RETURN l[2][-2..] $$) as (results agtype);
 results 
---------
 [3, 4]
(1 row)

SELECT * from cypher('expr', $$ WITH [0, 1, [2, 3, 4], 5, [6, 7, 8], 9] as l RETURN l[-2..] $$) as (results agtype);
    results     
----------------
 [[6, 7, 8], 9]
(1 row)

SELECT * from cypher('expr', $$ WITH [0, 1, [2, 3, 4], 5, [6, 7, 8], 9] as l RETURN l[-2..][-1..][-1..] $$) as (results agtype);
 results 
---------
 [9]
(1 row)

SELECT * from cypher('expr', $$ WITH [0, 1, [2, 3, 4], 5, [6, 7, 8], 9] as l RETURN l[-2..][-1..][0] $$) as (results agtype);
 results 
---------
 9
(1 row)

SELECT * from cypher('expr', $$ WITH [0, 1, [2, 3, 4], 5, [6, 7, 8], 9] as l RETURN l[-2..][-1..][-1] $$) as (results agtype);
 results 
---------
 9
(1 row)

SELECT * from cypher('expr', $$ WITH [0, 1, [2, 3, 4], 5, [6, 7, 8], 9] as l RETURN l[-2..][-2..-1] $$) as (results agtype);
   results   
-------------
 [[6, 7, 8]]
(1 row)

SELECT * from cypher('expr', $$ WITH [0, 1, [2, 3, 4], 5, [6, 7, 8], 9] as l RETURN l[-4..-2] $$) as (results agtype);
    results     
----------------
 [[2, 3, 4], 5]
(1 row)

SELECT * from cypher('expr', $$ WITH [0, 1, [2, 3, 4], 5, [6, 7, 8], 9] as l RETURN l[-4..-2][-2] $$) as (results agtype);
  results  
-----------
 [2, 3, 4]
(1 row)

SELECT * from cypher('expr', $$ WITH [0, 1, [2, 3, 4], 5, [6, 7, 8], 9] as l RETURN l[-4..-2][0] $$) as (results agtype);
  results  
-----------
 [2, 3, 4]
(1 row)

SELECT * from cypher('expr', $$ WITH [0, 1, [2, 3, 4], 5, [6, 7, 8], 9] as l RETURN l[-4..-2][-2][-2..] $$) as (results agtype);
 results 
---------
 [3, 4]
(1 row)

SELECT * from cypher('expr', $$ WITH [0, 1, [2, 3, 4], 5, [6, 7, 8], 9] as l RETURN l[-4..-2][-2][-2..][0] $$) as (results agtype);
 results 
---------
 3
(1 row)

-- empty list
SELECT * from cypher('expr', $$ WITH [0, 1, [2, 3, 4], 5, [6, 7, 8], 9] as l RETURN l[-2..][-1..][-2..-2] $$) as (results agtype);
 results 
---------
 []
(1 row)

-- should return null
SELECT * from cypher('expr', $$ WITH [0, 1, [2, 3, 4], 5, [6, 7, 8], 9] as l RETURN l[2][3] $$) as (results agtype);
 results 
---------
 
(1 row)

SELECT * from cypher('expr', $$ WITH [0, 1, [2, 3, 4], 5, [6, 7, 8], 9] as l RETURN l[-2..][-1..][-2] $$) as (results agtype);
 results 
---------
 
(1 row)

--
-- String operators
--
-- String LHS + String RHS
SELECT * FROM cypher('expr', $$RETURN 'str' + 'str'$$) AS r(c agtype);
    c     
----------
 "strstr"
(1 row)

-- String LHS + Integer RHS
SELECT * FROM cypher('expr', $$RETURN 'str' + 1$$) AS r(c agtype);
   c    
--------
 "str1"
(1 row)

-- String LHS + Float RHS
SELECT * FROM cypher('expr', $$RETURN 'str' + 1.0$$) AS r(c agtype);
    c     
----------
 "str1.0"
(1 row)

-- Integer LHS + String LHS
SELECT * FROM cypher('expr', $$RETURN 1 + 'str'$$) AS r(c agtype);
   c    
--------
 "1str"
(1 row)

-- Float LHS + String RHS
SELECT * FROM cypher('expr', $$RETURN 1.0 + 'str'$$) AS r(c agtype);
    c     
----------
 "1.0str"
(1 row)

--
-- Test transform logic for operators
--
SELECT * FROM cypher('expr', $$
RETURN (-(3 * 2 - 4.0) ^ ((10 / 5) + 1)) % -3
$$) AS r(result agtype);
 result 
--------
 -2.0
(1 row)

--
-- Test transform logic for comparison operators
--
SELECT * FROM cypher('expr', $$
RETURN 1 = 1.0
$$) AS r(result boolean);
 result 
--------
 t
(1 row)

SELECT * FROM cypher('expr', $$
RETURN 1 > -1.0
$$) AS r(result boolean);
 result 
--------
 t
(1 row)

SELECT * FROM cypher('expr', $$
RETURN -1.0 < 1
$$) AS r(result boolean);
 result 
--------
 t
(1 row)

SELECT * FROM cypher('expr', $$
RETURN "aaa" < "z"
$$) AS r(result boolean);
 result 
--------
 t
(1 row)

SELECT * FROM cypher('expr', $$
RETURN "z" > "aaa"
$$) AS r(result boolean);
 result 
--------
 t
(1 row)

SELECT * FROM cypher('expr', $$
RETURN false = false
$$) AS r(result boolean);
 result 
--------
 t
(1 row)

SELECT * FROM cypher('expr', $$
RETURN ("string" < true)
$$) AS r(result boolean);
 result 
--------
 t
(1 row)

SELECT * FROM cypher('expr', $$
RETURN true < 1
$$) AS r(result boolean);
 result 
--------
 t
(1 row)

SELECT * FROM cypher('expr', $$
RETURN (1 + 1.0) = (7 % 5)
$$) AS r(result boolean);
 result 
--------
 t
(1 row)

--
-- Test chained comparisons
--
SELECT * FROM create_graph('chained');
NOTICE:  graph "chained" has been created
 create_graph 
--------------
 
(1 row)

SELECT * FROM cypher('chained', $$ CREATE (:people {name: "Jason", age:50}) $$) AS (result agtype);
 result 
--------
(0 rows)

SELECT * FROM cypher('chained', $$ CREATE (:people {name: "Amy", age:25}) $$) AS (result agtype);
 result 
--------
(0 rows)

SELECT * FROM cypher('chained', $$ CREATE (:people {name: "Samantha", age:35}) $$) AS (result agtype);
 result 
--------
(0 rows)

SELECT * FROM cypher('chained', $$ CREATE (:people {name: "Mark", age:40}) $$) AS (result agtype);
 result 
--------
(0 rows)

SELECT * FROM cypher('chained', $$ CREATE (:people {name: "David", age:15}) $$) AS (result agtype);
 result 
--------
(0 rows)

-- should return 1
SELECT * FROM cypher('chained', $$ MATCH (u:people) WHERE 35 < u.age <= 49  RETURN u $$) AS (result agtype);
                                            result                                             
-----------------------------------------------------------------------------------------------
 {"id": 844424930131972, "label": "people", "properties": {"age": 40, "name": "Mark"}}::vertex
(1 row)

SELECT * FROM cypher('chained', $$ MATCH (u:people) WHERE 25 <= u.age <= 25  RETURN u $$) AS (result agtype);
                                            result                                            
----------------------------------------------------------------------------------------------
 {"id": 844424930131970, "label": "people", "properties": {"age": 25, "name": "Amy"}}::vertex
(1 row)

SELECT * FROM cypher('chained', $$ MATCH (u:people) WHERE 35 = u.age = 35  RETURN u $$) AS (result agtype);
                                              result                                               
---------------------------------------------------------------------------------------------------
 {"id": 844424930131971, "label": "people", "properties": {"age": 35, "name": "Samantha"}}::vertex
(1 row)

SELECT * FROM cypher('chained', $$ MATCH (u:people) WHERE 50 > u.age > 35  RETURN u $$) AS (result agtype);
                                            result                                             
-----------------------------------------------------------------------------------------------
 {"id": 844424930131972, "label": "people", "properties": {"age": 40, "name": "Mark"}}::vertex
(1 row)

-- should return 3
SELECT * FROM cypher('chained', $$ MATCH (u:people) WHERE 40 <> u.age <> 35 RETURN u $$) AS (result agtype);
                                             result                                             
------------------------------------------------------------------------------------------------
 {"id": 844424930131969, "label": "people", "properties": {"age": 50, "name": "Jason"}}::vertex
 {"id": 844424930131970, "label": "people", "properties": {"age": 25, "name": "Amy"}}::vertex
 {"id": 844424930131973, "label": "people", "properties": {"age": 15, "name": "David"}}::vertex
(3 rows)

-- should return 2
SELECT * FROM cypher('chained', $$ MATCH (u:people) WHERE 30 <= u.age <= 49 > u.age RETURN u $$) AS (result agtype);
                                              result                                               
---------------------------------------------------------------------------------------------------
 {"id": 844424930131971, "label": "people", "properties": {"age": 35, "name": "Samantha"}}::vertex
 {"id": 844424930131972, "label": "people", "properties": {"age": 40, "name": "Mark"}}::vertex
(2 rows)

-- should return 0
SELECT * FROM cypher('chained', $$ MATCH (u:people) WHERE 30 <= u.age <= 49 = u.age RETURN u $$) AS (result agtype);
 result 
--------
(0 rows)

-- should return 2
SELECT * FROM cypher('chained', $$ MATCH (u:people) WHERE 35 < u.age + 1 <= 50 RETURN u $$) AS (result agtype);
                                              result                                               
---------------------------------------------------------------------------------------------------
 {"id": 844424930131971, "label": "people", "properties": {"age": 35, "name": "Samantha"}}::vertex
 {"id": 844424930131972, "label": "people", "properties": {"age": 40, "name": "Mark"}}::vertex
(2 rows)

-- should return 3
SELECT * FROM cypher('chained', $$ MATCH (u:people) WHERE NOT 35 < u.age + 1 <= 50 RETURN u $$) AS (result agtype);
                                             result                                             
------------------------------------------------------------------------------------------------
 {"id": 844424930131969, "label": "people", "properties": {"age": 50, "name": "Jason"}}::vertex
 {"id": 844424930131970, "label": "people", "properties": {"age": 25, "name": "Amy"}}::vertex
 {"id": 844424930131973, "label": "people", "properties": {"age": 15, "name": "David"}}::vertex
(3 rows)

--
-- Test transform logic for IS NULL & IS NOT NULL
--
SELECT * FROM cypher('expr', $$
RETURN null IS NULL
$$) AS r(result boolean);
 result 
--------
 t
(1 row)

SELECT * FROM cypher('expr', $$
RETURN 1 IS NULL
$$) AS r(result boolean);
 result 
--------
 f
(1 row)

SELECT * FROM cypher('expr', $$
RETURN 1 IS NOT NULL
$$) AS r(result boolean);
 result 
--------
 t
(1 row)

SELECT * FROM cypher('expr', $$
RETURN null IS NOT NULL
$$) AS r(result boolean);
 result 
--------
 f
(1 row)

--
-- Test transform logic for AND, OR, NOT and XOR
--
SELECT * FROM cypher('expr', $$
RETURN NOT false
$$) AS r(result boolean);
 result 
--------
 t
(1 row)

SELECT * FROM cypher('expr', $$
RETURN NOT true
$$) AS r(result boolean);
 result 
--------
 f
(1 row)

SELECT * FROM cypher('expr', $$
RETURN true AND true
$$) AS r(result boolean);
 result 
--------
 t
(1 row)

SELECT * FROM cypher('expr', $$
RETURN true AND false
$$) AS r(result boolean);
 result 
--------
 f
(1 row)

SELECT * FROM cypher('expr', $$
RETURN false AND true
$$) AS r(result boolean);
 result 
--------
 f
(1 row)

SELECT * FROM cypher('expr', $$
RETURN false AND false
$$) AS r(result boolean);
 result 
--------
 f
(1 row)

SELECT * FROM cypher('expr', $$
RETURN true OR true
$$) AS r(result boolean);
 result 
--------
 t
(1 row)

SELECT * FROM cypher('expr', $$
RETURN true OR false
$$) AS r(result boolean);
 result 
--------
 t
(1 row)

SELECT * FROM cypher('expr', $$
RETURN false OR true
$$) AS r(result boolean);
 result 
--------
 t
(1 row)

SELECT * FROM cypher('expr', $$
RETURN false OR false
$$) AS r(result boolean);
 result 
--------
 f
(1 row)

SELECT * FROM cypher('expr', $$
RETURN NOT ((true OR false) AND (false OR true))
$$) AS r(result boolean);
 result 
--------
 f
(1 row)

SELECT * FROM cypher('expr', $$
RETURN true XOR true
$$) AS r(result boolean);
 result 
--------
 f
(1 row)

SELECT * FROM cypher('expr', $$
RETURN true XOR false
$$) AS r(result boolean);
 result 
--------
 t
(1 row)

SELECT * FROM cypher('expr', $$
RETURN false XOR true
$$) AS r(result boolean);
 result 
--------
 t
(1 row)

SELECT * FROM cypher('expr', $$
RETURN false XOR false
$$) AS r(result boolean);
 result 
--------
 f
(1 row)

SELECT * FROM cypher('expr', $$
RETURN false OR 1::bool
$$) AS (result boolean);
 result 
--------
 t
(1 row)

SELECT * FROM cypher('expr', $$
RETURN false AND NOT 1::bool
$$) AS (result boolean);
 result 
--------
 f
(1 row)

SELECT * FROM cypher('expr', $$
RETURN NOT 1::bool::int::bool
$$) AS (result boolean);
 result 
--------
 f
(1 row)

-- Invalid operands for AND, OR, NOT, XOR
SELECT * FROM cypher('expr', $$
RETURN 1 AND true
$$) AS r(result boolean);
ERROR:  cannot cast agtype integer to type boolean
SELECT * FROM cypher('expr', $$
RETURN true AND 0
$$) AS r(result boolean);
ERROR:  cannot cast agtype integer to type boolean
SELECT * FROM cypher('expr', $$
RETURN false OR 1
$$) AS r(result boolean);
ERROR:  cannot cast agtype integer to type boolean
SELECT * FROM cypher('expr', $$
RETURN 0 OR true
$$) AS r(result boolean);
ERROR:  cannot cast agtype integer to type boolean
SELECT * FROM cypher('expr', $$
RETURN NOT 1
$$) AS r(result boolean);
ERROR:  cannot cast agtype integer to type boolean
SELECT * FROM cypher('expr', $$
RETURN true XOR 0
$$) AS r(result boolean);
ERROR:  cannot cast agtype integer to type boolean
SELECT * FROM cypher('expr', $$
RETURN 1 XOR 0
$$) AS r(result boolean);
ERROR:  cannot cast agtype integer to type boolean
SELECT * FROM cypher('expr', $$
RETURN NOT ((1 OR 0) AND (0 OR 1))
$$) AS r(result boolean);
ERROR:  cannot cast agtype integer to type boolean
SELECT * FROM cypher('expr', $$
RETURN 1.0 AND true
$$) AS (result agtype);
ERROR:  cannot cast agtype float to type boolean
SELECT * FROM cypher('expr', $$
RETURN false OR 'string'
$$) AS (result agtype);
ERROR:  cannot cast agtype string to type boolean
SELECT * FROM cypher('expr', $$
RETURN false XOR 1::numeric
$$) AS (result agtype);
ERROR:  cannot cast agtype numeric to type boolean
SELECT * FROM cypher('expr', $$
RETURN false OR 1::bool::int
$$) AS (result boolean);
ERROR:  cannot cast agtype integer to type boolean
--
-- Test indirection transform logic for object.property, object["property"],
-- and array[element]
--
SELECT * FROM cypher('expr', $$
RETURN [
  1,
  {
    bool: true,
    int: 3,
    array: [
      9,
      11,
      {
        boom: false,
        float: 3.14
      },
      13
    ]
  },
  5,
  7,
  9
][1].array[2]["float"]
$$) AS r(result agtype);
 result 
--------
 3.14
(1 row)

--
-- Test STARTS WITH, ENDS WITH, and CONTAINS transform logic
--
SELECT * FROM cypher('expr', $$
RETURN "abcdefghijklmnopqrstuvwxyz" STARTS WITH "abcd"
$$) AS r(result agtype);
 result 
--------
 true
(1 row)

SELECT * FROM cypher('expr', $$
RETURN "abcdefghijklmnopqrstuvwxyz" ENDS WITH "wxyz"
$$) AS r(result agtype);
 result 
--------
 true
(1 row)

SELECT * FROM cypher('expr', $$
RETURN "abcdefghijklmnopqrstuvwxyz" CONTAINS "klmn"
$$) AS r(result agtype);
 result 
--------
 true
(1 row)

-- these should return false
SELECT * FROM cypher('expr', $$
RETURN "abcdefghijklmnopqrstuvwxyz" STARTS WITH "bcde"
$$) AS r(result agtype);
 result 
--------
 false
(1 row)

SELECT * FROM cypher('expr', $$
RETURN "abcdefghijklmnopqrstuvwxyz" ENDS WITH "vwxy"
$$) AS r(result agtype);
 result 
--------
 false
(1 row)

SELECT * FROM cypher('expr', $$
RETURN "abcdefghijklmnopqrstuvwxyz" CONTAINS "klmo"
$$) AS r(result agtype);
 result 
--------
 false
(1 row)

-- these should return SQL NULL
SELECT * FROM cypher('expr', $$
RETURN "abcdefghijklmnopqrstuvwxyz" STARTS WITH NULL
$$) AS r(result agtype);
 result 
--------
 
(1 row)

SELECT * FROM cypher('expr', $$
RETURN "abcdefghijklmnopqrstuvwxyz" ENDS WITH NULL
$$) AS r(result agtype);
 result 
--------
 
(1 row)

SELECT * FROM cypher('expr', $$
RETURN "abcdefghijklmnopqrstuvwxyz" CONTAINS NULL
$$) AS r(result agtype);
 result 
--------
 
(1 row)

--
-- Test =~ aka regular expression comparisons
--
SELECT create_graph('regex');
NOTICE:  graph "regex" has been created
 create_graph 
--------------
 
(1 row)

SELECT * FROM cypher('regex', $$
CREATE (n:Person {name: 'John'}) RETURN n
$$) AS r(result agtype);
                                       result                                       
------------------------------------------------------------------------------------
 {"id": 844424930131969, "label": "Person", "properties": {"name": "John"}}::vertex
(1 row)

SELECT * FROM cypher('regex', $$
CREATE (n:Person {name: 'Jeff'}) RETURN n
$$) AS r(result agtype);
                                       result                                       
------------------------------------------------------------------------------------
 {"id": 844424930131970, "label": "Person", "properties": {"name": "Jeff"}}::vertex
(1 row)

SELECT * FROM cypher('regex', $$
CREATE (n:Person {name: 'Joan'}) RETURN n
$$) AS r(result agtype);
                                       result                                       
------------------------------------------------------------------------------------
 {"id": 844424930131971, "label": "Person", "properties": {"name": "Joan"}}::vertex
(1 row)

SELECT * FROM cypher('regex', $$
MATCH (n:Person) WHERE n.name =~ 'JoHn' RETURN n
$$) AS r(result agtype);
 result 
--------
(0 rows)

SELECT * FROM cypher('regex', $$
MATCH (n:Person) WHERE n.name =~ '(?i)JoHn' RETURN n
$$) AS r(result agtype);
                                       result                                       
------------------------------------------------------------------------------------
 {"id": 844424930131969, "label": "Person", "properties": {"name": "John"}}::vertex
(1 row)

SELECT * FROM cypher('regex', $$
MATCH (n:Person) WHERE n.name =~ 'Jo.n' RETURN n
$$) AS r(result agtype);
                                       result                                       
------------------------------------------------------------------------------------
 {"id": 844424930131969, "label": "Person", "properties": {"name": "John"}}::vertex
 {"id": 844424930131971, "label": "Person", "properties": {"name": "Joan"}}::vertex
(2 rows)

SELECT * FROM cypher('regex', $$
MATCH (n:Person) WHERE n.name =~ 'J.*' RETURN n
$$) AS r(result agtype);
                                       result                                       
------------------------------------------------------------------------------------
 {"id": 844424930131969, "label": "Person", "properties": {"name": "John"}}::vertex
 {"id": 844424930131970, "label": "Person", "properties": {"name": "Jeff"}}::vertex
 {"id": 844424930131971, "label": "Person", "properties": {"name": "Joan"}}::vertex
(3 rows)

--
--Coerce to Postgres 3 int types (smallint, int, bigint)
--
SELECT create_graph('type_coercion');
NOTICE:  graph "type_coercion" has been created
 create_graph 
--------------
 
(1 row)

SELECT * FROM cypher('type_coercion', $$
	RETURN NULL
$$) AS (i bigint);
 i 
---
  
(1 row)

SELECT * FROM cypher('type_coercion', $$
	RETURN 1
$$) AS (i smallint);
 i 
---
 1
(1 row)

SELECT * FROM cypher('type_coercion', $$
	RETURN 1
$$) AS (i int);
 i 
---
 1
(1 row)

SELECT * FROM cypher('type_coercion', $$
	RETURN 1
$$) AS (i bigint);
 i 
---
 1
(1 row)

SELECT * FROM cypher('type_coercion', $$
	RETURN 1.0
$$) AS (i bigint);
 i 
---
 1
(1 row)

SELECT * FROM cypher('type_coercion', $$
	RETURN 1.0::numeric
$$) AS (i bigint);
 i 
---
 1
(1 row)

SELECT * FROM cypher('type_coercion', $$
	RETURN '1'
$$) AS (i bigint);
 i 
---
 1
(1 row)

SELECT * FROM cypher('type_coercion', $$
	RETURN true
$$) AS (i bigint);
 i 
---
 1
(1 row)

SELECT * FROM cypher('type_coercion', $$
	RETURN true
$$) AS (i int);
 i 
---
 1
(1 row)

--Invalid String Format
SELECT * FROM cypher('type_coercion', $$
	RETURN '1.0'
$$) AS (i bigint);
ERROR:  invalid input syntax for type bigint: "1.0"
-- Casting to ints that will cause overflow
SELECT * FROM cypher('type_coercion', $$
	RETURN 10000000000000000000
$$) AS (i smallint);
ERROR:  smallint out of range
SELECT * FROM cypher('type_coercion', $$
	RETURN 10000000000000000000
$$) AS (i int);
ERROR:  integer out of range
--Invalid types
SELECT * FROM cypher('type_coercion', $$
	RETURN {key: 1}
$$) AS (i bigint);
ERROR:  cannot cast agtype object to type int
SELECT * FROM cypher('type_coercion', $$
	RETURN [1]
$$) AS (i bigint);
ERROR:  cannot cast agtype array to type int
SELECT * FROM cypher('type_coercion', $$
    RETURN 1
$$) AS (i bool);
ERROR:  cannot cast agtype integer to type boolean
SELECT * FROM cypher('type_coercion', $$CREATE ()-[:edge]->()$$) AS (result agtype);
 result 
--------
(0 rows)

SELECT * FROM cypher('type_coercion', $$
	MATCH (v)
	RETURN v
$$) AS (i bigint);
ERROR:  cannot cast agtype vertex to type int
SELECT * FROM cypher('type_coercion', $$
	MATCH ()-[e]-()
	RETURN e
$$) AS (i bigint);
ERROR:  cannot cast agtype edge to type int
SELECT * FROM cypher('type_coercion', $$
	MATCH p=()-[]-()
	RETURN p
$$) AS (i bigint);
ERROR:  cannot cast agtype path to type int
--
-- Test typecasting '::' transform and execution logic
--
--
-- Test from an agtype value to agtype int
--
SELECT * FROM cypher('expr', $$
RETURN 0.0::int
$$) AS r(result agtype);
 result 
--------
 0
(1 row)

SELECT * FROM cypher('expr', $$
RETURN 0.0::integer
$$) AS r(result agtype);
 result 
--------
 0
(1 row)

SELECT * FROM cypher('expr', $$
RETURN '0'::int
$$) AS r(result agtype);
 result 
--------
 0
(1 row)

SELECT * FROM cypher('expr', $$
RETURN '0'::integer
$$) AS r(result agtype);
 result 
--------
 0
(1 row)

SELECT * FROM cypher('expr', $$
RETURN 0.0::numeric::int
$$) AS r(result agtype);
 result 
--------
 0
(1 row)

SELECT * FROM cypher('expr', $$
RETURN 2.71::int
$$) AS r(result agtype);
 result 
--------
 3
(1 row)

SELECT * FROM cypher('expr', $$
RETURN 2.71::numeric::int
$$) AS r(result agtype);
 result 
--------
 3
(1 row)

SELECT * FROM cypher('expr', $$
RETURN true::int
$$) AS r(result agtype);
 result 
--------
 1
(1 row)

SELECT * FROM cypher('expr', $$
RETURN false::int
$$) AS r(result agtype);
 result 
--------
 0
(1 row)

SELECT * FROM cypher('expr', $$
RETURN ([0, {one: 1.0, pie: 3.1415927, e: 2::numeric}, 2, null][1].one)::int
$$) AS r(result agtype);
 result 
--------
 1
(1 row)

SELECT * FROM cypher('expr', $$
RETURN ([0, {one: 1.0::int, pie: 3.1415927, e: 2.718281::numeric}, 2, null][1].one)
$$) AS r(result agtype);
 result 
--------
 1
(1 row)

SELECT * FROM cypher('expr', $$
RETURN ([0, {one: 1::float, pie: 3.1415927, e: 2.718281::numeric}, 2, null][1].one)::int
$$) AS r(result agtype);
 result 
--------
 1
(1 row)

SELECT * FROM cypher('expr', $$
RETURN ([0, {one: 1, pie: 3.1415927, e: 2.718281::numeric}, 2, null][3])::int
$$) AS r(result agtype);
 result 
--------
 
(1 row)

-- should return SQL null
SELECT agtype_typecast_int('null'::agtype);
 agtype_typecast_int 
---------------------
 
(1 row)

SELECT agtype_typecast_int(null);
 agtype_typecast_int 
---------------------
 
(1 row)

SELECT * FROM cypher('expr', $$
RETURN null::int
$$) AS r(result agtype);
 result 
--------
 
(1 row)

-- should return JSON null
SELECT agtype_in('null::int');
 agtype_in 
-----------
 null
(1 row)

-- these should fail
SELECT * FROM cypher('expr', $$
RETURN '0.0'::int
$$) AS r(result agtype);
ERROR:  invalid input syntax for type bigint: "0.0"
SELECT * FROM cypher('expr', $$
RETURN '1.5'::int
$$) AS r(result agtype);
ERROR:  invalid input syntax for type bigint: "1.5"
SELECT * FROM cypher('graph_name', $$
RETURN "15555555555555555555555555555"::int
$$) AS (string_result agtype);
ERROR:  graph "graph_name" does not exist
LINE 1: SELECT * FROM cypher('graph_name', $$
                             ^
SELECT * FROM cypher('expr', $$
RETURN 'NaN'::float::int
$$) AS r(result agtype);
ERROR:  bigint out of range
SELECT * FROM cypher('expr', $$
RETURN 'infinity'::float::int
$$) AS r(result agtype);
ERROR:  bigint out of range
SELECT * FROM cypher('expr', $$
RETURN ''::int
$$) AS r(result agtype);
ERROR:  invalid input syntax for type bigint: ""
SELECT * FROM cypher('expr', $$
RETURN 'false_'::int
$$) AS r(result agtype);
ERROR:  invalid input syntax for type bigint: "false_"
--
-- Test from an agtype value to agtype int
--
SELECT * FROM cypher('expr', $$
RETURN 0::bool
$$) AS r(result agtype);
 result 
--------
 false
(1 row)

-- these should fail
SELECT * FROM cypher('expr', $$
RETURN 1.23::bool
$$) AS r(result agtype);
ERROR:  typecast expression must be an integer or a boolean
SELECT * FROM cypher('expr', $$
RETURN ''::bool
$$) AS r(result agtype);
ERROR:  typecast expression must be an integer or a boolean
SELECT * FROM cypher('expr', $$
RETURN 'false_'::bool
$$) AS r(result agtype);
ERROR:  typecast expression must be an integer or a boolean
-- Test from an agtype value to an agtype numeric
--
SELECT * FROM cypher('expr', $$
RETURN 0::numeric
$$) AS r(result agtype);
   result   
------------
 0::numeric
(1 row)

SELECT * FROM cypher('expr', $$
RETURN 2.71::numeric
$$) AS r(result agtype);
    result     
---------------
 2.71::numeric
(1 row)

SELECT * FROM cypher('expr', $$
RETURN '2.71'::numeric
$$) AS r(result agtype);
    result     
---------------
 2.71::numeric
(1 row)

SELECT * FROM cypher('expr', $$
RETURN (2.71::numeric)::numeric
$$) AS r(result agtype);
    result     
---------------
 2.71::numeric
(1 row)

SELECT * FROM cypher('expr', $$
RETURN ('2.71'::numeric)::numeric
$$) AS r(result agtype);
    result     
---------------
 2.71::numeric
(1 row)

SELECT * FROM cypher('expr', $$
RETURN ('NaN'::numeric)::numeric
$$) AS r(result agtype);
    result    
--------------
 NaN::numeric
(1 row)

SELECT * FROM cypher('expr', $$
RETURN ((1 + 2.71) * 3)::numeric
$$) AS r(result agtype);
     result     
----------------
 11.13::numeric
(1 row)

SELECT * FROM cypher('expr', $$
RETURN ([0, {one: 1, pie: 3.1415927, e: 2.718281::numeric}, 2, null][1].pie)::numeric
$$) AS r(result agtype);
       result       
--------------------
 3.1415927::numeric
(1 row)

SELECT * FROM cypher('expr', $$
RETURN ([0, {one: 1, pie: 3.1415927, e: 2.718281::numeric}, 2, null][1].e)
$$) AS r(result agtype);
      result       
-------------------
 2.718281::numeric
(1 row)

SELECT * FROM cypher('expr', $$
RETURN ([0, {one: 1, pie: 3.1415927, e: 2.718281::numeric}, 2, null][1].e)::numeric
$$) AS r(result agtype);
      result       
-------------------
 2.718281::numeric
(1 row)

SELECT * FROM cypher('expr', $$
RETURN ([0, {one: 1, pie: 3.1415927, e: 2.718281::numeric}, 2, null][3])::numeric
$$) AS r(result agtype);
 result 
--------
 
(1 row)

SELECT * FROM cypher('expr', $$
RETURN ([0, {one: 1, pie: 3.1415927, e: 2.718281::numeric}, 2::numeric, null])
$$) AS r(result agtype);
                                   result                                    
-----------------------------------------------------------------------------
 [0, {"e": 2.718281::numeric, "one": 1, "pie": 3.1415927}, 2::numeric, null]
(1 row)

-- should return SQL null
SELECT agtype_typecast_numeric('null'::agtype);
 agtype_typecast_numeric 
-------------------------
 
(1 row)

SELECT agtype_typecast_numeric(null);
 agtype_typecast_numeric 
-------------------------
 
(1 row)

SELECT * FROM cypher('expr', $$
RETURN null::numeric
$$) AS r(result agtype);
 result 
--------
 
(1 row)

-- should return JSON null
SELECT agtype_in('null::numeric');
 agtype_in 
-----------
 null
(1 row)

-- these should fail
SELECT * FROM cypher('expr', $$
RETURN ('2:71'::numeric)::numeric
$$) AS r(result agtype);
ERROR:  invalid input syntax for type numeric: "2:71"
SELECT * FROM cypher('expr', $$
RETURN ('inf'::numeric)::numeric
$$) AS r(result agtype);
      result       
-------------------
 Infinity::numeric
(1 row)

SELECT * FROM cypher('expr', $$
RETURN ('infinity'::numeric)::numeric
$$) AS r(result agtype);
      result       
-------------------
 Infinity::numeric
(1 row)

-- verify that output can be accepted and reproduced correctly via agtype_in
SELECT agtype_in('2.71::numeric');
   agtype_in   
---------------
 2.71::numeric
(1 row)

SELECT agtype_in('[0, {"e": 2.718281::numeric, "one": 1, "pie": 3.1415927}, 2::numeric, null]');
                                  agtype_in                                  
-----------------------------------------------------------------------------
 [0, {"e": 2.718281::numeric, "one": 1, "pie": 3.1415927}, 2::numeric, null]
(1 row)

SELECT * FROM cypher('expr', $$
RETURN (['NaN'::numeric, {one: 1, pie: 3.1415927, nan: 'nAn'::numeric}, 2::numeric, null])
$$) AS r(result agtype);
                                       result                                        
-------------------------------------------------------------------------------------
 [NaN::numeric, {"nan": NaN::numeric, "one": 1, "pie": 3.1415927}, 2::numeric, null]
(1 row)

SELECT agtype_in('[NaN::numeric, {"nan": NaN::numeric, "one": 1, "pie": 3.1415927}, 2::numeric, null]');
                                      agtype_in                                      
-------------------------------------------------------------------------------------
 [NaN::numeric, {"nan": NaN::numeric, "one": 1, "pie": 3.1415927}, 2::numeric, null]
(1 row)

--
-- Test from an agtype value to agtype float
--
SELECT * FROM cypher('expr', $$
RETURN 0::float
$$) AS r(result agtype);
 result 
--------
 0.0
(1 row)

SELECT * FROM cypher('expr', $$
RETURN '2.71'::float
$$) AS r(result agtype);
 result 
--------
 2.71
(1 row)

SELECT * FROM cypher('expr', $$
RETURN 2.71::float
$$) AS r(result agtype);
 result 
--------
 2.71
(1 row)

SELECT * FROM cypher('expr', $$
RETURN ([0, {one: 1, pie: 3.1415927, e: 2::numeric}, 2, null][1].one)::float
$$) AS r(result agtype);
 result 
--------
 1.0
(1 row)

SELECT * FROM cypher('expr', $$
RETURN ([0, {one: 1::float, pie: 3.1415927, e: 2.718281::numeric}, 2, null][1].one)
$$) AS r(result agtype);
 result 
--------
 1.0
(1 row)

SELECT * FROM cypher('expr', $$
RETURN ([0, {one: 1::float, pie: 3.1415927, e: 2.718281::numeric}, 2, null][1].one)::float
$$) AS r(result agtype);
 result 
--------
 1.0
(1 row)

SELECT * FROM cypher('expr', $$
RETURN ([0, {one: 1, pie: 3.1415927, e: 2.718281::numeric}, 2, null][3])::float
$$) AS r(result agtype);
 result 
--------
 
(1 row)

-- test NaN, infinity, and -infinity
SELECT * FROM cypher('expr', $$
RETURN 'NaN'::float
$$) AS r(result agtype);
 result 
--------
 NaN
(1 row)

SELECT * FROM cypher('expr', $$
RETURN 'inf'::float
$$) AS r(result agtype);
  result  
----------
 Infinity
(1 row)

SELECT * FROM cypher('expr', $$
RETURN '-inf'::float
$$) AS r(result agtype);
  result   
-----------
 -Infinity
(1 row)

SELECT * FROM cypher('expr', $$
RETURN 'infinity'::float
$$) AS r(result agtype);
  result  
----------
 Infinity
(1 row)

SELECT * FROM cypher('expr', $$
RETURN '-infinity'::float
$$) AS r(result agtype);
  result   
-----------
 -Infinity
(1 row)

-- should return SQL null
SELECT agtype_typecast_float('null'::agtype);
 agtype_typecast_float 
-----------------------
 
(1 row)

SELECT agtype_typecast_float(null);
 agtype_typecast_float 
-----------------------
 
(1 row)

SELECT * FROM cypher('expr', $$
RETURN null::float
$$) AS r(result agtype);
 result 
--------
 
(1 row)

-- should return JSON null
SELECT agtype_in('null::float');
 agtype_in 
-----------
 null
(1 row)

-- these should fail
SELECT * FROM cypher('expr', $$
RETURN '2:71'::float
$$) AS r(result agtype);
ERROR:  invalid input syntax for type double precision: "2:71"
SELECT * FROM cypher('expr', $$
RETURN 'infi'::float
$$) AS r(result agtype);
ERROR:  invalid input syntax for type double precision: "infi"
-- verify that output can be accepted and reproduced correctly via agtype_in
SELECT * FROM cypher('expr', $$
RETURN ([0, {one: 1::float, pie: 3.1415927, e: 2.718281::numeric}, 2::numeric, null])
$$) AS r(result agtype);
                                    result                                     
-------------------------------------------------------------------------------
 [0, {"e": 2.718281::numeric, "one": 1.0, "pie": 3.1415927}, 2::numeric, null]
(1 row)

SELECT agtype_in('[0, {"e": 2.718281::numeric, "one": 1.0, "pie": 3.1415927}, 2::numeric, null]');
                                   agtype_in                                   
-------------------------------------------------------------------------------
 [0, {"e": 2.718281::numeric, "one": 1.0, "pie": 3.1415927}, 2::numeric, null]
(1 row)

SELECT * FROM cypher('expr', $$
RETURN (['NaN'::float, {one: 'inf'::float, pie: 3.1415927, e: 2.718281::numeric}, 2::numeric, null])
$$) AS r(result agtype);
                                        result                                        
--------------------------------------------------------------------------------------
 [NaN, {"e": 2.718281::numeric, "one": Infinity, "pie": 3.1415927}, 2::numeric, null]
(1 row)

SELECT agtype_in('[NaN, {"e": 2.718281::numeric, "one": Infinity, "pie": 3.1415927}, 2::numeric, null]');
                                      agtype_in                                       
--------------------------------------------------------------------------------------
 [NaN, {"e": 2.718281::numeric, "one": Infinity, "pie": 3.1415927}, 2::numeric, null]
(1 row)

--
-- Test typecast ::pg_float8
--
SELECT * FROM cypher('expr', $$
RETURN 0::pg_float8
$$) AS r(result agtype);
 result 
--------
 0.0
(1 row)

SELECT * FROM cypher('expr', $$
RETURN '2.71'::pg_float8
$$) AS r(result agtype);
 result 
--------
 2.71
(1 row)

SELECT * FROM cypher('expr', $$
RETURN 2.71::pg_float8
$$) AS r(result agtype);
 result 
--------
 2.71
(1 row)

SELECT * FROM cypher('expr', $$
RETURN ([0, {one: 1, pie: 3.1415927, e: 2::numeric}, 2, null][1].one)::pg_float8
$$) AS r(result agtype);
 result 
--------
 1.0
(1 row)

SELECT * FROM cypher('expr', $$
RETURN ([0, {one: 1::pg_float8, pie: 3.1415927, e: 2.718281::numeric}, 2, null][1].one)
$$) AS r(result agtype);
 result 
--------
 1.0
(1 row)

SELECT * FROM cypher('expr', $$
RETURN ([0, {one: 1::pg_float8, pie: 3.1415927, e: 2.718281::numeric}, 2, null][1].one)::float
$$) AS r(result agtype);
 result 
--------
 1.0
(1 row)

SELECT * FROM cypher('expr', $$
RETURN ([0, {one: 1, pie: 3.1415927, e: 2.718281::numeric}, 2, null][3])::pg_float8
$$) AS r(result agtype);
 result 
--------
 
(1 row)

SELECT * FROM cypher('expr', $$
RETURN (['NaN'::pg_float8, {one: 'inf'::pg_float8, pie: 3.1415927, e: 2.718281::numeric}, 2::numeric, null])
$$) AS r(result agtype);
                                        result                                        
--------------------------------------------------------------------------------------
 [NaN, {"e": 2.718281::numeric, "one": Infinity, "pie": 3.1415927}, 2::numeric, null]
(1 row)

SELECT * FROM cypher('expr', $$
RETURN ([0, {one: 1, pie: 3.1415927, e: 2.718281::numeric}, 2, null][1].e)::pg_float8
$$) AS r(result agtype);
  result  
----------
 2.718281
(1 row)

-- test NaN, Infinity and -Infinity
SELECT * FROM cypher('expr', $$
RETURN 'NaN'::pg_float8
$$) AS r(result agtype);
 result 
--------
 NaN
(1 row)

SELECT * FROM cypher('expr', $$
RETURN 'inf'::pg_float8
$$) AS r(result agtype);
  result  
----------
 Infinity
(1 row)

SELECT * FROM cypher('expr', $$
RETURN '-inf'::pg_float8
$$) AS r(result agtype);
  result   
-----------
 -Infinity
(1 row)

SELECT * FROM cypher('expr', $$
RETURN 'infinity'::pg_float8
$$) AS r(result agtype);
  result  
----------
 Infinity
(1 row)

SELECT * FROM cypher('expr', $$
RETURN '-infinity'::pg_float8
$$) AS r(result agtype);
  result   
-----------
 -Infinity
(1 row)

SELECT * FROM cypher('expr', $$
RETURN null::pg_float8
$$) AS r(result agtype);
 result 
--------
 
(1 row)

-- these should fail
SELECT * FROM cypher('expr', $$
RETURN ''::pg_float8
$$) AS r(result agtype);
ERROR:  invalid input syntax for type double precision: ""
SELECT * FROM cypher('expr', $$
RETURN '2:71'::pg_float8
$$) AS r(result agtype);
ERROR:  invalid input syntax for type double precision: "2:71"
SELECT * FROM cypher('expr', $$
RETURN 'infi'::pg_float8
$$) AS r(result agtype);
ERROR:  invalid input syntax for type double precision: "infi"
--
-- Test typecast :: transform and execution logic for object (vertex & edge)
--
SELECT * FROM cypher('expr', $$
RETURN {id:0, label:"vertex 0", properties:{}}::vertex
$$) AS r(result agtype);
                          result                          
----------------------------------------------------------
 {"id": 0, "label": "vertex 0", "properties": {}}::vertex
(1 row)

SELECT * FROM cypher('expr', $$
RETURN {vertex_0:{id:0, label:"vertex 0", properties:{}}::vertex}
$$) AS r(result agtype);
                                 result                                 
------------------------------------------------------------------------
 {"vertex_0": {"id": 0, "label": "vertex 0", "properties": {}}::vertex}
(1 row)

SELECT * FROM cypher('expr', $$
RETURN {name:"container 0", vertices:[{vertex_0:{id:0, label:"vertex 0", properties:{}}::vertex}, {vertex_0:{id:0, label:"vertex 0", properties:{}}::vertex}]}
$$) AS r(result agtype);
                                                                                        result                                                                                         
---------------------------------------------------------------------------------------------------------------------------------------------------------------------------------------
 {"name": "container 0", "vertices": [{"vertex_0": {"id": 0, "label": "vertex 0", "properties": {}}::vertex}, {"vertex_0": {"id": 0, "label": "vertex 0", "properties": {}}::vertex}]}
(1 row)

SELECT * FROM cypher('expr', $$
RETURN {id:3, label:"edge 0", properties:{}, start_id:0, end_id:1}::edge
$$) AS r(result agtype);
                                      result                                      
----------------------------------------------------------------------------------
 {"id": 3, "label": "edge 0", "end_id": 1, "start_id": 0, "properties": {}}::edge
(1 row)

SELECT * FROM cypher('expr', $$
RETURN {edge_0:{id:3, label:"edge 0", properties:{}, start_id:0, end_id:1}::edge}
$$) AS r(result agtype);
                                            result                                            
----------------------------------------------------------------------------------------------
 {"edge_0": {"id": 3, "label": "edge 0", "end_id": 1, "start_id": 0, "properties": {}}::edge}
(1 row)

--invalid edge typecast
SELECT * FROM cypher('expr', $$
RETURN {edge_0:{id:3, label:"edge 0", properties:{}, startid:0, end_id:1}::edge}
$$) AS r(result agtype);
ERROR:  edge typecast object has an invalid or missing start_id
SELECT * FROM cypher('expr', $$
RETURN {edge_0:{id:3, label:"edge 0", properties:{}, start_id:0, endid:1}::edge}
$$) AS r(result agtype);
ERROR:  edge typecast object has an invalid or missing end_id
SELECT * FROM cypher('expr', $$
RETURN {name:"container 1", edges:[{id:3, label:"edge 0", properties:{}, start_id:0, end_id:1}::edge, {id:4, label:"edge 1", properties:{}, start_id:1, end_id:0}::edge]}
$$) AS r(result agtype);
                                                                                                 result                                                                                                 
--------------------------------------------------------------------------------------------------------------------------------------------------------------------------------------------------------
 {"name": "container 1", "edges": [{"id": 3, "label": "edge 0", "end_id": 1, "start_id": 0, "properties": {}}::edge, {"id": 4, "label": "edge 1", "end_id": 0, "start_id": 1, "properties": {}}::edge]}
(1 row)

SELECT * FROM cypher('expr', $$
RETURN {name:"path 1", path:[{id:0, label:"vertex 0", properties:{}}::vertex, {id:2, label:"edge 0", properties:{}, start_id:0, end_id:1}::edge, {id:1, label:"vertex 1", properties:{}}::vertex]}
$$) AS r(result agtype);
                                                                                                               result                                                                                                               
------------------------------------------------------------------------------------------------------------------------------------------------------------------------------------------------------------------------------------
 {"name": "path 1", "path": [{"id": 0, "label": "vertex 0", "properties": {}}::vertex, {"id": 2, "label": "edge 0", "end_id": 1, "start_id": 0, "properties": {}}::edge, {"id": 1, "label": "vertex 1", "properties": {}}::vertex]}
(1 row)

-- should return null
SELECT * FROM cypher('expr', $$
RETURN NULL::vertex
$$) AS r(result agtype);
 result 
--------
 
(1 row)

SELECT * FROM cypher('expr', $$
RETURN NULL::edge
$$) AS r(result agtype);
 result 
--------
 
(1 row)

SELECT agtype_typecast_vertex('null'::agtype);
 agtype_typecast_vertex 
------------------------
 
(1 row)

SELECT agtype_typecast_vertex(null);
 agtype_typecast_vertex 
------------------------
 
(1 row)

SELECT agtype_typecast_edge('null'::agtype);
 agtype_typecast_edge 
----------------------
 
(1 row)

SELECT agtype_typecast_edge(null);
 agtype_typecast_edge 
----------------------
 
(1 row)

-- should return JSON null
SELECT agtype_in('null::vertex');
 agtype_in 
-----------
 null
(1 row)

SELECT agtype_in('null::edge');
 agtype_in 
-----------
 null
(1 row)

-- should all fail
SELECT * FROM cypher('expr', $$
RETURN {id:0, labelz:"vertex 0", properties:{}}::vertex
$$) AS r(result agtype);
ERROR:  vertex typecast object has invalid or missing label
SELECT * FROM cypher('expr', $$
RETURN {id:0, label:"vertex 0"}::vertex
$$) AS r(result agtype);
ERROR:  typecast object is not a vertex
SELECT * FROM cypher('expr', $$
RETURN {id:"0", label:"vertex 0", properties:{}}::vertex
$$) AS r(result agtype);
ERROR:  vertex typecast object has invalid or missing id
SELECT * FROM cypher('expr', $$
RETURN {}::vertex
$$) AS r(result agtype);
ERROR:  typecast object is not a vertex
SELECT * FROM cypher('expr', $$
RETURN {id:3, labelz:"edge 0", properties:{}, start_id:0, end_id:1}::edge
$$) AS r(result agtype);
ERROR:  edge typecast object has an invalid or missing label
SELECT * FROM cypher('expr', $$
RETURN {id:3, label:"edge 0", start_id:0, end_id:1}::edge
$$) AS r(result agtype);
ERROR:  typecast object is not an edge
SELECT * FROM cypher('expr', $$
RETURN {}::edge
$$) AS r(result agtype);
ERROR:  typecast object is not an edge
-- make sure that output can be read back in and reproduce the output
SELECT agtype_in('{"name": "container 0", "vertices": [{"vertex_0": {"id": 0, "label": "vertex 0", "properties": {}}::vertex}, {"vertex_0": {"id": 0, "label": "vertex 0", "properties": {}}::vertex}]}');
                                                                                       agtype_in                                                                                       
---------------------------------------------------------------------------------------------------------------------------------------------------------------------------------------
 {"name": "container 0", "vertices": [{"vertex_0": {"id": 0, "label": "vertex 0", "properties": {}}::vertex}, {"vertex_0": {"id": 0, "label": "vertex 0", "properties": {}}::vertex}]}
(1 row)

SELECT agtype_in('{"name": "container 1", "edges": [{"id": 3, "label": "edge 0", "end_id": 1, "start_id": 0, "properties": {}}::edge, {"id": 4, "label": "edge 1", "end_id": 0, "start_id": 1, "properties": {}}::edge]}');
                                                                                               agtype_in                                                                                                
--------------------------------------------------------------------------------------------------------------------------------------------------------------------------------------------------------
 {"name": "container 1", "edges": [{"id": 3, "label": "edge 0", "end_id": 1, "start_id": 0, "properties": {}}::edge, {"id": 4, "label": "edge 1", "end_id": 0, "start_id": 1, "properties": {}}::edge]}
(1 row)

SELECT agtype_in('{"name": "path 1", "path": [{"id": 0, "label": "vertex 0", "properties": {}}::vertex, {"id": 2, "label": "edge 0", "end_id": 1, "start_id": 0, "properties": {}}::edge, {"id": 1, "label": "vertex 1", "properties": {}}::vertex]}');
                                                                                                             agtype_in                                                                                                              
------------------------------------------------------------------------------------------------------------------------------------------------------------------------------------------------------------------------------------
 {"name": "path 1", "path": [{"id": 0, "label": "vertex 0", "properties": {}}::vertex, {"id": 2, "label": "edge 0", "end_id": 1, "start_id": 0, "properties": {}}::edge, {"id": 1, "label": "vertex 1", "properties": {}}::vertex]}
(1 row)

-- typecast to path
SELECT agtype_in('[{"id": 0, "label": "vertex 0", "properties": {}}::vertex, {"id": 2, "label": "edge 0", "end_id": 1, "start_id": 0, "properties": {}}::edge, {"id": 1, "label": "vertex 1", "properties": {}}::vertex]::path');
                                                                                                  agtype_in                                                                                                   
--------------------------------------------------------------------------------------------------------------------------------------------------------------------------------------------------------------
 [{"id": 0, "label": "vertex 0", "properties": {}}::vertex, {"id": 2, "label": "edge 0", "end_id": 1, "start_id": 0, "properties": {}}::edge, {"id": 1, "label": "vertex 1", "properties": {}}::vertex]::path
(1 row)

SELECT agtype_in('{"Path" : [{"id": 0, "label": "vertex 0", "properties": {}}::vertex, {"id": 2, "label": "edge 0", "end_id": 1, "start_id": 0, "properties": {}}::edge, {"id": 1, "label": "vertex 1", "properties": {}}::vertex]::path}');
                                                                                                       agtype_in                                                                                                        
------------------------------------------------------------------------------------------------------------------------------------------------------------------------------------------------------------------------
 {"Path": [{"id": 0, "label": "vertex 0", "properties": {}}::vertex, {"id": 2, "label": "edge 0", "end_id": 1, "start_id": 0, "properties": {}}::edge, {"id": 1, "label": "vertex 1", "properties": {}}::vertex]::path}
(1 row)

SELECT * FROM cypher('expr', $$ RETURN [{id: 0, label: "vertex 0", properties: {}}::vertex, {id: 2, label: "edge 0", end_id: 1, start_id: 0, properties: {}}::edge, {id: 1, label: "vertex 1", properties: {}}::vertex]::path $$) AS r(result agtype);
                                                                                                    result                                                                                                    
--------------------------------------------------------------------------------------------------------------------------------------------------------------------------------------------------------------
 [{"id": 0, "label": "vertex 0", "properties": {}}::vertex, {"id": 2, "label": "edge 0", "end_id": 1, "start_id": 0, "properties": {}}::edge, {"id": 1, "label": "vertex 1", "properties": {}}::vertex]::path
(1 row)

SELECT * FROM cypher('expr', $$ RETURN {path : [{id: 0, label: "vertex 0", properties: {}}::vertex, {id: 2, label: "edge 0", end_id: 1, start_id: 0, properties: {}}::edge, {id: 1, label: "vertex 1", properties: {}}::vertex]::path} $$) AS r(result agtype);
                                                                                                         result                                                                                                         
------------------------------------------------------------------------------------------------------------------------------------------------------------------------------------------------------------------------
 {"path": [{"id": 0, "label": "vertex 0", "properties": {}}::vertex, {"id": 2, "label": "edge 0", "end_id": 1, "start_id": 0, "properties": {}}::edge, {"id": 1, "label": "vertex 1", "properties": {}}::vertex]::path}
(1 row)

-- verify that the output can be input
SELECT agtype_in('[{"id": 0, "label": "vertex 0", "properties": {}}::vertex, {"id": 2, "label": "edge 0", "end_id": 1, "start_id": 0, "properties": {}}::edge, {"id": 1, "label": "vertex 1", "properties": {}}::vertex]::path');
                                                                                                  agtype_in                                                                                                   
--------------------------------------------------------------------------------------------------------------------------------------------------------------------------------------------------------------
 [{"id": 0, "label": "vertex 0", "properties": {}}::vertex, {"id": 2, "label": "edge 0", "end_id": 1, "start_id": 0, "properties": {}}::edge, {"id": 1, "label": "vertex 1", "properties": {}}::vertex]::path
(1 row)

SELECT agtype_in('{"path": [{"id": 0, "label": "vertex 0", "properties": {}}::vertex, {"id": 2, "label": "edge 0", "end_id": 1, "start_id": 0, "properties": {}}::edge, {"id": 1, "label": "vertex 1", "properties": {}}::vertex]::path}');
                                                                                                       agtype_in                                                                                                        
------------------------------------------------------------------------------------------------------------------------------------------------------------------------------------------------------------------------
 {"path": [{"id": 0, "label": "vertex 0", "properties": {}}::vertex, {"id": 2, "label": "edge 0", "end_id": 1, "start_id": 0, "properties": {}}::edge, {"id": 1, "label": "vertex 1", "properties": {}}::vertex]::path}
(1 row)

-- invalid paths should fail
SELECT agtype_in('[{"id": 0, "label": "vertex 0", "properties": {}}::vertex, {"id": 2, "label": "edge 0", "end_id": 1, "start_id": 0, "properties": {}}::edge]::path');
ERROR:  array is not a valid path
SELECT agtype_in('{"Path" : [{"id": 2, "label": "edge 0", "end_id": 1, "start_id": 0, "properties": {}}::edge, {"id": 0, "label": "vertex 0", "properties": {}}::vertex, {"id": 2, "label": "edge 0", "end_id": 1, "start_id": 0, "properties": {}}::edge, {"id": 1, "label": "vertex 1", "properties": {}}::vertex]::path}');
ERROR:  array is not a valid path
SELECT * FROM cypher('expr', $$ RETURN [{id: 0, label: "vertex 0", properties: {}}::vertex]::path $$) AS r(result agtype);
ERROR:  typecast argument is not a valid path
SELECT * FROM cypher('expr', $$ RETURN [{id: 2, label: "edge 0", end_id: 1, start_id: 0, properties: {}}::edge]::path $$) AS r(result agtype);
ERROR:  typecast argument is not a valid path
SELECT * FROM cypher('expr', $$ RETURN []::path $$) AS r(result agtype);
ERROR:  typecast argument is not a valid path
-- should be JSON null
SELECT agtype_in('null::path');
 agtype_in 
-----------
 null
(1 row)

-- should be SQL null
SELECT * FROM cypher('expr', $$ RETURN null::path $$) AS r(result agtype);
 result 
--------
 
(1 row)

SELECT agtype_typecast_path(agtype_in('null'));
 agtype_typecast_path 
----------------------
 
(1 row)

SELECT agtype_typecast_path(null);
 agtype_typecast_path 
----------------------
 
(1 row)

-- test functions
-- create some vertices and edges
SELECT * FROM cypher('expr', $$CREATE (:v)$$) AS (a agtype);
 a 
---
(0 rows)

SELECT * FROM cypher('expr', $$CREATE (:v {i: 0})$$) AS (a agtype);
 a 
---
(0 rows)

SELECT * FROM cypher('expr', $$CREATE (:v {i: 1})$$) AS (a agtype);
 a 
---
(0 rows)

SELECT * FROM cypher('expr', $$
    CREATE (:v1 {id:'initial'})-[:e1]->(:v1 {id:'middle'})-[:e1]->(:v1 {id:'end'})
$$) AS (a agtype);
 a 
---
(0 rows)

-- show them
SELECT * FROM cypher('expr', $$ MATCH (v) RETURN v $$) AS (expression agtype);
                                    expression                                    
----------------------------------------------------------------------------------
 {"id": 844424930131969, "label": "v", "properties": {}}::vertex
 {"id": 844424930131970, "label": "v", "properties": {"i": 0}}::vertex
 {"id": 844424930131971, "label": "v", "properties": {"i": 1}}::vertex
 {"id": 1125899906842625, "label": "v1", "properties": {"id": "initial"}}::vertex
 {"id": 1125899906842626, "label": "v1", "properties": {"id": "middle"}}::vertex
 {"id": 1125899906842627, "label": "v1", "properties": {"id": "end"}}::vertex
(6 rows)

SELECT * FROM cypher('expr', $$ MATCH ()-[e]-() RETURN e $$) AS (expression agtype);
                                                        expression                                                         
---------------------------------------------------------------------------------------------------------------------------
 {"id": 1407374883553282, "label": "e1", "end_id": 1125899906842626, "start_id": 1125899906842625, "properties": {}}::edge
 {"id": 1407374883553281, "label": "e1", "end_id": 1125899906842627, "start_id": 1125899906842626, "properties": {}}::edge
 {"id": 1407374883553282, "label": "e1", "end_id": 1125899906842626, "start_id": 1125899906842625, "properties": {}}::edge
 {"id": 1407374883553281, "label": "e1", "end_id": 1125899906842627, "start_id": 1125899906842626, "properties": {}}::edge
(4 rows)

-- id()
SELECT * FROM cypher('expr', $$
    MATCH ()-[e]-() RETURN id(e)
$$) AS (id agtype);
        id        
------------------
 1407374883553282
 1407374883553281
 1407374883553282
 1407374883553281
(4 rows)

SELECT * FROM cypher('expr', $$
    MATCH (v) RETURN id(v)
$$) AS (id agtype);
        id        
------------------
 844424930131969
 844424930131970
 844424930131971
 1125899906842625
 1125899906842626
 1125899906842627
(6 rows)

-- should return null
SELECT * FROM cypher('expr', $$
    RETURN id(null)
$$) AS (id agtype);
 id 
----
 
(1 row)

-- should error
SELECT * FROM cypher('expr', $$
    RETURN id()
$$) AS (id agtype);
ERROR:  function ag_catalog.age_id() does not exist
LINE 2:     RETURN id()
                   ^
HINT:  No function matches the given name and argument types. You might need to add explicit type casts.
-- start_id()
SELECT * FROM cypher('expr', $$
    MATCH ()-[e]-() RETURN start_id(e)
$$) AS (start_id agtype);
     start_id     
------------------
 1125899906842625
 1125899906842626
 1125899906842625
 1125899906842626
(4 rows)

-- should return null
SELECT * FROM cypher('expr', $$
    RETURN start_id(null)
$$) AS (start_id agtype);
 start_id 
----------
 
(1 row)

-- should error
SELECT * FROM cypher('expr', $$
    MATCH (v) RETURN start_id(v)
$$) AS (start_id agtype);
ERROR:  start_id() argument must be an edge or null
SELECT * FROM cypher('expr', $$
    RETURN start_id()
$$) AS (start_id agtype);
ERROR:  function ag_catalog.age_start_id() does not exist
LINE 2:     RETURN start_id()
                   ^
HINT:  No function matches the given name and argument types. You might need to add explicit type casts.
-- end_id()
SELECT * FROM cypher('expr', $$
    MATCH ()-[e]-() RETURN end_id(e)
$$) AS (end_id agtype);
      end_id      
------------------
 1125899906842626
 1125899906842627
 1125899906842626
 1125899906842627
(4 rows)

-- should return null
SELECT * FROM cypher('expr', $$
    RETURN end_id(null)
$$) AS (end_id agtype);
 end_id 
--------
 
(1 row)

-- should error
SELECT * FROM cypher('expr', $$
    MATCH (v) RETURN end_id(v)
$$) AS (end_id agtype);
ERROR:  end_id() argument must be an edge or null
SELECT * FROM cypher('expr', $$
    RETURN end_id()
$$) AS (end_id agtype);
ERROR:  function ag_catalog.age_end_id() does not exist
LINE 2:     RETURN end_id()
                   ^
HINT:  No function matches the given name and argument types. You might need to add explicit type casts.
-- startNode()
SELECT * FROM cypher('expr', $$
    MATCH ()-[e]-() RETURN id(e), start_id(e), startNode(e)
$$) AS (id agtype, start_id agtype, startNode agtype);
        id        |     start_id     |                                    startnode                                     
------------------+------------------+----------------------------------------------------------------------------------
 1407374883553281 | 1125899906842626 | {"id": 1125899906842626, "label": "v1", "properties": {"id": "middle"}}::vertex
 1407374883553281 | 1125899906842626 | {"id": 1125899906842626, "label": "v1", "properties": {"id": "middle"}}::vertex
 1407374883553282 | 1125899906842625 | {"id": 1125899906842625, "label": "v1", "properties": {"id": "initial"}}::vertex
 1407374883553282 | 1125899906842625 | {"id": 1125899906842625, "label": "v1", "properties": {"id": "initial"}}::vertex
(4 rows)

-- should return null
SELECT * FROM cypher('expr', $$
    RETURN startNode(null)
$$) AS (startNode agtype);
 startnode 
-----------
 
(1 row)

-- should error
SELECT * FROM cypher('expr', $$
    MATCH (v) RETURN startNode(v)
$$) AS (startNode agtype);
ERROR:  startNode() argument must be an edge or null
SELECT * FROM cypher('expr', $$
    RETURN startNode()
$$) AS (startNode agtype);
ERROR:  function ag_catalog.age_startnode() does not exist
LINE 2:     RETURN startNode()
                   ^
HINT:  No function matches the given name and argument types. You might need to add explicit type casts.
-- endNode()
SELECT * FROM cypher('expr', $$
    MATCH ()-[e]-() RETURN id(e), end_id(e), endNode(e)
$$) AS (id agtype, end_id agtype, endNode agtype);
        id        |      end_id      |                                     endnode                                     
------------------+------------------+---------------------------------------------------------------------------------
 1407374883553281 | 1125899906842627 | {"id": 1125899906842627, "label": "v1", "properties": {"id": "end"}}::vertex
 1407374883553281 | 1125899906842627 | {"id": 1125899906842627, "label": "v1", "properties": {"id": "end"}}::vertex
 1407374883553282 | 1125899906842626 | {"id": 1125899906842626, "label": "v1", "properties": {"id": "middle"}}::vertex
 1407374883553282 | 1125899906842626 | {"id": 1125899906842626, "label": "v1", "properties": {"id": "middle"}}::vertex
(4 rows)

-- should return null
SELECT * FROM cypher('expr', $$
    RETURN endNode(null)
$$) AS (endNode agtype);
 endnode 
---------
 
(1 row)

-- should error
SELECT * FROM cypher('expr', $$
    MATCH (v) RETURN endNode(v)
$$) AS (endNode agtype);
ERROR:  endNode() argument must be an edge or null
SELECT * FROM cypher('expr', $$
    RETURN endNode()
$$) AS (endNode agtype);
ERROR:  function ag_catalog.age_endnode() does not exist
LINE 2:     RETURN endNode()
                   ^
HINT:  No function matches the given name and argument types. You might need to add explicit type casts.
-- type()
SELECT * FROM cypher('expr', $$
    MATCH ()-[e]-() RETURN type(e)
$$) AS (type agtype);
 type 
------
 "e1"
 "e1"
 "e1"
 "e1"
(4 rows)

-- should return null
SELECT * FROM cypher('expr', $$
    RETURN type(null)
$$) AS (type agtype);
 type 
------
 
(1 row)

-- should error
SELECT * FROM cypher('expr', $$
    MATCH (v) RETURN type(v)
$$) AS (type agtype);
ERROR:  type() argument must be an edge or null
SELECT * FROM cypher('expr', $$
    RETURN type()
$$) AS (type agtype);
ERROR:  function ag_catalog.age_type() does not exist
LINE 2:     RETURN type()
                   ^
HINT:  No function matches the given name and argument types. You might need to add explicit type casts.
-- label ()
SELECT * FROM cypher('expr', $$
    MATCH (v) RETURN label(v)
$$) AS (label agtype);
 label 
-------
 "v"
 "v"
 "v"
 "v1"
 "v1"
 "v1"
(6 rows)

SELECT * FROM cypher('expr', $$
    MATCH ()-[e]->() RETURN label(e)
$$) AS (label agtype);
 label 
-------
 "e1"
 "e1"
(2 rows)

SELECT * FROM cypher('expr', $$
    RETURN label({id: 0, label: 'typecast', properties: {}}::vertex)
$$) AS (label agtype);
   label    
------------
 "typecast"
(1 row)

-- return NULL
SELECT * FROM cypher('expr', $$
    RETURN label(NULL)
$$) AS (label agtype);
 label 
-------
 
(1 row)

SELECT ag_catalog.age_label(NULL);
 age_label 
-----------
 
(1 row)

-- should error
SELECT * FROM cypher('expr', $$
    MATCH p=()-[]->() RETURN label(p)
$$) AS (label agtype);
ERROR:  label() argument must resolve to an edge or vertex
SELECT * FROM cypher('expr', $$
    RETURN label(1)
$$) AS (label agtype);
ERROR:  label() argument must resolve to an edge or vertex
SELECT * FROM cypher('expr', $$
    MATCH (n) RETURN label([n])
$$) AS (label agtype);
ERROR:  label() argument must resolve to an edge or vertex
SELECT * FROM cypher('expr', $$
    RETURN label({id: 0, label: 'failed', properties: {}})
$$) AS (label agtype);
ERROR:  label() argument must resolve to an edge or vertex
-- timestamp() can't be done as it will always have a different value
-- size() of a string
SELECT * FROM cypher('expr', $$
    RETURN size('12345')
$$) AS (size agtype);
 size 
------
 5
(1 row)

SELECT * FROM cypher('expr', $$
    RETURN size("1234567890")
$$) AS (size agtype);
 size 
------
 10
(1 row)

-- size() of an array
SELECT * FROM cypher('expr', $$
    RETURN size([1, 2, 3, 4, 5])
$$) AS (size agtype);
 size 
------
 5
(1 row)

SELECT * FROM cypher('expr', $$
    RETURN size([])
$$) AS (size agtype);
 size 
------
 0
(1 row)

-- should return null
SELECT * FROM cypher('expr', $$
    RETURN size(null)
$$) AS (size agtype);
 size 
------
 
(1 row)

-- should fail
SELECT * FROM cypher('expr', $$
    RETURN size(1234567890)
$$) AS (size agtype);
ERROR:  size() unsupported argument
SELECT * FROM cypher('expr', $$
    RETURN size()
$$) AS (size agtype);
ERROR:  function ag_catalog.age_size() does not exist
LINE 2:     RETURN size()
                   ^
HINT:  No function matches the given name and argument types. You might need to add explicit type casts.
-- head() of an array
SELECT * FROM cypher('expr', $$
    RETURN head([1, 2, 3, 4, 5])
$$) AS (head agtype);
 head 
------
 1
(1 row)

SELECT * FROM cypher('expr', $$
    RETURN head([1])
$$) AS (head agtype);
 head 
------
 1
(1 row)

-- should return null
SELECT * FROM cypher('expr', $$
    RETURN head([])
$$) AS (head agtype);
 head 
------
 
(1 row)

SELECT * FROM cypher('expr', $$
    RETURN head(null)
$$) AS (head agtype);
 head 
------
 
(1 row)

-- should fail
SELECT * FROM cypher('expr', $$
    RETURN head(1234567890)
$$) AS (head agtype);
ERROR:  head() argument must resolve to a list or null
SELECT * FROM cypher('expr', $$
    RETURN head()
$$) AS (head agtype);
ERROR:  function ag_catalog.age_head() does not exist
LINE 2:     RETURN head()
                   ^
HINT:  No function matches the given name and argument types. You might need to add explicit type casts.
-- last()
SELECT * FROM cypher('expr', $$
    RETURN last([1, 2, 3, 4, 5])
$$) AS (last agtype);
 last 
------
 5
(1 row)

SELECT * FROM cypher('expr', $$
    RETURN last([1])
$$) AS (last agtype);
 last 
------
 1
(1 row)

-- should return null
SELECT * FROM cypher('expr', $$
    RETURN last([])
$$) AS (last agtype);
 last 
------
 
(1 row)

SELECT * FROM cypher('expr', $$
    RETURN last(null)
$$) AS (last agtype);
 last 
------
 
(1 row)

-- should fail
SELECT * FROM cypher('expr', $$
    RETURN last(1234567890)
$$) AS (last agtype);
ERROR:  last() argument must resolve to a list or null
SELECT * FROM cypher('expr', $$
    RETURN last()
$$) AS (last agtype);
ERROR:  function ag_catalog.age_last() does not exist
LINE 2:     RETURN last()
                   ^
HINT:  No function matches the given name and argument types. You might need to add explicit type casts.
-- properties()
SELECT * FROM cypher('expr', $$
    MATCH (v) RETURN properties(v)
$$) AS (properties agtype);
    properties     
-------------------
 {}
 {"i": 0}
 {"i": 1}
 {"id": "initial"}
 {"id": "middle"}
 {"id": "end"}
(6 rows)

SELECT * FROM cypher('expr', $$
    MATCH ()-[e]-() RETURN properties(e)
$$) AS (properties agtype);
 properties 
------------
 {}
 {}
 {}
 {}
(4 rows)

-- should return null
SELECT * FROM cypher('expr', $$
    RETURN properties(null)
$$) AS (properties agtype);
 properties 
------------
 
(1 row)

-- should fail
SELECT * FROM cypher('expr', $$
    RETURN properties(1234)
$$) AS (properties agtype);
ERROR:  properties() argument must be a vertex, an edge or null
SELECT * FROM cypher('expr', $$
    RETURN properties()
$$) AS (properties agtype);
ERROR:  function ag_catalog.age_properties() does not exist
LINE 2:     RETURN properties()
                   ^
HINT:  No function matches the given name and argument types. You might need to add explicit type casts.
-- coalesce
SELECT * FROM cypher('expr', $$
    RETURN coalesce(null, 1, null, null)
$$) AS (coalesce agtype);
 coalesce 
----------
 1
(1 row)

SELECT * FROM cypher('expr', $$
    RETURN coalesce(null, -3.14, null, null)
$$) AS (coalesce agtype);
 coalesce 
----------
 -3.14
(1 row)

SELECT * FROM cypher('expr', $$
    RETURN coalesce(null, "string", null, null)
$$) AS (coalesce agtype);
 coalesce 
----------
 "string"
(1 row)

SELECT * FROM cypher('expr', $$
    RETURN coalesce(null, null, null, [])
$$) AS (coalesce agtype);
 coalesce 
----------
 []
(1 row)

SELECT * FROM cypher('expr', $$
    RETURN coalesce(null, null, null, {})
$$) AS (coalesce agtype);
 coalesce 
----------
 {}
(1 row)

-- should return null
SELECT * FROM cypher('expr', $$
    RETURN coalesce(null, id(null), null)
$$) AS (coalesce agtype);
 coalesce 
----------
 
(1 row)

SELECT * FROM cypher('expr', $$
    RETURN coalesce(null)
$$) AS (coalesce agtype);
 coalesce 
----------
 
(1 row)

-- should fail
SELECT * FROM cypher('expr', $$
    RETURN coalesce()
$$) AS (coalesce agtype);
ERROR:  syntax error at or near ")"
LINE 2:     RETURN coalesce()
                            ^
-- toBoolean()
SELECT * FROM cypher('expr', $$
    RETURN toBoolean(true)
$$) AS (toBoolean agtype);
 toboolean 
-----------
 true
(1 row)

SELECT * FROM cypher('expr', $$
    RETURN toBoolean(false)
$$) AS (toBoolean agtype);
 toboolean 
-----------
 false
(1 row)

SELECT * FROM cypher('expr', $$
    RETURN toBoolean("true")
$$) AS (toBoolean agtype);
 toboolean 
-----------
 true
(1 row)

SELECT * FROM cypher('expr', $$
    RETURN toBoolean("false")
$$) AS (toBoolean agtype);
 toboolean 
-----------
 false
(1 row)

-- should return null
SELECT * FROM cypher('expr', $$
    RETURN toBoolean("false_")
$$) AS (toBoolean agtype);
 toboolean 
-----------
 
(1 row)

SELECT * FROM cypher('expr', $$
    RETURN toBoolean(null)
$$) AS (toBoolean agtype);
 toboolean 
-----------
 
(1 row)

-- should fail
SELECT * FROM cypher('expr', $$
    RETURN toBoolean(1)
$$) AS (toBoolean agtype);
ERROR:  toBoolean() unsupported argument agtype 3
SELECT * FROM cypher('expr', $$
    RETURN toBoolean()
$$) AS (toBoolean agtype);
ERROR:  function ag_catalog.age_toboolean() does not exist
LINE 2:     RETURN toBoolean()
                   ^
HINT:  No function matches the given name and argument types. You might need to add explicit type casts.
-- toFloat()
SELECT * FROM cypher('expr', $$
    RETURN toFloat(1)
$$) AS (toFloat agtype);
 tofloat 
---------
 1.0
(1 row)

SELECT * FROM cypher('expr', $$
    RETURN toFloat(1.2)
$$) AS (toFloat agtype);
 tofloat 
---------
 1.2
(1 row)

SELECT * FROM cypher('expr', $$
    RETURN toFloat("1")
$$) AS (toFloat agtype);
 tofloat 
---------
 1.0
(1 row)

SELECT * FROM cypher('expr', $$
    RETURN toFloat("1.2")
$$) AS (toFloat agtype);
 tofloat 
---------
 1.2
(1 row)

SELECT * FROM cypher('expr', $$
    RETURN toFloat("1.2"::numeric)
$$) AS (toFloat agtype);
 tofloat 
---------
 1.2
(1 row)

-- should return null
SELECT * FROM cypher('expr', $$
    RETURN toFloat("false_")
$$) AS (toFloat agtype);
 tofloat 
---------
 
(1 row)

SELECT * FROM cypher('expr', $$
    RETURN toFloat(null)
$$) AS (toFloat agtype);
 tofloat 
---------
 
(1 row)

-- should fail
SELECT * FROM cypher('expr', $$
    RETURN toFloat(true)
$$) AS (toFloat agtype);
ERROR:  toFloat() unsupported argument agtype 5
SELECT * FROM cypher('expr', $$
    RETURN toFloat()
$$) AS (toFloat agtype);
ERROR:  function ag_catalog.age_tofloat() does not exist
LINE 2:     RETURN toFloat()
                   ^
HINT:  No function matches the given name and argument types. You might need to add explicit type casts.
-- toFloatList()
SELECT * FROM cypher('expr', $$
    RETURN toFloatList([1.3])
$$) AS (toFloatList agtype);
 tofloatlist 
-------------
 [1.3]
(1 row)

SELECT * FROM cypher('expr', $$
    RETURN toFloatList([1.2, '4.654'])
$$) AS (toFloatList agtype);
 tofloatlist  
--------------
 [1.2, 4.654]
(1 row)

SELECT * FROM cypher('expr', $$
    RETURN toFloatList(['1.9432', 8.6222, '9.4111212', 344.22])
$$) AS (toFloatList agtype);
<<<<<<< HEAD
               tofloatlist               
-----------------------------------------
 [1.9432, 8.6222, 9.4111212, 344.220001]
=======
             tofloatlist             
-------------------------------------
 [1.9432, 8.6222, 9.4111212, 344.22]
>>>>>>> f88e6d1e
(1 row)

SELECT * FROM cypher('expr', $$
    RETURN toFloatList(['999.2'])
$$) AS (toFloatList agtype);
 tofloatlist 
-------------
 [999.2]
(1 row)

SELECT * FROM cypher('expr', $$
    RETURN toFloatList([1.20002])
$$) AS (toFloatList agtype);
 tofloatlist 
-------------
 [1.20002]
(1 row)

-- should return null
SELECT * FROM cypher('expr', $$
    RETURN toFloatList(['true'])
$$) AS (toFloatList agtype);
 tofloatlist 
-------------
 [null]
(1 row)

SELECT * FROM cypher('expr', $$
    RETURN toFloatList([null])
$$) AS (toFloatList agtype);
 tofloatlist 
-------------
 [null]
(1 row)

-- should fail
SELECT * FROM cypher('expr', $$
    RETURN toFloatList([failed])
$$) AS (toFloatList agtype);
ERROR:  could not find rte for failed
LINE 2:     RETURN toFloatList([failed])
                                ^
SELECT * FROM cypher('expr', $$
    RETURN toFloatList("failed")
$$) AS (toFloatList agtype);
ERROR:  toFloatList() argument must resolve to a list or null
SELECT * FROM cypher('expr', $$
    RETURN toFloatList(555)
$$) AS (toFloatList agtype);
ERROR:  toFloatList() argument must resolve to a list or null
-- toInteger()
SELECT * FROM cypher('expr', $$
    RETURN toInteger(1)
$$) AS (toInteger agtype);
 tointeger 
-----------
 1
(1 row)

SELECT * FROM cypher('expr', $$
    RETURN toInteger(1.2)
$$) AS (toInteger agtype);
 tointeger 
-----------
 1
(1 row)

SELECT * FROM cypher('expr', $$
    RETURN toInteger("1")
$$) AS (toInteger agtype);
 tointeger 
-----------
 1
(1 row)

SELECT * FROM cypher('expr', $$
    RETURN toInteger("1.2")
$$) AS (toInteger agtype);
 tointeger 
-----------
 1
(1 row)

SELECT * FROM cypher('expr', $$
    RETURN toInteger("1.2"::numeric)
$$) AS (toInteger agtype);
 tointeger 
-----------
 1
(1 row)

-- should return null
SELECT * FROM cypher('expr', $$
    RETURN toInteger("false_")
$$) AS (toInteger agtype);
 tointeger 
-----------
 
(1 row)

SELECT * FROM cypher('expr', $$
    RETURN toInteger(null)
$$) AS (toInteger agtype);
 tointeger 
-----------
 
(1 row)

-- should fail
SELECT * FROM cypher('expr', $$
    RETURN toInteger(true)
$$) AS (toInteger agtype);
ERROR:  toInteger() unsupported argument agtype 5
SELECT * FROM cypher('expr', $$
    RETURN toInteger()
$$) AS (toInteger agtype);
ERROR:  function ag_catalog.age_tointeger() does not exist
LINE 2:     RETURN toInteger()
                   ^
HINT:  No function matches the given name and argument types. You might need to add explicit type casts.
-- toIntegerList()
SELECT * FROM cypher('expr', $$
    RETURN toIntegerList([1, 7.8, 9.0, '88'])
$$) AS (toIntegerList agtype);
 tointegerlist 
---------------
 [1, 7, 9, 88]
(1 row)

SELECT * FROM cypher('expr', $$
    RETURN toIntegerList([4.2, '123', '8', 8])
$$) AS (toIntegerList agtype);
 tointegerlist  
----------------
 [4, 123, 8, 8]
(1 row)

SELECT * FROM cypher('expr', $$
    RETURN toIntegerList(['41', '12', 2])
$$) AS (toIntegerList agtype);
 tointegerlist 
---------------
 [41, 12, 2]
(1 row)

SELECT * FROM cypher('expr', $$
    RETURN toIntegerList([1, 2, 3, '10.2'])
$$) AS (toIntegerList agtype);
 tointegerlist 
---------------
 [1, 2, 3, 10]
(1 row)

SELECT * FROM cypher('expr', $$
    RETURN toIntegerList([0000])
$$) AS (toIntegerList agtype);
 tointegerlist 
---------------
 [0]
(1 row)

-- should return null
SELECT * FROM cypher('expr', $$
    RETURN toIntegerList(["false_", 'asdsad', '123k1kdk1'])
$$) AS (toIntegerList agtype);
   tointegerlist    
--------------------
 [null, null, null]
(1 row)

SELECT * FROM cypher('expr', $$
    RETURN toIntegerList([null, '123false', 'one'])
$$) AS (toIntegerList agtype);
   tointegerlist    
--------------------
 [null, null, null]
(1 row)

-- should fail
SELECT * FROM cypher('expr', $$
    RETURN toIntegerList(123, '123')
$$) AS (toIntegerList agtype);
ERROR:  toIntegerList() argument must resolve to a list or null
SELECT * FROM cypher('expr', $$
    RETURN toIntegerList(32[])
$$) AS (toIntegerList agtype);
ERROR:  syntax error at or near "]"
LINE 2:     RETURN toIntegerList(32[])
                                    ^
-- length() of a path
SELECT * FROM cypher('expr', $$
    RETURN length([{id: 0, label: "vertex 0", properties: {}}::vertex, {id: 2, label: "edge 0", end_id: 1, start_id: 0, properties: {}}::edge, {id: 1, label: "vertex 1", properties: {}}::vertex]::path)
$$) AS (length agtype);
 length 
--------
 1
(1 row)

SELECT * FROM cypher('expr', $$
    RETURN length([{id: 0, label: "vertex 0", properties: {}}::vertex, {id: 2, label: "edge 0", end_id: 1, start_id: 0, properties: {}}::edge, {id: 1, label: "vertex 1", properties: {}}::vertex, {id: 2, label: "edge 0", end_id: 1, start_id: 0, properties: {}}::edge, {id: 1, label: "vertex 1", properties: {}}::vertex]::path)
$$) AS (length agtype);
 length 
--------
 2
(1 row)

-- should return null
SELECT * FROM cypher('expr', $$
    RETURN length(null)
$$) AS (length agtype);
 length 
--------
 
(1 row)

-- should fail
SELECT * FROM cypher('expr', $$
    RETURN length(true)
$$) AS (length agtype);
ERROR:  length() argument must resolve to a path or null
SELECT * FROM cypher('expr', $$
    RETURN length()
$$) AS (length agtype);
ERROR:  function ag_catalog.age_length() does not exist
LINE 2:     RETURN length()
                   ^
HINT:  No function matches the given name and argument types. You might need to add explicit type casts.
--
-- toString()
--
-- PG types
SELECT * FROM age_toString(3);
 age_tostring 
--------------
 "3"
(1 row)

SELECT * FROM age_toString(3.14);
 age_tostring 
--------------
 "3.14"
(1 row)

SELECT * FROM age_toString(3.14::float);
 age_tostring 
--------------
 "3.14"
(1 row)

SELECT * FROM age_toString(3.14::numeric);
 age_tostring 
--------------
 "3.14"
(1 row)

SELECT * FROM age_toString(true);
 age_tostring 
--------------
 "true"
(1 row)

SELECT * FROM age_toString(false);
 age_tostring 
--------------
 "false"
(1 row)

SELECT * FROM age_toString('a string');
 age_tostring 
--------------
 "a string"
(1 row)

SELECT * FROM age_toString('a cstring'::cstring);
 age_tostring 
--------------
 "a cstring"
(1 row)

SELECT * FROM age_toString('a text string'::text);
  age_tostring   
-----------------
 "a text string"
(1 row)

SELECT * FROM age_toString(pg_typeof(3.14));
 age_tostring 
--------------
 "numeric"
(1 row)

-- agtypes
SELECT * FROM age_toString(agtype_in('3'));
 age_tostring 
--------------
 "3"
(1 row)

SELECT * FROM age_toString(agtype_in('3.14'));
 age_tostring 
--------------
 "3.14"
(1 row)

SELECT * FROM age_toString(agtype_in('3.14::float'));
 age_tostring 
--------------
 "3.14"
(1 row)

SELECT * FROM age_toString(agtype_in('3.14::numeric'));
 age_tostring 
--------------
 "3.14"
(1 row)

SELECT * FROM age_toString(agtype_in('true'));
 age_tostring 
--------------
 "true"
(1 row)

SELECT * FROM age_toString(agtype_in('false'));
 age_tostring 
--------------
 "false"
(1 row)

SELECT * FROM age_toString(agtype_in('"a string"'));
 age_tostring 
--------------
 "a string"
(1 row)

SELECT * FROM cypher('expr', $$ RETURN toString(3.14::numeric) $$) AS (results agtype);
 results 
---------
 "3.14"
(1 row)

-- should return null
SELECT * FROM age_toString(NULL);
 age_tostring 
--------------
 
(1 row)

SELECT * FROM age_toString(agtype_in(null));
 age_tostring 
--------------
 
(1 row)

-- should fail
SELECT * FROM age_toString();
ERROR:  function age_tostring() does not exist
LINE 1: SELECT * FROM age_toString();
                      ^
HINT:  No function matches the given name and argument types. You might need to add explicit type casts.
SELECT * FROM cypher('expr', $$ RETURN toString() $$) AS (results agtype);
ERROR:  function ag_catalog.age_tostring() does not exist
LINE 1: SELECT * FROM cypher('expr', $$ RETURN toString() $$) AS (re...
                                               ^
HINT:  No function matches the given name and argument types. You might need to add explicit type casts.
-- toStringList() --
SELECT * FROM cypher('expr', $$ 
    RETURN toStringList([5, 10, 7.8, 9, 1.3]) 
$$) AS (toStringList agtype);
          tostringlist          
--------------------------------
 ["5", "10", "7.8", "9", "1.3"]
(1 row)

SELECT * FROM cypher('expr', $$ 
    RETURN toStringList(['test', 89, 'again', 7.1, 9]) 
$$) AS (toStringList agtype);
            tostringlist             
-------------------------------------
 ["test", "89", "again", "7.1", "9"]
(1 row)

SELECT * FROM cypher('expr', $$ 
    RETURN toStringList([null, false, true, 'string']) 
$$) AS (toStringList agtype);
         tostringlist         
------------------------------
 [null, null, null, "string"]
(1 row)

SELECT * FROM cypher('expr', $$ 
    RETURN toStringList([9.123456789, 5.123, 1.12345, 0.123123]) 
$$) AS (toStringList agtype);
                  tostringlist                   
-------------------------------------------------
 ["9.123456789", "5.123", "1.12345", "0.123123"]
(1 row)

-- should return null
SELECT * FROM cypher('expr', $$ 
    RETURN toStringList([null]) 
$$) AS (toStringList agtype);
 tostringlist 
--------------
 [null]
(1 row)

SELECT * FROM cypher('expr', $$ 
    RETURN toStringList([true, false, true, true]) 
$$) AS (toStringList agtype);
       tostringlist       
--------------------------
 [null, null, null, null]
(1 row)

-- should fail
SELECT * FROM cypher('expr', $$ 
    RETURN toStringList([['a', b]]) 
$$) AS (toStringList agtype);
ERROR:  could not find rte for b
LINE 2:     RETURN toStringList([['a', b]]) 
                                       ^
SELECT * FROM cypher('expr', $$ 
    RETURN toStringList([test]) 
$$) AS (toStringList agtype);
ERROR:  could not find rte for test
LINE 2:     RETURN toStringList([test]) 
                                 ^
--
-- reverse(string)
--
SELECT * FROM cypher('expr', $$
    RETURN reverse("gnirts a si siht")
$$) AS (results agtype);
      results       
--------------------
 "this is a string"
(1 row)

SELECT * FROM age_reverse('gnirts a si siht');
    age_reverse     
--------------------
 "this is a string"
(1 row)

SELECT * FROM age_reverse('gnirts a si siht'::text);
    age_reverse     
--------------------
 "this is a string"
(1 row)

SELECT * FROM age_reverse('gnirts a si siht'::cstring);
    age_reverse     
--------------------
 "this is a string"
(1 row)

-- should return null
SELECT * FROM cypher('expr', $$
    RETURN reverse(null)
$$) AS (results agtype);
 results 
---------
 
(1 row)

SELECT * FROM age_reverse(null);
 age_reverse 
-------------
 
(1 row)

-- should return error
SELECT * FROM age_reverse([4923, 'abc', 521, NULL, 487]);
ERROR:  syntax error at or near "["
LINE 1: SELECT * FROM age_reverse([4923, 'abc', 521, NULL, 487]);
                                  ^
-- Should return the reversed list
SELECT * FROM cypher('expr', $$
    RETURN reverse([4923, 'abc', 521, NULL, 487])
$$) AS (u agtype);
               u               
-------------------------------
 [487, null, 521, "abc", 4923]
(1 row)

SELECT * FROM cypher('expr', $$
    RETURN reverse([4923])
$$) AS (u agtype);
   u    
--------
 [4923]
(1 row)

SELECT * FROM cypher('expr', $$
    RETURN reverse([4923, 257])
$$) as (u agtype);
      u      
-------------
 [257, 4923]
(1 row)

SELECT * FROM cypher('expr', $$
    RETURN reverse([4923, 257, null])
$$) as (u agtype);
         u         
-------------------
 [null, 257, 4923]
(1 row)

SELECT * FROM cypher('expr', $$
    RETURN reverse([4923, 257, 'tea'])
$$) as (u agtype);
         u          
--------------------
 ["tea", 257, 4923]
(1 row)

SELECT * FROM cypher('expr', $$
    RETURN reverse([[1, 4, 7], 4923, [1, 2, 3], 'abc', 521, NULL, 487, ['fgt', 7, 10]])
$$) as (u agtype);
                                  u                                  
---------------------------------------------------------------------
 [["fgt", 7, 10], 487, null, 521, "abc", [1, 2, 3], 4923, [1, 4, 7]]
(1 row)

SELECT * FROM cypher('expr', $$
    RETURN reverse([4923, 257, {test1: "key"}])
$$) as (u agtype);
               u               
-------------------------------
 [{"test1": "key"}, 257, 4923]
(1 row)

SELECT * FROM cypher('expr', $$
    RETURN reverse([4923, 257, {test2: [1, 2, 3]}])
$$) as (u agtype);
                 u                 
-----------------------------------
 [{"test2": [1, 2, 3]}, 257, 4923]
(1 row)

SELECT * FROM cypher('expr', $$
    CREATE ({test: [1, 2, 3]})
$$) as (u agtype);
 u 
---
(0 rows)

SELECT * FROM cypher('expr', $$
    MATCH (v) WHERE exists(v.test) RETURN reverse(v.test)
$$) as (u agtype);
     u     
-----------
 [3, 2, 1]
(1 row)

-- should fail
SELECT * FROM cypher('expr', $$
    RETURN reverse(true)
$$) AS (results agtype);
ERROR:  reverse() unsupported argument agtype 5
SELECT * FROM age_reverse(true);
ERROR:  reverse() unsupported argument type 16
SELECT * FROM cypher('expr', $$
    RETURN reverse(3.14)
$$) AS (results agtype);
ERROR:  reverse() unsupported argument agtype 4
SELECT * FROM age_reverse(3.14);
ERROR:  reverse() unsupported argument type 1700
SELECT * FROM cypher('expr', $$
    RETURN reverse()
$$) AS (results agtype);
ERROR:  function ag_catalog.age_reverse() does not exist
LINE 2:     RETURN reverse()
                   ^
HINT:  No function matches the given name and argument types. You might need to add explicit type casts.
SELECT * FROM age_reverse();
ERROR:  function age_reverse() does not exist
LINE 1: SELECT * FROM age_reverse();
                      ^
HINT:  No function matches the given name and argument types. You might need to add explicit type casts.
--
-- toUpper() and toLower()
--
SELECT * FROM cypher('expr', $$
    RETURN toUpper('to uppercase')
$$) AS (toUpper agtype);
    toupper     
----------------
 "TO UPPERCASE"
(1 row)

SELECT * FROM cypher('expr', $$
    RETURN toLower('TO LOWERCASE')
$$) AS (toLower agtype);
    tolower     
----------------
 "to lowercase"
(1 row)

SELECT * FROM age_toupper('text'::text);
 age_toupper 
-------------
 "TEXT"
(1 row)

SELECT * FROM age_toupper('cstring'::cstring);
 age_toupper 
-------------
 "CSTRING"
(1 row)

SELECT * FROM age_tolower('TEXT'::text);
 age_tolower 
-------------
 "text"
(1 row)

SELECT * FROM age_tolower('CSTRING'::cstring);
 age_tolower 
-------------
 "cstring"
(1 row)

-- should return null
SELECT * FROM cypher('expr', $$
    RETURN toUpper(null)
$$) AS (toUpper agtype);
 toupper 
---------
 
(1 row)

SELECT * FROM cypher('expr', $$
    RETURN toLower(null)
$$) AS (toLower agtype);
 tolower 
---------
 
(1 row)

SELECT * FROM age_toupper(null);
 age_toupper 
-------------
 
(1 row)

SELECT * FROM age_tolower(null);
 age_tolower 
-------------
 
(1 row)

-- should fail
SELECT * FROM cypher('expr', $$
    RETURN toUpper(true)
$$) AS (toUpper agtype);
ERROR:  toUpper() unsupported argument agtype 5
SELECT * FROM cypher('expr', $$
    RETURN toUpper()
$$) AS (toUpper agtype);
ERROR:  function ag_catalog.age_toupper() does not exist
LINE 2:     RETURN toUpper()
                   ^
HINT:  No function matches the given name and argument types. You might need to add explicit type casts.
SELECT * FROM cypher('expr', $$
    RETURN toLower(true)
$$) AS (toLower agtype);
ERROR:  toLower() unsupported argument agtype 5
SELECT * FROM cypher('expr', $$
    RETURN toLower()
$$) AS (toLower agtype);
ERROR:  function ag_catalog.age_tolower() does not exist
LINE 2:     RETURN toLower()
                   ^
HINT:  No function matches the given name and argument types. You might need to add explicit type casts.
SELECT * FROM age_toupper();
ERROR:  function age_toupper() does not exist
LINE 1: SELECT * FROM age_toupper();
                      ^
HINT:  No function matches the given name and argument types. You might need to add explicit type casts.
SELECT * FROM age_tolower();
ERROR:  function age_tolower() does not exist
LINE 1: SELECT * FROM age_tolower();
                      ^
HINT:  No function matches the given name and argument types. You might need to add explicit type casts.
--
-- lTrim(), rTrim(), trim()
--
SELECT * FROM cypher('expr', $$
    RETURN lTrim("  string   ")
$$) AS (results agtype);
   results   
-------------
 "string   "
(1 row)

SELECT * FROM cypher('expr', $$
    RETURN rTrim("  string   ")
$$) AS (results agtype);
  results   
------------
 "  string"
(1 row)

SELECT * FROM cypher('expr', $$
    RETURN trim("  string   ")
$$) AS (results agtype);
 results  
----------
 "string"
(1 row)

SELECT * FROM age_ltrim('  string   ');
  age_ltrim  
-------------
 "string   "
(1 row)

SELECT * FROM age_rtrim('  string   ');
 age_rtrim  
------------
 "  string"
(1 row)

SELECT * FROM age_trim('  string   ');
 age_trim 
----------
 "string"
(1 row)

-- should return null
SELECT * FROM cypher('expr', $$
    RETURN lTrim(null)
$$) AS (results agtype);
 results 
---------
 
(1 row)

SELECT * FROM cypher('expr', $$
    RETURN rTrim(null)
$$) AS (results agtype);
 results 
---------
 
(1 row)

SELECT * FROM cypher('expr', $$
    RETURN trim(null)
$$) AS (results agtype);
 results 
---------
 
(1 row)

SELECT * FROM age_ltrim(null);
 age_ltrim 
-----------
 
(1 row)

SELECT * FROM age_rtrim(null);
 age_rtrim 
-----------
 
(1 row)

SELECT * FROM age_trim(null);
 age_trim 
----------
 
(1 row)

-- should fail
SELECT * FROM cypher('expr', $$
    RETURN lTrim(true)
$$) AS (results agtype);
ERROR:  lTrim() unsupported argument agtype 5
SELECT * FROM cypher('expr', $$
    RETURN rTrim(true)
$$) AS (results agtype);
ERROR:  rTrim() unsupported argument agtype 5
SELECT * FROM cypher('expr', $$
    RETURN trim(true)
$$) AS (results agtype);
ERROR:  trim() unsupported argument agtype 5
SELECT * FROM cypher('expr', $$
    RETURN lTrim()
$$) AS (results agtype);
ERROR:  function ag_catalog.age_ltrim() does not exist
LINE 2:     RETURN lTrim()
                   ^
HINT:  No function matches the given name and argument types. You might need to add explicit type casts.
SELECT * FROM cypher('expr', $$
    RETURN rTrim()
$$) AS (results agtype);
ERROR:  function ag_catalog.age_rtrim() does not exist
LINE 2:     RETURN rTrim()
                   ^
HINT:  No function matches the given name and argument types. You might need to add explicit type casts.
SELECT * FROM cypher('expr', $$
    RETURN trim()
$$) AS (results agtype);
ERROR:  function ag_catalog.age_trim() does not exist
LINE 2:     RETURN trim()
                   ^
HINT:  No function matches the given name and argument types. You might need to add explicit type casts.
SELECT * FROM age_ltrim();
ERROR:  function age_ltrim() does not exist
LINE 1: SELECT * FROM age_ltrim();
                      ^
HINT:  No function matches the given name and argument types. You might need to add explicit type casts.
SELECT * FROM age_rtrim();
ERROR:  function age_rtrim() does not exist
LINE 1: SELECT * FROM age_rtrim();
                      ^
HINT:  No function matches the given name and argument types. You might need to add explicit type casts.
SELECT * FROM age_trim();
ERROR:  function age_trim() does not exist
LINE 1: SELECT * FROM age_trim();
                      ^
HINT:  No function matches the given name and argument types. You might need to add explicit type casts.
--
-- left(), right(), & substring()
-- left()
SELECT * FROM cypher('expr', $$
    RETURN left("123456789", 1)
$$) AS (results agtype);
 results 
---------
 "1"
(1 row)

SELECT * FROM cypher('expr', $$
    RETURN left("123456789", 3)
$$) AS (results agtype);
 results 
---------
 "123"
(1 row)

-- should return null
SELECT * FROM cypher('expr', $$
    RETURN left("123456789", 0)
$$) AS (results agtype);
 results 
---------
 
(1 row)

SELECT * FROM cypher('expr', $$
    RETURN left(null, 1)
$$) AS (results agtype);
 results 
---------
 
(1 row)

SELECT * FROM cypher('expr', $$
    RETURN left(null, null)
$$) AS (results agtype);
 results 
---------
 
(1 row)

SELECT * FROM age_left(null, 1);
 age_left 
----------
 
(1 row)

SELECT * FROM age_left(null, null);
 age_left 
----------
 
(1 row)

-- should fail
SELECT * FROM cypher('expr', $$
    RETURN left("123456789", null)
$$) AS (results agtype);
ERROR:  left() length parameter cannot be null
SELECT * FROM cypher('expr', $$
    RETURN left("123456789", -1)
$$) AS (results agtype);
ERROR:  left() negative values are not supported for length
SELECT * FROM cypher('expr', $$
    RETURN left()
$$) AS (results agtype);
ERROR:  function ag_catalog.age_left() does not exist
LINE 2:     RETURN left()
                   ^
HINT:  No function matches the given name and argument types. You might need to add explicit type casts.
SELECT * FROM age_left('123456789', null);
ERROR:  left() length parameter cannot be null
SELECT * FROM age_left('123456789', -1);
ERROR:  left() negative values are not supported for length
SELECT * FROM age_left();
ERROR:  function age_left() does not exist
LINE 1: SELECT * FROM age_left();
                      ^
HINT:  No function matches the given name and argument types. You might need to add explicit type casts.
--right()
SELECT * FROM cypher('expr', $$
    RETURN right("123456789", 1)
$$) AS (results agtype);
 results 
---------
 "9"
(1 row)

SELECT * FROM cypher('expr', $$
    RETURN right("123456789", 3)
$$) AS (results agtype);
 results 
---------
 "789"
(1 row)

-- should return null
SELECT * FROM cypher('expr', $$
    RETURN right("123456789", 0)
$$) AS (results agtype);
 results 
---------
 
(1 row)

SELECT * FROM cypher('expr', $$
    RETURN right(null, 1)
$$) AS (results agtype);
 results 
---------
 
(1 row)

SELECT * FROM cypher('expr', $$
    RETURN right(null, null)
$$) AS (results agtype);
 results 
---------
 
(1 row)

SELECT * FROM age_right(null, 1);
 age_right 
-----------
 
(1 row)

SELECT * FROM age_right(null, null);
 age_right 
-----------
 
(1 row)

-- should fail
SELECT * FROM cypher('expr', $$
    RETURN right("123456789", null)
$$) AS (results agtype);
ERROR:  right() length parameter cannot be null
SELECT * FROM cypher('expr', $$
    RETURN right("123456789", -1)
$$) AS (results agtype);
ERROR:  right() negative values are not supported for length
SELECT * FROM cypher('expr', $$
    RETURN right()
$$) AS (results agtype);
ERROR:  function ag_catalog.age_right() does not exist
LINE 2:     RETURN right()
                   ^
HINT:  No function matches the given name and argument types. You might need to add explicit type casts.
SELECT * FROM age_right('123456789', null);
ERROR:  right() length parameter cannot be null
SELECT * FROM age_right('123456789', -1);
ERROR:  right() negative values are not supported for length
SELECT * FROM age_right();
ERROR:  function age_right() does not exist
LINE 1: SELECT * FROM age_right();
                      ^
HINT:  No function matches the given name and argument types. You might need to add explicit type casts.
-- substring()
SELECT * FROM cypher('expr', $$
    RETURN substring("0123456789", 0, 1)
$$) AS (results agtype);
 results 
---------
 "0"
(1 row)

SELECT * FROM cypher('expr', $$
    RETURN substring("0123456789", 1, 3)
$$) AS (results agtype);
 results 
---------
 "123"
(1 row)

SELECT * FROM cypher('expr', $$
    RETURN substring("0123456789", 3)
$$) AS (results agtype);
  results  
-----------
 "3456789"
(1 row)

SELECT * FROM cypher('expr', $$
    RETURN substring("0123456789", 0)
$$) AS (results agtype);
   results    
--------------
 "0123456789"
(1 row)

SELECT * FROM age_substring('0123456789', 3, 2);
 age_substring 
---------------
 "34"
(1 row)

SELECT * FROM age_substring('0123456789', 1);
 age_substring 
---------------
 "123456789"
(1 row)

-- should return null
SELECT * FROM cypher('expr', $$
    RETURN substring(null, null, null)
$$) AS (results agtype);
 results 
---------
 
(1 row)

SELECT * FROM cypher('expr', $$
    RETURN substring(null, null)
$$) AS (results agtype);
 results 
---------
 
(1 row)

SELECT * FROM cypher('expr', $$
    RETURN substring(null, 1)
$$) AS (results agtype);
 results 
---------
 
(1 row)

SELECT * FROM age_substring(null, null, null);
 age_substring 
---------------
 
(1 row)

SELECT * FROM age_substring(null, null);
 age_substring 
---------------
 
(1 row)

SELECT * FROM age_substring(null, 1);
 age_substring 
---------------
 
(1 row)

-- should fail
SELECT * FROM cypher('expr', $$
    RETURN substring("123456789", null)
$$) AS (results agtype);
ERROR:  substring() offset or length cannot be null
SELECT * FROM cypher('expr', $$
    RETURN substring("123456789", 0, -1)
$$) AS (results agtype);
ERROR:  substring() negative values are not supported for offset or length
SELECT * FROM cypher('expr', $$
    RETURN substring("123456789", -1)
$$) AS (results agtype);
ERROR:  substring() negative values are not supported for offset or length
SELECT * FROM cypher('expr', $$
    RETURN substring("123456789")
$$) AS (results agtype);
ERROR:  substring() invalid number of arguments
SELECT * FROM age_substring('123456789', null);
ERROR:  substring() offset or length cannot be null
SELECT * FROM age_substring('123456789', 0, -1);
ERROR:  substring() negative values are not supported for offset or length
SELECT * FROM age_substring('123456789', -1);
ERROR:  substring() negative values are not supported for offset or length
SELECT * FROM age_substring();
ERROR:  function age_substring() does not exist
LINE 1: SELECT * FROM age_substring();
                      ^
HINT:  No function matches the given name and argument types. You might need to add explicit type casts.
--
-- split()
--
SELECT * FROM cypher('expr', $$
    RETURN split("a,b,c,d,e,f", ",")
$$) AS (results agtype);
            results             
--------------------------------
 ["a", "b", "c", "d", "e", "f"]
(1 row)

SELECT * FROM cypher('expr', $$
    RETURN split("a,b,c,d,e,f", "")
$$) AS (results agtype);
                         results                         
---------------------------------------------------------
 ["a", ",", "b", ",", "c", ",", "d", ",", "e", ",", "f"]
(1 row)

SELECT * FROM cypher('expr', $$
    RETURN split("a,b,c,d,e,f", " ")
$$) AS (results agtype);
     results     
-----------------
 ["a,b,c,d,e,f"]
(1 row)

SELECT * FROM cypher('expr', $$
    RETURN split("a,b,cd  e,f", " ")
$$) AS (results agtype);
        results        
-----------------------
 ["a,b,cd", "", "e,f"]
(1 row)

SELECT * FROM cypher('expr', $$
    RETURN split("a,b,cd  e,f", "  ")
$$) AS (results agtype);
      results      
-------------------
 ["a,b,cd", "e,f"]
(1 row)

SELECT * FROM cypher('expr', $$
    RETURN split("a,b,c,d,e,f", "c,")
$$) AS (results agtype);
      results      
-------------------
 ["a,b,", "d,e,f"]
(1 row)

-- should return null
SELECT * FROM cypher('expr', $$
    RETURN split(null, null)
$$) AS (results agtype);
 results 
---------
 
(1 row)

SELECT * FROM cypher('expr', $$
    RETURN split("a,b,c,d,e,f", null)
$$) AS (results agtype);
 results 
---------
 
(1 row)

SELECT * FROM cypher('expr', $$
    RETURN split(null, ",")
$$) AS (results agtype);
 results 
---------
 
(1 row)

SELECT * FROM age_split(null, null);
 age_split 
-----------
 
(1 row)

SELECT * FROM age_split('a,b,c,d,e,f', null);
 age_split 
-----------
 
(1 row)

SELECT * FROM age_split(null, ',');
 age_split 
-----------
 
(1 row)

-- should fail
SELECT * FROM cypher('expr', $$
    RETURN split(123456789, ",")
$$) AS (results agtype);
ERROR:  split() unsupported argument agtype 3
SELECT * FROM cypher('expr', $$
    RETURN split("a,b,c,d,e,f", -1)
$$) AS (results agtype);
ERROR:  split() unsupported argument agtype 3
SELECT * FROM cypher('expr', $$
    RETURN split("a,b,c,d,e,f")
$$) AS (results agtype);
ERROR:  split() invalid number of arguments
SELECT * FROM cypher('expr', $$
    RETURN split()
$$) AS (results agtype);
ERROR:  function ag_catalog.age_split() does not exist
LINE 2:     RETURN split()
                   ^
HINT:  No function matches the given name and argument types. You might need to add explicit type casts.
SELECT * FROM age_split(123456789, ',');
ERROR:  split() unsupported argument type 23
SELECT * FROM age_split('a,b,c,d,e,f', -1);
ERROR:  split() unsupported argument type 23
SELECT * FROM age_split('a,b,c,d,e,f');
ERROR:  split() invalid number of arguments
SELECT * FROM age_split();
ERROR:  function age_split() does not exist
LINE 1: SELECT * FROM age_split();
                      ^
HINT:  No function matches the given name and argument types. You might need to add explicit type casts.
--
-- replace()
--
SELECT * FROM cypher('expr', $$
    RETURN replace("Hello", "lo", "p")
$$) AS (results agtype);
 results 
---------
 "Help"
(1 row)

SELECT * FROM cypher('expr', $$
    RETURN replace("Hello", "hello", "Good bye")
$$) AS (results agtype);
 results 
---------
 "Hello"
(1 row)

SELECT * FROM cypher('expr', $$
    RETURN replace("abcabcabc", "abc", "a")
$$) AS (results agtype);
 results 
---------
 "aaa"
(1 row)

SELECT * FROM cypher('expr', $$
    RETURN replace("abcabcabc", "ab", "")
$$) AS (results agtype);
 results 
---------
 "ccc"
(1 row)

SELECT * FROM cypher('expr', $$
    RETURN replace("ababab", "ab", "ab")
$$) AS (results agtype);
 results  
----------
 "ababab"
(1 row)

-- should return null
SELECT * FROM cypher('expr', $$
    RETURN replace(null, null, null)
$$) AS (results agtype);
 results 
---------
 
(1 row)

SELECT * FROM cypher('expr', $$
    RETURN replace("Hello", null, null)
$$) AS (results agtype);
 results 
---------
 
(1 row)

SELECT * FROM cypher('expr', $$
    RETURN replace("Hello", "", null)
$$) AS (results agtype);
 results 
---------
 
(1 row)

SELECT * FROM cypher('expr', $$
    RETURN replace("", "", "")
$$) AS (results agtype);
 results 
---------
 
(1 row)

SELECT * FROM cypher('expr', $$
    RETURN replace("Hello", "Hello", "")
$$) AS (results agtype);
 results 
---------
 
(1 row)

SELECT * FROM cypher('expr', $$
    RETURN replace("", "Hello", "Mellow")
$$) AS (results agtype);
 results 
---------
 
(1 row)

SELECT * FROM age_replace(null, null, null);
 age_replace 
-------------
 
(1 row)

SELECT * FROM age_replace('Hello', null, null);
 age_replace 
-------------
 
(1 row)

SELECT * FROM age_replace('Hello', '', null);
 age_replace 
-------------
 
(1 row)

SELECT * FROM age_replace('', '', '');
 age_replace 
-------------
 
(1 row)

SELECT * FROM age_replace('Hello', 'Hello', '');
 age_replace 
-------------
 
(1 row)

SELECT * FROM age_replace('', 'Hello', 'Mellow');
 age_replace 
-------------
 
(1 row)

-- should fail
SELECT * FROM cypher('expr', $$
    RETURN replace()
$$) AS (results agtype);
ERROR:  function ag_catalog.age_replace() does not exist
LINE 2:     RETURN replace()
                   ^
HINT:  No function matches the given name and argument types. You might need to add explicit type casts.
SELECT * FROM cypher('expr', $$
    RETURN replace("Hello")
$$) AS (results agtype);
ERROR:  replace() invalid number of arguments
SELECT * FROM cypher('expr', $$
    RETURN replace("Hello", null)
$$) AS (results agtype);
ERROR:  replace() invalid number of arguments
SELECT * FROM cypher('expr', $$
    RETURN replace("Hello", "e", 1)
$$) AS (results agtype);
ERROR:  replace() unsupported argument agtype 3
SELECT * FROM cypher('expr', $$
    RETURN replace("Hello", 1, "e")
$$) AS (results agtype);
ERROR:  replace() unsupported argument agtype 3
SELECT * FROM age_replace();
ERROR:  function age_replace() does not exist
LINE 1: SELECT * FROM age_replace();
                      ^
HINT:  No function matches the given name and argument types. You might need to add explicit type casts.
SELECT * FROM age_replace(null);
ERROR:  replace() invalid number of arguments
SELECT * FROM age_replace(null, null);
ERROR:  replace() invalid number of arguments
SELECT * FROM age_replace('Hello', 'e', 1);
ERROR:  replace() unsupported argument type 23
SELECT * FROM age_replace('Hello', 1, 'E');
ERROR:  replace() unsupported argument type 23
--
-- sin, cos, tan, cot
--
SELECT sin = results FROM cypher('expr', $$
    RETURN sin(3.1415)
$$) AS (results agtype), sin(3.1415);
 ?column? 
----------
 t
(1 row)

SELECT cos = results FROM cypher('expr', $$
    RETURN cos(3.1415)
$$) AS (results agtype), cos(3.1415);
 ?column? 
----------
 t
(1 row)

SELECT tan = results FROM cypher('expr', $$
    RETURN tan(3.1415)
$$) AS (results agtype), tan(3.1415);
 ?column? 
----------
 t
(1 row)

SELECT cot = results FROM cypher('expr', $$
    RETURN cot(3.1415)
$$) AS (results agtype), cot(3.1415);
 ?column? 
----------
 t
(1 row)

SELECT sin = age_sin FROM sin(3.1415), age_sin(3.1415);
 ?column? 
----------
 t
(1 row)

SELECT cos = age_cos FROM cos(3.1415), age_cos(3.1415);
 ?column? 
----------
 t
(1 row)

SELECT tan = age_tan FROM tan(3.1415), age_tan(3.1415);
 ?column? 
----------
 t
(1 row)

SELECT cot = age_cot FROM cot(3.1415), age_cot(3.1415);
 ?column? 
----------
 t
(1 row)

-- should return null
SELECT * FROM cypher('expr', $$
    RETURN sin(null)
$$) AS (results agtype);
 results 
---------
 
(1 row)

SELECT * FROM cypher('expr', $$
    RETURN cos(null)
$$) AS (results agtype);
 results 
---------
 
(1 row)

SELECT * FROM cypher('expr', $$
    RETURN tan(null)
$$) AS (results agtype);
 results 
---------
 
(1 row)

SELECT * FROM cypher('expr', $$
    RETURN cot(null)
$$) AS (results agtype);
 results 
---------
 
(1 row)

SELECT * FROM age_sin(null);
 age_sin 
---------
 
(1 row)

SELECT * FROM age_cos(null);
 age_cos 
---------
 
(1 row)

SELECT * FROM age_tan(null);
 age_tan 
---------
 
(1 row)

SELECT * FROM age_cot(null);
 age_cot 
---------
 
(1 row)

-- should fail
SELECT * FROM cypher('expr', $$
    RETURN sin("0")
$$) AS (results agtype);
ERROR:  sin() unsupported argument agtype 1
SELECT * FROM cypher('expr', $$
    RETURN cos("0")
$$) AS (results agtype);
ERROR:  cos() unsupported argument agtype 1
SELECT * FROM cypher('expr', $$
    RETURN tan("0")
$$) AS (results agtype);
ERROR:  tan() unsupported argument agtype 1
SELECT * FROM cypher('expr', $$
    RETURN cot("0")
$$) AS (results agtype);
ERROR:  cot() unsupported argument agtype 1
SELECT * FROM cypher('expr', $$
    RETURN sin()
$$) AS (results agtype);
ERROR:  function ag_catalog.age_sin() does not exist
LINE 2:     RETURN sin()
                   ^
HINT:  No function matches the given name and argument types. You might need to add explicit type casts.
SELECT * FROM cypher('expr', $$
    RETURN cos()
$$) AS (results agtype);
ERROR:  function ag_catalog.age_cos() does not exist
LINE 2:     RETURN cos()
                   ^
HINT:  No function matches the given name and argument types. You might need to add explicit type casts.
SELECT * FROM cypher('expr', $$
    RETURN tan()
$$) AS (results agtype);
ERROR:  function ag_catalog.age_tan() does not exist
LINE 2:     RETURN tan()
                   ^
HINT:  No function matches the given name and argument types. You might need to add explicit type casts.
SELECT * FROM cypher('expr', $$
    RETURN cot()
$$) AS (results agtype);
ERROR:  function ag_catalog.age_cot() does not exist
LINE 2:     RETURN cot()
                   ^
HINT:  No function matches the given name and argument types. You might need to add explicit type casts.
SELECT * FROM age_sin('0');
ERROR:  sin() unsupported argument type 25
SELECT * FROM age_cos('0');
ERROR:  cos() unsupported argument type 25
SELECT * FROM age_tan('0');
ERROR:  tan() unsupported argument type 25
SELECT * FROM age_cot('0');
ERROR:  cot() unsupported argument type 25
SELECT * FROM age_sin();
ERROR:  function age_sin() does not exist
LINE 1: SELECT * FROM age_sin();
                      ^
HINT:  No function matches the given name and argument types. You might need to add explicit type casts.
SELECT * FROM age_cos();
ERROR:  function age_cos() does not exist
LINE 1: SELECT * FROM age_cos();
                      ^
HINT:  No function matches the given name and argument types. You might need to add explicit type casts.
SELECT * FROM age_tan();
ERROR:  function age_tan() does not exist
LINE 1: SELECT * FROM age_tan();
                      ^
HINT:  No function matches the given name and argument types. You might need to add explicit type casts.
SELECT * FROM age_cot();
ERROR:  function age_cot() does not exist
LINE 1: SELECT * FROM age_cot();
                      ^
HINT:  No function matches the given name and argument types. You might need to add explicit type casts.
--
-- Arc functions: asin, acos, atan, & atan2
--
SELECT * FROM cypher('expr', $$
    RETURN asin(1)*2
$$) AS (results agtype);
     results      
------------------
 3.14159265358979
(1 row)

SELECT * FROM cypher('expr', $$
    RETURN acos(0)*2
$$) AS (results agtype);
     results      
------------------
 3.14159265358979
(1 row)

SELECT * FROM cypher('expr', $$
    RETURN atan(1)*4
$$) AS (results agtype);
     results      
------------------
 3.14159265358979
(1 row)

SELECT * FROM cypher('expr', $$
    RETURN atan2(1, 1)*4
$$) AS (results agtype);
     results      
------------------
 3.14159265358979
(1 row)

SELECT * FROM asin(1), age_asin(1);
      asin       |    age_asin     
-----------------+-----------------
 1.5707963267949 | 1.5707963267949
(1 row)

SELECT * FROM acos(0), age_acos(0);
      acos       |    age_acos     
-----------------+-----------------
 1.5707963267949 | 1.5707963267949
(1 row)

SELECT * FROM atan(1), age_atan(1);
       atan        |     age_atan      
-------------------+-------------------
 0.785398163397448 | 0.785398163397448
(1 row)

SELECT * FROM atan2(1, 1), age_atan2(1, 1);
       atan2       |     age_atan2     
-------------------+-------------------
 0.785398163397448 | 0.785398163397448
(1 row)

-- should return null
SELECT * FROM cypher('expr', $$
    RETURN asin(1.1)
$$) AS (results agtype);
 results 
---------
 
(1 row)

SELECT * FROM cypher('expr', $$
    RETURN acos(1.1)
$$) AS (results agtype);
 results 
---------
 
(1 row)

SELECT * FROM cypher('expr', $$
    RETURN asin(-1.1)
$$) AS (results agtype);
 results 
---------
 
(1 row)

SELECT * FROM cypher('expr', $$
    RETURN acos(-1.1)
$$) AS (results agtype);
 results 
---------
 
(1 row)

SELECT * FROM cypher('expr', $$
    RETURN asin(null)
$$) AS (results agtype);
 results 
---------
 
(1 row)

SELECT * FROM cypher('expr', $$
    RETURN acos(null)
$$) AS (results agtype);
 results 
---------
 
(1 row)

SELECT * FROM cypher('expr', $$
    RETURN atan(null)
$$) AS (results agtype);
 results 
---------
 
(1 row)

SELECT * FROM cypher('expr', $$
    RETURN atan2(null, null)
$$) AS (results agtype);
 results 
---------
 
(1 row)

SELECT * FROM cypher('expr', $$
    RETURN atan2(null, 1)
$$) AS (results agtype);
 results 
---------
 
(1 row)

SELECT * FROM cypher('expr', $$
    RETURN atan2(1, null)
$$) AS (results agtype);
 results 
---------
 
(1 row)

SELECT * FROM age_asin(null);
 age_asin 
----------
 
(1 row)

SELECT * FROM age_acos(null);
 age_acos 
----------
 
(1 row)

SELECT * FROM age_atan(null);
 age_atan 
----------
 
(1 row)

SELECT * FROM age_atan2(null, null);
 age_atan2 
-----------
 
(1 row)

SELECT * FROM age_atan2(1, null);
 age_atan2 
-----------
 
(1 row)

SELECT * FROM age_atan2(null, 1);
 age_atan2 
-----------
 
(1 row)

-- should fail
SELECT * FROM cypher('expr', $$
    RETURN asin("0")
$$) AS (results agtype);
ERROR:  asin() unsupported argument agtype 1
SELECT * FROM cypher('expr', $$
    RETURN acos("0")
$$) AS (results agtype);
ERROR:  acos() unsupported argument agtype 1
SELECT * FROM cypher('expr', $$
    RETURN atan("0")
$$) AS (results agtype);
ERROR:  atan() unsupported argument agtype 1
SELECT * FROM cypher('expr', $$
    RETURN atan2("0", 1)
$$) AS (results agtype);
ERROR:  atan2() unsupported argument agtype 1
SELECT * FROM cypher('expr', $$
    RETURN atan2(0, "1")
$$) AS (results agtype);
ERROR:  atan2() unsupported argument agtype 1
SELECT * FROM cypher('expr', $$
    RETURN asin()
$$) AS (results agtype);
ERROR:  function ag_catalog.age_asin() does not exist
LINE 2:     RETURN asin()
                   ^
HINT:  No function matches the given name and argument types. You might need to add explicit type casts.
SELECT * FROM cypher('expr', $$
    RETURN acos()
$$) AS (results agtype);
ERROR:  function ag_catalog.age_acos() does not exist
LINE 2:     RETURN acos()
                   ^
HINT:  No function matches the given name and argument types. You might need to add explicit type casts.
SELECT * FROM cypher('expr', $$
    RETURN atan()
$$) AS (results agtype);
ERROR:  function ag_catalog.age_atan() does not exist
LINE 2:     RETURN atan()
                   ^
HINT:  No function matches the given name and argument types. You might need to add explicit type casts.
SELECT * FROM cypher('expr', $$
    RETURN atan2()
$$) AS (results agtype);
ERROR:  function ag_catalog.age_atan2() does not exist
LINE 2:     RETURN atan2()
                   ^
HINT:  No function matches the given name and argument types. You might need to add explicit type casts.
SELECT * FROM cypher('expr', $$
    RETURN atan2(null)
$$) AS (results agtype);
ERROR:  atan2() invalid number of arguments
SELECT * FROM age_asin('0');
ERROR:  asin() unsupported argument type 25
SELECT * FROM age_acos('0');
ERROR:  acos() unsupported argument type 25
SELECT * FROM age_atan('0');
ERROR:  atan() unsupported argument type 25
SELECT * FROM age_atan2('0', 1);
ERROR:  atan2() unsupported argument type 25
SELECT * FROM age_atan2(1, '0');
ERROR:  atan2() unsupported argument type 25
SELECT * FROM age_asin();
ERROR:  function age_asin() does not exist
LINE 1: SELECT * FROM age_asin();
                      ^
HINT:  No function matches the given name and argument types. You might need to add explicit type casts.
SELECT * FROM age_acos();
ERROR:  function age_acos() does not exist
LINE 1: SELECT * FROM age_acos();
                      ^
HINT:  No function matches the given name and argument types. You might need to add explicit type casts.
SELECT * FROM age_atan();
ERROR:  function age_atan() does not exist
LINE 1: SELECT * FROM age_atan();
                      ^
HINT:  No function matches the given name and argument types. You might need to add explicit type casts.
SELECT * FROM age_atan2();
ERROR:  function age_atan2() does not exist
LINE 1: SELECT * FROM age_atan2();
                      ^
HINT:  No function matches the given name and argument types. You might need to add explicit type casts.
SELECT * FROM age_atan2(1);
ERROR:  atan2() invalid number of arguments
--
-- pi
--
SELECT * FROM cypher('expr', $$
    RETURN pi()
$$) AS (results agtype);
     results      
------------------
 3.14159265358979
(1 row)

SELECT * FROM cypher('expr', $$
    RETURN sin(pi())
$$) AS (results agtype);
       results        
----------------------
 1.22464679914735e-16
(1 row)

SELECT * FROM cypher('expr', $$
    RETURN sin(pi()/4)
$$) AS (results agtype);
      results      
-------------------
 0.707106781186547
(1 row)

SELECT * FROM cypher('expr', $$
    RETURN cos(pi())
$$) AS (results agtype);
 results 
---------
 -1.0
(1 row)

SELECT * FROM cypher('expr', $$
    RETURN cos(pi()/2)
$$) AS (results agtype);
       results        
----------------------
 6.12323399573677e-17
(1 row)

SELECT * FROM cypher('expr', $$
    RETURN sin(pi()/2)
$$) AS (results agtype);
 results 
---------
 1.0
(1 row)

-- should fail
SELECT * FROM cypher('expr', $$
    RETURN pi(null)
$$) AS (results agtype);
ERROR:  function ag_catalog.age_pi(agtype) does not exist
LINE 2:     RETURN pi(null)
                     ^
HINT:  No function matches the given name and argument types. You might need to add explicit type casts.
SELECT * FROM cypher('expr', $$
    RETURN pi(1)
$$) AS (results agtype);
ERROR:  function ag_catalog.age_pi(agtype) does not exist
LINE 2:     RETURN pi(1)
                     ^
HINT:  No function matches the given name and argument types. You might need to add explicit type casts.
--
-- radians() & degrees()
--
SELECT * FROM cypher('expr', $$
    RETURN radians(0)
$$) AS (results agtype);
 results 
---------
 0.0
(1 row)

SELECT * FROM cypher('expr', $$
    RETURN degrees(0)
$$) AS (results agtype);
 results 
---------
 0.0
(1 row)

SELECT * FROM cypher('expr', $$
    RETURN radians(360), 2*pi()
$$) AS (results agtype, Two_PI agtype);
     results      |      two_pi      
------------------+------------------
 6.28318530717959 | 6.28318530717959
(1 row)

SELECT * FROM cypher('expr', $$
    RETURN degrees(2*pi())
$$) AS (results agtype);
 results 
---------
 360.0
(1 row)

SELECT * FROM cypher('expr', $$
    RETURN radians(180), pi()
$$) AS (results agtype, PI agtype);
     results      |        pi        
------------------+------------------
 3.14159265358979 | 3.14159265358979
(1 row)

SELECT * FROM cypher('expr', $$
    RETURN degrees(pi())
$$) AS (results agtype);
 results 
---------
 180.0
(1 row)

SELECT * FROM cypher('expr', $$
    RETURN radians(90), pi()/2
$$) AS (results agtype, Half_PI agtype);
     results     |     half_pi     
-----------------+-----------------
 1.5707963267949 | 1.5707963267949
(1 row)

SELECT * FROM cypher('expr', $$
    RETURN degrees(pi()/2)
$$) AS (results agtype);
 results 
---------
 90.0
(1 row)

-- should return null
SELECT * FROM cypher('expr', $$
    RETURN radians(null)
$$) AS (results agtype);
 results 
---------
 
(1 row)

SELECT * FROM cypher('expr', $$
    RETURN degrees(null)
$$) AS (results agtype);
 results 
---------
 
(1 row)

-- should fail
SELECT * FROM cypher('expr', $$
    RETURN radians()
$$) AS (results agtype);
ERROR:  function ag_catalog.age_radians() does not exist
LINE 2:     RETURN radians()
                   ^
HINT:  No function matches the given name and argument types. You might need to add explicit type casts.
SELECT * FROM cypher('expr', $$
    RETURN degrees()
$$) AS (results agtype);
ERROR:  function ag_catalog.age_degrees() does not exist
LINE 2:     RETURN degrees()
                   ^
HINT:  No function matches the given name and argument types. You might need to add explicit type casts.
SELECT * FROM cypher('expr', $$
    RETURN radians("1")
$$) AS (results agtype);
ERROR:  radians() unsupported argument agtype 1
SELECT * FROM cypher('expr', $$
    RETURN degrees("1")
$$) AS (results agtype);
ERROR:  degrees() unsupported argument agtype 1
--
-- abs(), ceil(), floor(), & round()
--
SELECT * FROM cypher('expr', $$
    RETURN abs(0)
$$) AS (results agtype);
 results 
---------
 0
(1 row)

SELECT * FROM cypher('expr', $$
    RETURN abs(10)
$$) AS (results agtype);
 results 
---------
 10
(1 row)

SELECT * FROM cypher('expr', $$
    RETURN abs(-10)
$$) AS (results agtype);
 results 
---------
 10
(1 row)

SELECT * FROM cypher('expr', $$
    RETURN ceil(0)
$$) AS (results agtype);
 results 
---------
 0.0
(1 row)

SELECT * FROM cypher('expr', $$
    RETURN ceil(1)
$$) AS (results agtype);
 results 
---------
 1.0
(1 row)

SELECT * FROM cypher('expr', $$
    RETURN ceil(-1)
$$) AS (results agtype);
 results 
---------
 -1.0
(1 row)

SELECT * FROM cypher('expr', $$
    RETURN ceil(1.01)
$$) AS (results agtype);
 results 
---------
 2.0
(1 row)

SELECT * FROM cypher('expr', $$
    RETURN ceil(-1.01)
$$) AS (results agtype);
 results 
---------
 -1.0
(1 row)

SELECT * FROM cypher('expr', $$
    RETURN floor(0)
$$) AS (results agtype);
 results 
---------
 0.0
(1 row)

SELECT * FROM cypher('expr', $$
    RETURN floor(1)
$$) AS (results agtype);
 results 
---------
 1.0
(1 row)

SELECT * FROM cypher('expr', $$
    RETURN floor(-1)
$$) AS (results agtype);
 results 
---------
 -1.0
(1 row)

SELECT * FROM cypher('expr', $$
    RETURN floor(1.01)
$$) AS (results agtype);
 results 
---------
 1.0
(1 row)

SELECT * FROM cypher('expr', $$
    RETURN floor(-1.01)
$$) AS (results agtype);
 results 
---------
 -2.0
(1 row)

SELECT * FROM cypher('expr', $$
    RETURN round(0)
$$) AS (results agtype);
 results 
---------
 0.0
(1 row)

SELECT * FROM cypher('expr', $$
    RETURN round(4.49999999)
$$) AS (results agtype);
 results 
---------
 4.0
(1 row)

SELECT * FROM cypher('expr', $$
    RETURN round(4.5)
$$) AS (results agtype);
 results 
---------
 5.0
(1 row)

SELECT * FROM cypher('expr', $$
    RETURN round(-4.49999999)
$$) AS (results agtype);
 results 
---------
 -4.0
(1 row)

SELECT * FROM cypher('expr', $$
    RETURN round(-4.5)
$$) AS (results agtype);
 results 
---------
 -5.0
(1 row)

SELECT * FROM cypher('expr', $$
    RETURN round(7.4163, 3)
$$) AS (results agtype);
 results 
---------
 7.416
(1 row)

SELECT * FROM cypher('expr', $$
    RETURN round(7.416343479, 8)
$$) AS (results agtype);
  results   
------------
 7.41634348
(1 row)

SELECT * FROM cypher('expr', $$
    RETURN round(7.416343479, NULL)
$$) AS (results agtype);
 results 
---------
 7.0
(1 row)

SELECT * FROM cypher('expr', $$
    RETURN round(NULL, 7)
$$) AS (results agtype);
 results 
---------
 
(1 row)

SELECT * FROM cypher('expr', $$
    RETURN round(7, 2)
$$) AS (results agtype);
 results 
---------
 7.0
(1 row)

SELECT * FROM cypher('expr', $$
    RETURN round(7.4342, 2.1123)
$$) AS (results agtype);
 results 
---------
 7.43
(1 row)

SELECT * FROM cypher('expr', $$
    RETURN round(NULL, NULL)
$$) AS (results agtype);
 results 
---------
 
(1 row)

SELECT * FROM cypher('expr', $$
    RETURN sign(10)
$$) AS (results agtype);
 results 
---------
 1
(1 row)

SELECT * FROM cypher('expr', $$
    RETURN sign(-10)
$$) AS (results agtype);
 results 
---------
 -1
(1 row)

SELECT * FROM cypher('expr', $$
    RETURN sign(0)
$$) AS (results agtype);
 results 
---------
 0
(1 row)

-- should return null
SELECT * FROM cypher('expr', $$
    RETURN abs(null)
$$) AS (results agtype);
 results 
---------
 
(1 row)

SELECT * FROM cypher('expr', $$
    RETURN ceil(null)
$$) AS (results agtype);
 results 
---------
 
(1 row)

SELECT * FROM cypher('expr', $$
    RETURN floor(null)
$$) AS (results agtype);
 results 
---------
 
(1 row)

SELECT * FROM cypher('expr', $$
    RETURN round(null)
$$) AS (results agtype);
 results 
---------
 
(1 row)

SELECT * FROM cypher('expr', $$
    RETURN sign(null)
$$) AS (results agtype);
 results 
---------
 
(1 row)

-- should fail
SELECT * FROM cypher('expr', $$
    RETURN abs()
$$) AS (results agtype);
ERROR:  function ag_catalog.age_abs() does not exist
LINE 2:     RETURN abs()
                   ^
HINT:  No function matches the given name and argument types. You might need to add explicit type casts.
SELECT * FROM cypher('expr', $$
    RETURN ceil()
$$) AS (results agtype);
ERROR:  function ag_catalog.age_ceil() does not exist
LINE 2:     RETURN ceil()
                   ^
HINT:  No function matches the given name and argument types. You might need to add explicit type casts.
SELECT * FROM cypher('expr', $$
    RETURN floor()
$$) AS (results agtype);
ERROR:  function ag_catalog.age_floor() does not exist
LINE 2:     RETURN floor()
                   ^
HINT:  No function matches the given name and argument types. You might need to add explicit type casts.
SELECT * FROM cypher('expr', $$
    RETURN round()
$$) AS (results agtype);
ERROR:  function ag_catalog.age_round() does not exist
LINE 2:     RETURN round()
                   ^
HINT:  No function matches the given name and argument types. You might need to add explicit type casts.
SELECT * FROM cypher('expr', $$
    RETURN sign()
$$) AS (results agtype);
ERROR:  function ag_catalog.age_sign() does not exist
LINE 2:     RETURN sign()
                   ^
HINT:  No function matches the given name and argument types. You might need to add explicit type casts.
SELECT * FROM cypher('expr', $$
    RETURN abs("1")
$$) AS (results agtype);
ERROR:  abs() unsupported argument agtype 1
SELECT * FROM cypher('expr', $$
    RETURN ceil("1")
$$) AS (results agtype);
ERROR:  ceil() unsupported argument agtype 1
SELECT * FROM cypher('expr', $$
    RETURN floor("1")
$$) AS (results agtype);
ERROR:  floor() unsupported argument agtype 1
SELECT * FROM cypher('expr', $$
    RETURN round("1")
$$) AS (results agtype);
ERROR:  round() unsupported argument agtype 1
SELECT * FROM cypher('expr', $$
    RETURN sign("1")
$$) AS (results agtype);
ERROR:  sign() unsupported argument agtype 1
--
-- rand()
--
-- should select 0 rows as rand() is in [0,1)
SELECT * FROM cypher('expr', $$
    RETURN rand()
$$) AS (result agtype)
WHERE result >= 1 or result < 0;
 result 
--------
(0 rows)

-- should select 0 rows as rand() should not return the same value
SELECT * FROM cypher('expr', $$
    RETURN rand()
$$) AS cypher_1(result agtype),
    cypher('expr', $$
    RETURN rand()
$$) AS cypher_2(result agtype)
WHERE cypher_1.result = cypher_2.result;
 result | result 
--------+--------
(0 rows)

--
-- log (ln) and log10
--
SELECT * from cypher('expr', $$
    RETURN log(2.718281828459045)
$$) as (result agtype);
 result 
--------
 1.0
(1 row)

SELECT * from cypher('expr', $$
    RETURN log10(10)
$$) as (result agtype);
 result 
--------
 1.0
(1 row)

-- should return null
SELECT * from cypher('expr', $$
    RETURN log(null)
$$) as (result agtype);
 result 
--------
 
(1 row)

SELECT * from cypher('expr', $$
    RETURN log10(null)
$$) as (result agtype);
 result 
--------
 
(1 row)

SELECT * from cypher('expr', $$
    RETURN log(0)
$$) as (result agtype);
 result 
--------
 
(1 row)

SELECT * from cypher('expr', $$
    RETURN log10(0)
$$) as (result agtype);
 result 
--------
 
(1 row)

SELECT * from cypher('expr', $$
    RETURN log(-1)
$$) as (result agtype);
 result 
--------
 
(1 row)

SELECT * from cypher('expr', $$
    RETURN log10(-1)
$$) as (result agtype);
 result 
--------
 
(1 row)

-- should fail
SELECT * from cypher('expr', $$
    RETURN log()
$$) as (result agtype);
ERROR:  function ag_catalog.age_log() does not exist
LINE 2:     RETURN log()
                   ^
HINT:  No function matches the given name and argument types. You might need to add explicit type casts.
SELECT * from cypher('expr', $$
    RETURN log10()
$$) as (result agtype);
ERROR:  function ag_catalog.age_log10() does not exist
LINE 2:     RETURN log10()
                   ^
HINT:  No function matches the given name and argument types. You might need to add explicit type casts.
--
-- e()
--
SELECT * from cypher('expr', $$
    RETURN e()
$$) as (result agtype);
      result      
------------------
 2.71828182845905
(1 row)

SELECT * from cypher('expr', $$
    RETURN log(e())
$$) as (result agtype);
 result 
--------
 1.0
(1 row)

--
-- exp() aka e^x
--
SELECT * from cypher('expr', $$
    RETURN exp(1)
$$) as (result agtype);
      result      
------------------
 2.71828182845905
(1 row)

SELECT * from cypher('expr', $$
    RETURN exp(0)
$$) as (result agtype);
 result 
--------
 1.0
(1 row)

-- should return null
SELECT * from cypher('expr', $$
    RETURN exp(null)
$$) as (result agtype);
 result 
--------
 
(1 row)

-- should fail
SELECT * from cypher('expr', $$
    RETURN exp()
$$) as (result agtype);
ERROR:  function ag_catalog.age_exp() does not exist
LINE 2:     RETURN exp()
                   ^
HINT:  No function matches the given name and argument types. You might need to add explicit type casts.
SELECT * from cypher('expr', $$
    RETURN exp("1")
$$) as (result agtype);
ERROR:  exp() unsupported argument agtype 1
--
-- sqrt()
--
SELECT * from cypher('expr', $$
    RETURN sqrt(25)
$$) as (result agtype);
 result 
--------
 5.0
(1 row)

SELECT * from cypher('expr', $$
    RETURN sqrt(1)
$$) as (result agtype);
 result 
--------
 1.0
(1 row)

SELECT * from cypher('expr', $$
    RETURN sqrt(0)
$$) as (result agtype);
 result 
--------
 0.0
(1 row)

-- should return null
SELECT * from cypher('expr', $$
    RETURN sqrt(-1)
$$) as (result agtype);
 result 
--------
 
(1 row)

SELECT * from cypher('expr', $$
    RETURN sqrt(null)
$$) as (result agtype);
 result 
--------
 
(1 row)

-- should fail
SELECT * from cypher('expr', $$
    RETURN sqrt()
$$) as (result agtype);
ERROR:  function ag_catalog.age_sqrt() does not exist
LINE 2:     RETURN sqrt()
                   ^
HINT:  No function matches the given name and argument types. You might need to add explicit type casts.
SELECT * from cypher('expr', $$
    RETURN sqrt("1")
$$) as (result agtype);
ERROR:  sqrt() unsupported argument agtype 1
--
-- user defined function expressions - using pg functions for these tests
--
SELECT * from cypher('expr', $$
    RETURN pg_catalog.sqrt(25::pg_float8)
$$) as (result agtype);
 result 
--------
 5.0
(1 row)

SELECT * from cypher('expr', $$
    RETURN pg_catalog.sqrt("25"::pg_float8)
$$) as (result agtype);
 result 
--------
 5.0
(1 row)

SELECT * from cypher('expr', $$
    RETURN ag_catalog.age_sqrt(25)
$$) as (result agtype);
 result 
--------
 5.0
(1 row)

-- should return null
SELECT * from cypher('expr', $$
    RETURN pg_catalog.sqrt(null::pg_float8)
$$) as (result agtype);
 result 
--------
 
(1 row)

-- should fail
SELECT * from cypher('expr', $$
    RETURN pg_catalog.sqrt()
$$) as (result agtype);
ERROR:  function pg_catalog.sqrt() does not exist
LINE 2:     RETURN pg_catalog.sqrt()
                              ^
HINT:  No function matches the given name and argument types. You might need to add explicit type casts.
SELECT * from cypher('expr', $$
    RETURN pg_catalog.sqrt(-1::pg_float8)
$$) as (result agtype);
ERROR:  cannot take square root of a negative number
SELECT * from cypher('expr', $$
    RETURN something.pg_catalog.sqrt("1"::pg_float8)
$$) as (result agtype);
ERROR:  invalid indirection syntax
LINE 2:     RETURN something.pg_catalog.sqrt("1"::pg_float8)
                   ^
-- should fail do to schema but using a reserved_keyword
SELECT * from cypher('expr', $$
    RETURN distinct.age_sqrt(25)
$$) as (result agtype);
ERROR:  schema "distinct" does not exist
LINE 2:     RETURN distinct.age_sqrt(25)
                                    ^
SELECT * from cypher('expr', $$
    RETURN contains.age_sqrt(25)
$$) as (result agtype);
ERROR:  schema "contains" does not exist
LINE 2:     RETURN contains.age_sqrt(25)
                                    ^
--
-- aggregate functions avg(), sum(), count(), & count(*)
--
SELECT create_graph('UCSC');
NOTICE:  graph "UCSC" has been created
 create_graph 
--------------
 
(1 row)

SELECT * FROM cypher('UCSC', $$CREATE (:students {name: "Jack", gpa: 3.0, age: 21, zip: 94110})$$) AS (a agtype);
 a 
---
(0 rows)

SELECT * FROM cypher('UCSC', $$CREATE (:students {name: "Jill", gpa: 3.5, age: 27, zip: 95060})$$) AS (a agtype);
 a 
---
(0 rows)

SELECT * FROM cypher('UCSC', $$CREATE (:students {name: "Jim", gpa: 3.75, age: 32, zip: 96062})$$) AS (a agtype);
 a 
---
(0 rows)

SELECT * FROM cypher('UCSC', $$CREATE (:students {name: "Rick", gpa: 2.5, age: 24, zip: "95060"})$$) AS (a agtype);
 a 
---
(0 rows)

SELECT * FROM cypher('UCSC', $$CREATE (:students {name: "Ann", gpa: 3.8::numeric, age: 23})$$) AS (a agtype);
 a 
---
(0 rows)

SELECT * FROM cypher('UCSC', $$CREATE (:students {name: "Derek", gpa: 4.0, age: 19, zip: 90210})$$) AS (a agtype);
 a 
---
(0 rows)

SELECT * FROM cypher('UCSC', $$CREATE (:students {name: "Jessica", gpa: 3.9::numeric, age: 20})$$) AS (a agtype);
 a 
---
(0 rows)

SELECT * FROM cypher('UCSC', $$ MATCH (u) RETURN (u) $$) AS (vertex agtype);
                                                           vertex                                                            
-----------------------------------------------------------------------------------------------------------------------------
 {"id": 844424930131969, "label": "students", "properties": {"age": 21, "gpa": 3.0, "zip": 94110, "name": "Jack"}}::vertex
 {"id": 844424930131970, "label": "students", "properties": {"age": 27, "gpa": 3.5, "zip": 95060, "name": "Jill"}}::vertex
 {"id": 844424930131971, "label": "students", "properties": {"age": 32, "gpa": 3.75, "zip": 96062, "name": "Jim"}}::vertex
 {"id": 844424930131972, "label": "students", "properties": {"age": 24, "gpa": 2.5, "zip": "95060", "name": "Rick"}}::vertex
 {"id": 844424930131973, "label": "students", "properties": {"age": 23, "gpa": 3.8::numeric, "name": "Ann"}}::vertex
 {"id": 844424930131974, "label": "students", "properties": {"age": 19, "gpa": 4.0, "zip": 90210, "name": "Derek"}}::vertex
 {"id": 844424930131975, "label": "students", "properties": {"age": 20, "gpa": 3.9::numeric, "name": "Jessica"}}::vertex
(7 rows)

SELECT * FROM cypher('UCSC', $$ MATCH (u) RETURN avg(u.gpa), sum(u.gpa), sum(u.gpa)/count(u.gpa), count(u.gpa), count(*) $$) 
AS (avg agtype, sum agtype, sum_divided_by_count agtype, count agtype, count_star agtype);
       avg        |      sum       |    sum_divided_by_count     | count | count_star 
------------------+----------------+-----------------------------+-------+------------
 3.49285714285714 | 24.45::numeric | 3.4928571428571429::numeric | 7     | 7
(1 row)

-- add in 2 null gpa records
SELECT * FROM cypher('UCSC', $$CREATE (:students {name: "Dave", age: 24})$$) AS (a agtype);
 a 
---
(0 rows)

SELECT * FROM cypher('UCSC', $$CREATE (:students {name: "Mike", age: 18})$$) AS (a agtype);
 a 
---
(0 rows)

SELECT * FROM cypher('UCSC', $$ MATCH (u) RETURN (u) $$) AS (vertex agtype);
                                                           vertex                                                            
-----------------------------------------------------------------------------------------------------------------------------
 {"id": 844424930131969, "label": "students", "properties": {"age": 21, "gpa": 3.0, "zip": 94110, "name": "Jack"}}::vertex
 {"id": 844424930131970, "label": "students", "properties": {"age": 27, "gpa": 3.5, "zip": 95060, "name": "Jill"}}::vertex
 {"id": 844424930131971, "label": "students", "properties": {"age": 32, "gpa": 3.75, "zip": 96062, "name": "Jim"}}::vertex
 {"id": 844424930131972, "label": "students", "properties": {"age": 24, "gpa": 2.5, "zip": "95060", "name": "Rick"}}::vertex
 {"id": 844424930131973, "label": "students", "properties": {"age": 23, "gpa": 3.8::numeric, "name": "Ann"}}::vertex
 {"id": 844424930131974, "label": "students", "properties": {"age": 19, "gpa": 4.0, "zip": 90210, "name": "Derek"}}::vertex
 {"id": 844424930131975, "label": "students", "properties": {"age": 20, "gpa": 3.9::numeric, "name": "Jessica"}}::vertex
 {"id": 844424930131976, "label": "students", "properties": {"age": 24, "name": "Dave"}}::vertex
 {"id": 844424930131977, "label": "students", "properties": {"age": 18, "name": "Mike"}}::vertex
(9 rows)

SELECT * FROM cypher('UCSC', $$ MATCH (u) RETURN avg(u.gpa), sum(u.gpa), sum(u.gpa)/count(u.gpa), count(u.gpa), count(*) $$) 
AS (avg agtype, sum agtype, sum_divided_by_count agtype, count agtype, count_star agtype);
       avg        |      sum       |    sum_divided_by_count     | count | count_star 
------------------+----------------+-----------------------------+-------+------------
 3.49285714285714 | 24.45::numeric | 3.4928571428571429::numeric | 7     | 9
(1 row)

-- should return null
SELECT * FROM cypher('UCSC', $$ RETURN avg(NULL) $$) AS (avg agtype);
 avg 
-----
 
(1 row)

SELECT * FROM cypher('UCSC', $$ RETURN sum(NULL) $$) AS (sum agtype);
 sum 
-----
 
(1 row)

-- should return 0
SELECT * FROM cypher('UCSC', $$ RETURN count(NULL) $$) AS (count agtype);
 count 
-------
 0
(1 row)

-- should fail
SELECT * FROM cypher('UCSC', $$ RETURN avg() $$) AS (avg agtype);
ERROR:  function ag_catalog.age_avg() does not exist
LINE 1: SELECT * FROM cypher('UCSC', $$ RETURN avg() $$) AS (avg agt...
                                               ^
HINT:  No function matches the given name and argument types. You might need to add explicit type casts.
SELECT * FROM cypher('UCSC', $$ RETURN sum() $$) AS (sum agtype);
ERROR:  function ag_catalog.age_sum() does not exist
LINE 1: SELECT * FROM cypher('UCSC', $$ RETURN sum() $$) AS (sum agt...
                                               ^
HINT:  No function matches the given name and argument types. You might need to add explicit type casts.
SELECT * FROM cypher('UCSC', $$ RETURN count() $$) AS (count agtype);
ERROR:  pg_catalog.count(*) must be used to call a parameterless aggregate function
LINE 1: SELECT * FROM cypher('UCSC', $$ RETURN count() $$) AS (count...
                                               ^
--
-- aggregate functions min() & max()
--
SELECT * FROM cypher('UCSC', $$ MATCH (u) RETURN min(u.gpa), max(u.gpa), count(u.gpa), count(*) $$)
AS (min agtype, max agtype, count agtype, count_star agtype);
 min | max | count | count_star 
-----+-----+-------+------------
 2.5 | 4.0 | 7     | 9
(1 row)

SELECT * FROM cypher('UCSC', $$ MATCH (u) RETURN min(u.gpa), max(u.gpa), count(u.gpa), count(*) $$)
AS (min agtype, max agtype, count agtype, count_star agtype);
 min | max | count | count_star 
-----+-----+-------+------------
 2.5 | 4.0 | 7     | 9
(1 row)

SELECT * FROM cypher('UCSC', $$ MATCH (u) RETURN min(u.name), max(u.name), count(u.name), count(*) $$)
AS (min agtype, max agtype, count agtype, count_star agtype);
  min  |  max   | count | count_star 
-------+--------+-------+------------
 "Ann" | "Rick" | 9     | 9
(1 row)

-- check that min() & max() can work against mixed types
SELECT * FROM cypher('UCSC', $$ MATCH (u) RETURN min(u.zip), max(u.zip), count(u.zip), count(*) $$)
AS (min agtype, max agtype, count agtype, count_star agtype);
   min   |  max  | count | count_star 
---------+-------+-------+------------
 "95060" | 96062 | 5     | 9
(1 row)

CREATE TABLE min_max_tbl (oid oid);
insert into min_max_tbl VALUES (16), (17188), (1000), (869);
SELECT age_min(oid::int), age_max(oid::int) FROM min_max_tbl;
 age_min | age_max 
---------+---------
 16      | 17188
(1 row)

SELECT age_min(oid::int::float), age_max(oid::int::float) FROM min_max_tbl;
 age_min | age_max 
---------+---------
 16.0    | 17188.0
(1 row)

SELECT age_min(oid::int::float::numeric), age_max(oid::int::float::numeric) FROM min_max_tbl;
   age_min   |    age_max     
-------------+----------------
 16::numeric | 17188::numeric
(1 row)

SELECT age_min(oid::text), age_max(oid::text) FROM min_max_tbl;
 age_min | age_max 
---------+---------
 "1000"  | "869"
(1 row)

DROP TABLE min_max_tbl;
-- should return null
SELECT * FROM cypher('UCSC', $$ RETURN min(NULL) $$) AS (min agtype);
 min 
-----
 
(1 row)

SELECT * FROM cypher('UCSC', $$ RETURN max(NULL) $$) AS (max agtype);
 max 
-----
 
(1 row)

SELECT age_min(NULL);
 age_min 
---------
 
(1 row)

SELECT age_min(agtype_in('null'));
 age_min 
---------
 
(1 row)

SELECT age_max(NULL);
 age_max 
---------
 
(1 row)

SELECT age_max(agtype_in('null'));
 age_max 
---------
 
(1 row)

-- should fail
SELECT * FROM cypher('UCSC', $$ RETURN min() $$) AS (min agtype);
ERROR:  function ag_catalog.age_min() does not exist
LINE 1: SELECT * FROM cypher('UCSC', $$ RETURN min() $$) AS (min agt...
                                               ^
HINT:  No function matches the given name and argument types. You might need to add explicit type casts.
SELECT * FROM cypher('UCSC', $$ RETURN max() $$) AS (max agtype);
ERROR:  function ag_catalog.age_max() does not exist
LINE 1: SELECT * FROM cypher('UCSC', $$ RETURN max() $$) AS (max agt...
                                               ^
HINT:  No function matches the given name and argument types. You might need to add explicit type casts.
SELECT age_min();
ERROR:  function age_min() does not exist
LINE 1: SELECT age_min();
               ^
HINT:  No function matches the given name and argument types. You might need to add explicit type casts.
SELECT age_min();
ERROR:  function age_min() does not exist
LINE 1: SELECT age_min();
               ^
HINT:  No function matches the given name and argument types. You might need to add explicit type casts.
--
-- aggregate functions stDev() & stDevP()
--
SELECT * FROM cypher('UCSC', $$ MATCH (u) RETURN stDev(u.gpa), stDevP(u.gpa) $$)
AS (stDev agtype, stDevP agtype);
       stdev       |      stdevp       
-------------------+-------------------
 0.549566929066706 | 0.508800109100232
(1 row)

-- should return 0
SELECT * FROM cypher('UCSC', $$ RETURN stDev(NULL) $$) AS (stDev agtype);
 stdev 
-------
 0.0
(1 row)

SELECT * FROM cypher('UCSC', $$ RETURN stDevP(NULL) $$) AS (stDevP agtype);
 stdevp 
--------
 0.0
(1 row)

-- should fail
SELECT * FROM cypher('UCSC', $$ RETURN stDev() $$) AS (stDev agtype);
ERROR:  function ag_catalog.age_stdev() does not exist
LINE 1: SELECT * FROM cypher('UCSC', $$ RETURN stDev() $$) AS (stDev...
                                               ^
HINT:  No function matches the given name and argument types. You might need to add explicit type casts.
SELECT * FROM cypher('UCSC', $$ RETURN stDevP() $$) AS (stDevP agtype);
ERROR:  function ag_catalog.age_stdevp() does not exist
LINE 1: SELECT * FROM cypher('UCSC', $$ RETURN stDevP() $$) AS (stDe...
                                               ^
HINT:  No function matches the given name and argument types. You might need to add explicit type casts.
--
-- aggregate functions percentileCont() & percentileDisc()
--
SELECT * FROM cypher('UCSC', $$ MATCH (u) RETURN percentileCont(u.gpa, .55), percentileDisc(u.gpa, .55), percentileCont(u.gpa, .9), percentileDisc(u.gpa, .9) $$)
AS (percentileCont1 agtype, percentileDisc1 agtype, percentileCont2 agtype, percentileDisc2 agtype);
 percentilecont1 | percentiledisc1 | percentilecont2 | percentiledisc2 
-----------------+-----------------+-----------------+-----------------
 3.765           | 3.75            | 3.94            | 4.0
(1 row)

SELECT * FROM cypher('UCSC', $$ MATCH (u) RETURN percentileCont(u.gpa, .55) $$)
AS (percentileCont agtype);
 percentilecont 
----------------
 3.765
(1 row)

SELECT * FROM cypher('UCSC', $$ MATCH (u) RETURN percentileDisc(u.gpa, .55) $$)
AS (percentileDisc agtype);
 percentiledisc 
----------------
 3.75
(1 row)

-- should return null
SELECT * FROM cypher('UCSC', $$ RETURN percentileCont(NULL, .5) $$) AS (percentileCont agtype);
 percentilecont 
----------------
 
(1 row)

SELECT * FROM cypher('UCSC', $$ RETURN percentileDisc(NULL, .5) $$) AS (percentileDisc agtype);
 percentiledisc 
----------------
 
(1 row)

-- should fail
SELECT * FROM cypher('UCSC', $$ RETURN percentileCont(.5, NULL) $$) AS (percentileCont agtype);
ERROR:  percentile value NULL is not a valid numeric value
SELECT * FROM cypher('UCSC', $$ RETURN percentileDisc(.5, NULL) $$) AS (percentileDisc agtype);
ERROR:  percentile value NULL is not a valid numeric value
--
-- aggregate function collect()
--
SELECT * FROM cypher('UCSC', $$ MATCH (u) RETURN collect(u.name), collect(u.age), collect(u.gpa), collect(u.zip) $$)
AS (name agtype, age agtype, gqa agtype, zip agtype);
                                    name                                    |                 age                  |                          gqa                           |                  zip                  
----------------------------------------------------------------------------+--------------------------------------+--------------------------------------------------------+---------------------------------------
 ["Jack", "Jill", "Jim", "Rick", "Ann", "Derek", "Jessica", "Dave", "Mike"] | [21, 27, 32, 24, 23, 19, 20, 24, 18] | [3.0, 3.5, 3.75, 2.5, 3.8::numeric, 4.0, 3.9::numeric] | [94110, 95060, 96062, "95060", 90210]
(1 row)

SELECT * FROM cypher('UCSC', $$ MATCH (u) RETURN collect(u.gpa), collect(u.gpa) $$)
AS (gpa1 agtype, gpa2 agtype);
                          gpa1                          |                          gpa2                          
--------------------------------------------------------+--------------------------------------------------------
 [3.0, 3.5, 3.75, 2.5, 3.8::numeric, 4.0, 3.9::numeric] | [3.0, 3.5, 3.75, 2.5, 3.8::numeric, 4.0, 3.9::numeric]
(1 row)

SELECT * FROM cypher('UCSC', $$ MATCH (u) RETURN collect(u.zip), collect(u.zip) $$)
AS (zip1 agtype, zip2 agtype);
                 zip1                  |                 zip2                  
---------------------------------------+---------------------------------------
 [94110, 95060, 96062, "95060", 90210] | [94110, 95060, 96062, "95060", 90210]
(1 row)

SELECT * FROM cypher('UCSC', $$ RETURN collect(5) $$) AS (result agtype);
 result 
--------
 [5]
(1 row)

-- should return an empty array
SELECT * FROM cypher('UCSC', $$ RETURN collect(NULL) $$) AS (empty agtype);
 empty 
-------
 []
(1 row)

SELECT * FROM cypher('UCSC', $$ MATCH (u) WHERE u.name =~ "doesn't exist" RETURN collect(u.name) $$) AS (name agtype);
 name 
------
 []
(1 row)

-- should fail
SELECT * FROM cypher('UCSC', $$ RETURN collect() $$) AS (collect agtype);
ERROR:  function ag_catalog.age_collect() does not exist
LINE 1: SELECT * FROM cypher('UCSC', $$ RETURN collect() $$) AS (col...
                                               ^
HINT:  No function matches the given name and argument types. You might need to add explicit type casts.
-- test DISTINCT inside aggregate functions
SELECT * FROM cypher('UCSC', $$CREATE (:students {name: "Sven", gpa: 3.2, age: 27, zip: 94110})$$)
AS (a agtype);
 a 
---
(0 rows)

SELECT * FROM cypher('UCSC', $$ MATCH (u) RETURN (u) $$) AS (vertex agtype);
                                                           vertex                                                            
-----------------------------------------------------------------------------------------------------------------------------
 {"id": 844424930131969, "label": "students", "properties": {"age": 21, "gpa": 3.0, "zip": 94110, "name": "Jack"}}::vertex
 {"id": 844424930131970, "label": "students", "properties": {"age": 27, "gpa": 3.5, "zip": 95060, "name": "Jill"}}::vertex
 {"id": 844424930131971, "label": "students", "properties": {"age": 32, "gpa": 3.75, "zip": 96062, "name": "Jim"}}::vertex
 {"id": 844424930131972, "label": "students", "properties": {"age": 24, "gpa": 2.5, "zip": "95060", "name": "Rick"}}::vertex
 {"id": 844424930131973, "label": "students", "properties": {"age": 23, "gpa": 3.8::numeric, "name": "Ann"}}::vertex
 {"id": 844424930131974, "label": "students", "properties": {"age": 19, "gpa": 4.0, "zip": 90210, "name": "Derek"}}::vertex
 {"id": 844424930131975, "label": "students", "properties": {"age": 20, "gpa": 3.9::numeric, "name": "Jessica"}}::vertex
 {"id": 844424930131976, "label": "students", "properties": {"age": 24, "name": "Dave"}}::vertex
 {"id": 844424930131977, "label": "students", "properties": {"age": 18, "name": "Mike"}}::vertex
 {"id": 844424930131978, "label": "students", "properties": {"age": 27, "gpa": 3.2, "zip": 94110, "name": "Sven"}}::vertex
(10 rows)

SELECT * FROM cypher('UCSC', $$ MATCH (u) RETURN count(u.zip), count(DISTINCT u.zip) $$)
AS (zip agtype, distinct_zip agtype);
 zip | distinct_zip 
-----+--------------
 6   | 5
(1 row)

SELECT * FROM cypher('UCSC', $$ MATCH (u) RETURN count(u.age), count(DISTINCT u.age) $$)
AS (age agtype, distinct_age agtype);
 age | distinct_age 
-----+--------------
 10  | 8
(1 row)

-- test AUTO GROUP BY for aggregate functions
SELECT create_graph('group_by');
NOTICE:  graph "group_by" has been created
 create_graph 
--------------
 
(1 row)

SELECT * FROM cypher('group_by', $$CREATE (:row {i: 1, j: 2, k:3})$$) AS (result agtype);
 result 
--------
(0 rows)

SELECT * FROM cypher('group_by', $$CREATE (:row {i: 1, j: 2, k:4})$$) AS (result agtype);
 result 
--------
(0 rows)

SELECT * FROM cypher('group_by', $$CREATE (:row {i: 1, j: 3, k:5})$$) AS (result agtype);
 result 
--------
(0 rows)

SELECT * FROM cypher('group_by', $$CREATE (:row {i: 2, j: 3, k:6})$$) AS (result agtype);
 result 
--------
(0 rows)

SELECT * FROM cypher('group_by', $$MATCH (u:row) RETURN u.i, u.j, u.k$$) AS (i agtype, j agtype, k agtype);
 i | j | k 
---+---+---
 1 | 2 | 3
 1 | 2 | 4
 1 | 3 | 5
 2 | 3 | 6
(4 rows)

SELECT * FROM cypher('group_by', $$MATCH (u:row) RETURN u.i, u.j, sum(u.k)$$) AS (i agtype, j agtype, sumk agtype);
 i | j | sumk 
---+---+------
 1 | 2 | 7
 2 | 3 | 6
 1 | 3 | 5
(3 rows)

SELECT * FROM cypher('group_by', $$CREATE (:L {a: 1, b: 2, c:3})$$) AS (result agtype);
 result 
--------
(0 rows)

SELECT * FROM cypher('group_by', $$CREATE (:L {a: 2, b: 3, c:1})$$) AS (result agtype);
 result 
--------
(0 rows)

SELECT * FROM cypher('group_by', $$CREATE (:L {a: 3, b: 1, c:2})$$) AS (result agtype);
 result 
--------
(0 rows)

SELECT * FROM cypher('group_by', $$MATCH (x:L) RETURN x.a, x.b, x.c, x.a + count(*) + x.b + count(*) + x.c$$)
AS (a agtype, b agtype, c agtype, result agtype);
 a | b | c | result 
---+---+---+--------
 3 | 1 | 2 | 8
 2 | 3 | 1 | 8
 1 | 2 | 3 | 8
(3 rows)

SELECT * FROM cypher('group_by', $$MATCH (x:L) RETURN x.a + x.b + x.c, x.a + x.b + x.c + count(*) + count(*) $$)
AS (a_b_c agtype,  result agtype);
 a_b_c | result 
-------+--------
 6     | 12
(1 row)

-- with WITH clause
SELECT * FROM cypher('group_by', $$MATCH(x:L) WITH x, count(x) AS c RETURN x.a + x.b + x.c + c$$)
AS (result agtype);
 result 
--------
 7
 7
 7
(3 rows)

SELECT * FROM cypher('group_by', $$MATCH(x:L) WITH x, count(x) AS c RETURN x.a + x.b + x.c + c + c$$)
AS (result agtype);
 result 
--------
 8
 8
 8
(3 rows)

SELECT * FROM cypher('group_by', $$MATCH(x:L) WITH x.a + x.b + x.c AS v, count(x) as c RETURN v + c + c $$)
AS (result agtype);
 result 
--------
 12
(1 row)

-- should fail
SELECT * FROM cypher('group_by', $$MATCH (x:L) RETURN x.a, x.a + count(*) + x.b + count(*) + x.c$$)
AS (a agtype, result agtype);
ERROR:  "x" must be either part of an explicitly listed key or used inside an aggregate function
LINE 1: ...p_by', $$MATCH (x:L) RETURN x.a, x.a + count(*) + x.b + coun...
                                                             ^
SELECT * FROM cypher('group_by', $$MATCH (x:L) RETURN x.a + count(*) + x.b + count(*) + x.c$$)
AS (result agtype);
ERROR:  "x" must be either part of an explicitly listed key or used inside an aggregate function
LINE 1: ...CT * FROM cypher('group_by', $$MATCH (x:L) RETURN x.a + coun...
                                                             ^
--ORDER BY
SELECT create_graph('order_by');
NOTICE:  graph "order_by" has been created
 create_graph 
--------------
 
(1 row)

SELECT * FROM cypher('order_by', $$CREATE ()$$) AS (result agtype);
 result 
--------
(0 rows)

SELECT * FROM cypher('order_by', $$CREATE ({i: '1'})$$) AS (result agtype);
 result 
--------
(0 rows)

SELECT * FROM cypher('order_by', $$CREATE ({i: 1})$$) AS (result agtype);
 result 
--------
(0 rows)

SELECT * FROM cypher('order_by', $$CREATE ({i: 1.0})$$) AS (result agtype);
 result 
--------
(0 rows)

SELECT * FROM cypher('order_by', $$CREATE ({i: 1::numeric})$$) AS (result agtype);
 result 
--------
(0 rows)

SELECT * FROM cypher('order_by', $$CREATE ({i: true})$$) AS (result agtype);
 result 
--------
(0 rows)

SELECT * FROM cypher('order_by', $$CREATE ({i: false})$$) AS (result agtype);
 result 
--------
(0 rows)

SELECT * FROM cypher('order_by', $$CREATE ({i: {key: 'value'}})$$) AS (result agtype);
 result 
--------
(0 rows)

SELECT * FROM cypher('order_by', $$CREATE ({i: [1]})$$) AS (result agtype);
 result 
--------
(0 rows)

SELECT * FROM cypher('order_by', $$
	MATCH (u)
	RETURN u.i
	ORDER BY u.i
$$) AS (i agtype);
        i         
------------------
 {"key": "value"}
 [1]
 "1"
 false
 true
 1::numeric
 1
 1.0
 
(9 rows)

SELECT * FROM cypher('order_by', $$
	MATCH (u)
	RETURN u.i
	ORDER BY u.i DESC
$$) AS (i agtype);
        i         
------------------
 
 1
 1.0
 1::numeric
 true
 false
 "1"
 [1]
 {"key": "value"}
(9 rows)

--CASE
SELECT create_graph('case_statement');
NOTICE:  graph "case_statement" has been created
 create_graph 
--------------
 
(1 row)

SELECT * FROM cypher('case_statement', $$CREATE ({i: 1, j: null})$$) AS (result agtype);
 result 
--------
(0 rows)

SELECT * FROM cypher('case_statement', $$CREATE ({i: 'a', j: 'b'})$$) AS (result agtype);
 result 
--------
(0 rows)

SELECT * FROM cypher('case_statement', $$CREATE ({i: 0, j: 1})$$) AS (result agtype);
 result 
--------
(0 rows)

SELECT * FROM cypher('case_statement', $$CREATE ({i: true, j: false})$$) AS (result agtype);
 result 
--------
(0 rows)

SELECT * FROM cypher('case_statement', $$CREATE ({i: [], j: [0,1,2]})$$) AS (result agtype);
 result 
--------
(0 rows)

SELECT * FROM cypher('case_statement', $$CREATE ({i: {}, j: {i:1}})$$) AS (result agtype);
 result 
--------
(0 rows)

--standalone case & edge cases
--base case
SELECT * FROM cypher('case_statement', $$ RETURN (CASE WHEN true THEN true END) $$) as (a agtype);
  a   
------
 true
(1 row)

--should return 1 empty row
SELECT * FROM cypher('case_statement', $$ RETURN (CASE WHEN false THEN true END) $$) as (a agtype);
 a 
---
 
(1 row)

--should return 'false'
SELECT * FROM cypher('case_statement', $$ RETURN (CASE WHEN true THEN false END) $$) as (a agtype);
   a   
-------
 false
(1 row)

--invalid case (WHEN should be boolean)
SELECT * FROM cypher('case_statement', $$ RETURN (CASE WHEN 1 THEN 'fail' END) $$) as (a agtype);
ERROR:  cannot cast agtype integer to type boolean
-- booleans + logic gates
SELECT * FROM cypher('case_statement', $$ RETURN (CASE WHEN true THEN (true AND true) END) $$) as (a agtype);
  a   
------
 true
(1 row)

-- invalid mixed logic gate
SELECT * FROM cypher('case_statement', $$ RETURN (CASE WHEN true THEN (true AND 1) END) $$) as (a agtype);
ERROR:  cannot cast agtype integer to type boolean
--CASE WHEN condition THEN result END
SELECT * FROM cypher('case_statement', $$
	MATCH (n)
	RETURN n.i, n.j, CASE
    WHEN null THEN 'should not return me'
		WHEN n.i = 1 THEN 'i is 1'
		WHEN n.j = 'b' THEN 'j is b'
    WHEN n.i = 0 AND n.j = 1 THEN '0 AND 1'
    WHEN n.i = true OR n.j = true THEN 'i or j true'
		ELSE 'default'
	END
$$ ) AS (i agtype, j agtype, case_statement agtype);
  i   |     j     | case_statement 
------+-----------+----------------
 1    |           | "i is 1"
 "a"  | "b"       | "j is b"
 0    | 1         | "0 AND 1"
 true | false     | "i or j true"
 []   | [0, 1, 2] | "default"
 {}   | {"i": 1}  | "default"
(6 rows)

--CASE expression WHEN value THEN result END
SELECT * FROM cypher('case_statement', $$
	MATCH (n)
	RETURN n.j, CASE n.j
    WHEN null THEN 'should not return me'
    WHEN 'b' THEN 'b'
    WHEN 1 THEN 1
    WHEN false THEN false
    WHEN [0,1,2] THEN [0,1,2]
    WHEN {i:1} THEN {i:1}
		ELSE 'not a or b'
	END
$$ ) AS (j agtype, case_statement agtype);
     j     | case_statement 
-----------+----------------
           | "not a or b"
 "b"       | "b"
 1         | 1
 false     | false
 [0, 1, 2] | [0, 1, 2]
 {"i": 1}  | {"i": 1}
(6 rows)

-- RETURN * and (u)--(v) optional forms
SELECT create_graph('opt_forms');
NOTICE:  graph "opt_forms" has been created
 create_graph 
--------------
 
(1 row)

SELECT * FROM cypher('opt_forms', $$CREATE ({i:1})-[:KNOWS]->({i:2})<-[:KNOWS]-({i:3})$$)AS (result agtype);
 result 
--------
(0 rows)

SELECT * FROM cypher('opt_forms', $$MATCH (u) RETURN u$$) AS (result agtype);
                                result                                
----------------------------------------------------------------------
 {"id": 281474976710657, "label": "", "properties": {"i": 1}}::vertex
 {"id": 281474976710658, "label": "", "properties": {"i": 2}}::vertex
 {"id": 281474976710659, "label": "", "properties": {"i": 3}}::vertex
(3 rows)

SELECT * FROM cypher('opt_forms', $$MATCH (u) RETURN *$$) AS (result agtype);
                                result                                
----------------------------------------------------------------------
 {"id": 281474976710657, "label": "", "properties": {"i": 1}}::vertex
 {"id": 281474976710658, "label": "", "properties": {"i": 2}}::vertex
 {"id": 281474976710659, "label": "", "properties": {"i": 3}}::vertex
(3 rows)

SELECT * FROM cypher('opt_forms', $$MATCH (u)--(v) RETURN u.i, v.i$$) AS (u agtype, v agtype);
 u | v 
---+---
 2 | 3
 3 | 2
 1 | 2
 2 | 1
(4 rows)

SELECT * FROM cypher('opt_forms', $$MATCH (u)-->(v) RETURN u.i, v.i$$) AS (u agtype, v agtype);
 u | v 
---+---
 3 | 2
 1 | 2
(2 rows)

SELECT * FROM cypher('opt_forms', $$MATCH (u)<--(v) RETURN u.i, v.i$$) AS (u agtype, v agtype);
 u | v 
---+---
 2 | 3
 2 | 1
(2 rows)

SELECT * FROM cypher('opt_forms', $$MATCH (u)-->()<--(v) RETURN u.i, v.i$$) AS (u agtype, v agtype);
 u | v 
---+---
 3 | 1
 1 | 3
(2 rows)

SELECT * FROM cypher('opt_forms', $$MATCH (u) CREATE (u)-[:edge]->() RETURN *$$) AS (results agtype);
                               results                                
----------------------------------------------------------------------
 {"id": 281474976710657, "label": "", "properties": {"i": 1}}::vertex
 {"id": 281474976710658, "label": "", "properties": {"i": 2}}::vertex
 {"id": 281474976710659, "label": "", "properties": {"i": 3}}::vertex
(3 rows)

SELECT * FROM cypher('opt_forms', $$MATCH (u)-->()<--(v) RETURN *$$) AS (col1 agtype, col2 agtype);
                                 col1                                 |                                 col2                                 
----------------------------------------------------------------------+----------------------------------------------------------------------
 {"id": 281474976710659, "label": "", "properties": {"i": 3}}::vertex | {"id": 281474976710657, "label": "", "properties": {"i": 1}}::vertex
 {"id": 281474976710657, "label": "", "properties": {"i": 1}}::vertex | {"id": 281474976710659, "label": "", "properties": {"i": 3}}::vertex
(2 rows)

-- Added typecasts ::pg_bigint and ::pg_float8
SELECT * FROM cypher('expr', $$
RETURN true::pg_bigint
$$) AS (result agtype);
 result 
--------
 1
(1 row)

SELECT * FROM cypher('expr', $$
RETURN "1.0"::pg_float8
$$) AS (result agtype);
 result 
--------
 1.0
(1 row)

SELECT * from cypher('expr', $$
RETURN pg_catalog.sqrt(pg_catalog.sqrt(pg_catalog.sqrt(256::pg_bigint)))
$$) as (result agtype);
 result 
--------
 2.0
(1 row)

SELECT * from cypher('expr', $$
RETURN pg_catalog.sqrt(pg_catalog.sqrt(pg_catalog.sqrt(256::pg_float8)))
$$) as (result agtype);
 result 
--------
 2.0
(1 row)

-- VLE
SELECT create_graph('VLE');
NOTICE:  graph "VLE" has been created
 create_graph 
--------------
 
(1 row)

-- should return 0 rows
SELECT * FROM cypher('VLE', $$MATCH (u)-[*]-(v) RETURN u, v$$) AS (u agtype, v agtype);
 u | v 
---+---
(0 rows)

SELECT * FROM cypher('VLE', $$MATCH (u)-[*0..1]-(v) RETURN u, v$$) AS (u agtype, v agtype);
 u | v 
---+---
(0 rows)

SELECT * FROM cypher('VLE', $$MATCH (u)-[*..1]-(v) RETURN u, v$$) AS (u agtype, v agtype);
 u | v 
---+---
(0 rows)

SELECT * FROM cypher('VLE', $$MATCH (u)-[*..5]-(v) RETURN u, v$$) AS (u agtype, v agtype);
 u | v 
---+---
(0 rows)

-- Create a graph to test
SELECT * FROM cypher('VLE', $$CREATE (b:begin)-[:edge {name: 'main edge', number: 1, dangerous: {type: "all", level: "all"}}]->(u1:middle)-[:edge {name: 'main edge', number: 2, dangerous: {type: "all", level: "all"}, packages: [2,4,6]}]->(u2:middle)-[:edge {name: 'main edge', number: 3, dangerous: {type: "all", level: "all"}}]->(u3:middle)-[:edge {name: 'main edge', number: 4, dangerous: {type: "all", level: "all"}}]->(e:end), (u1)-[:self_loop {name: 'self loop', number: 1, dangerous: {type: "all", level: "all"}}]->(u1), (e)-[:self_loop {name: 'self loop', number: 2, dangerous: {type: "all", level: "all"}}]->(e), (b)-[:alternate_edge {name: 'alternate edge', number: 1, packages: [2,4,6], dangerous: {type: "poisons", level: "all"}}]->(u1), (u2)-[:alternate_edge {name: 'alternate edge', number: 2, packages: [2,4,6], dangerous: {type: "poisons", level: "all"}}]->(u3), (u3)-[:alternate_edge {name: 'alternate edge', number: 3, packages: [2,4,6], dangerous: {type: "poisons", level: "all"}}]->(e), (u2)-[:bypass_edge {name: 'bypass edge', number: 1, packages: [1,3,5,7]}]->(e), (e)-[:alternate_edge {name: 'backup edge', number: 1, packages: [1,3,5,7]}]->(u3), (u3)-[:alternate_edge {name: 'backup edge', number: 2, packages: [1,3,5,7]}]->(u2), (u2)-[:bypass_edge {name: 'bypass edge', number: 2, packages: [1,3,5,7], dangerous: {type: "poisons", level: "all"}}]->(b) RETURN b, e $$) AS (b agtype, e agtype);
                                  b                                  |                                 e                                  
---------------------------------------------------------------------+--------------------------------------------------------------------
 {"id": 844424930131969, "label": "begin", "properties": {}}::vertex | {"id": 1688849860263937, "label": "end", "properties": {}}::vertex
(1 row)

-- test vertex_stats command
SELECT * FROM cypher('VLE', $$ MATCH (u) RETURN vertex_stats(u) $$) AS (result agtype);
                                            result                                             
-----------------------------------------------------------------------------------------------
 {"id": 844424930131969, "label": "begin", "in_degree": 1, "out_degree": 2, "self_loops": 0}
 {"id": 1407374883553281, "label": "middle", "in_degree": 3, "out_degree": 2, "self_loops": 1}
 {"id": 1407374883553282, "label": "middle", "in_degree": 2, "out_degree": 4, "self_loops": 0}
 {"id": 1407374883553283, "label": "middle", "in_degree": 3, "out_degree": 3, "self_loops": 0}
 {"id": 1688849860263937, "label": "end", "in_degree": 4, "out_degree": 2, "self_loops": 1}
(5 rows)

-- test indirection operator for a function
SELECT * FROM cypher('VLE', $$ MATCH (u) WHERE vertex_stats(u).self_loops <> 0 RETURN vertex_stats(u) $$) AS (result agtype);
                                            result                                             
-----------------------------------------------------------------------------------------------
 {"id": 1407374883553281, "label": "middle", "in_degree": 3, "out_degree": 2, "self_loops": 1}
 {"id": 1688849860263937, "label": "end", "in_degree": 4, "out_degree": 2, "self_loops": 1}
(2 rows)

SELECT * FROM cypher('VLE', $$ MATCH (u) WHERE vertex_stats(u).in_degree < vertex_stats(u).out_degree RETURN vertex_stats(u) $$) AS (result agtype);
                                            result                                             
-----------------------------------------------------------------------------------------------
 {"id": 844424930131969, "label": "begin", "in_degree": 1, "out_degree": 2, "self_loops": 0}
 {"id": 1407374883553282, "label": "middle", "in_degree": 2, "out_degree": 4, "self_loops": 0}
(2 rows)

SELECT * FROM cypher('VLE', $$ MATCH (u) WHERE vertex_stats(u).out_degree < vertex_stats(u).in_degree RETURN vertex_stats(u) $$) AS (result agtype);
                                            result                                             
-----------------------------------------------------------------------------------------------
 {"id": 1407374883553281, "label": "middle", "in_degree": 3, "out_degree": 2, "self_loops": 1}
 {"id": 1688849860263937, "label": "end", "in_degree": 4, "out_degree": 2, "self_loops": 1}
(2 rows)

-- list functions relationships(), range(), keys()
SELECT create_graph('keys');
NOTICE:  graph "keys" has been created
 create_graph 
--------------
 
(1 row)

-- keys()
SELECT * FROM cypher('keys', $$CREATE ({name: 'hikaru utada', age: 38, job: 'singer'})-[:collaborated_with {song:"face my fears"}]->( {name: 'sonny moore', age: 33, stage_name: 'skrillex', job: 'producer'})$$) AS (result agtype);
 result 
--------
(0 rows)

SELECT * FROM cypher('keys', $$CREATE ({name: 'alexander guy cook', age: 31, stage_name:"a. g. cook", job: 'producer'})$$) AS (result agtype);
 result 
--------
(0 rows)

SELECT * FROM cypher('keys', $$CREATE ({name: 'keiko fuji', age: 62, job: 'singer'})$$) AS (result agtype);
 result 
--------
(0 rows)

SELECT * FROM cypher('keys', $$MATCH (a),(b) WHERE a.name = 'hikaru utada' AND b.name = 'alexander guy cook' CREATE (a)-[:collaborated_with {song:"one last kiss"}]->(b)$$) AS (result agtype);
 result 
--------
(0 rows)

SELECT * FROM cypher('keys', $$MATCH (a),(b) WHERE a.name = 'hikaru utada' AND b.name = 'keiko fuji' CREATE (a)-[:knows]->(b)$$) AS (result agtype);
 result 
--------
(0 rows)

SELECT * FROM cypher('keys', $$MATCH (v) RETURN keys(v)$$) AS (vertex_keys agtype);
             vertex_keys              
--------------------------------------
 ["age", "job", "name"]
 ["age", "job", "name", "stage_name"]
 ["age", "job", "name", "stage_name"]
 ["age", "job", "name"]
(4 rows)

SELECT * FROM cypher('keys', $$MATCH ()-[e]-() RETURN keys(e)$$) AS (edge_keys agtype);
 edge_keys 
-----------
 []
 []
 ["song"]
 ["song"]
 ["song"]
 ["song"]
(6 rows)

SELECT * FROM cypher('keys', $$RETURN keys({a:1,b:'two',c:[1,2,3]})$$) AS (keys agtype);
      keys       
-----------------
 ["a", "b", "c"]
(1 row)

--should return empty list
SELECT * FROM cypher('keys', $$RETURN keys({})$$) AS (keys agtype);
 keys 
------
 []
(1 row)

--should return sql null
SELECT * FROM cypher('keys', $$RETURN keys(null)$$) AS (keys agtype);
 keys 
------
 
(1 row)

--should return error
SELECT * from cypher('keys', $$RETURN keys([1,2,3])$$) as (keys agtype);
ERROR:  keys() argument must be a vertex, edge, object or null
SELECT * from cypher('keys', $$RETURN keys("string")$$) as (keys agtype);
ERROR:  keys() argument must be a vertex, edge, object or null
SELECT * from cypher('keys', $$MATCH u=()-[]-() RETURN keys(u)$$) as (keys agtype);
ERROR:  keys() argument must be a vertex, edge, object or null
SELECT create_graph('list');
NOTICE:  graph "list" has been created
 create_graph 
--------------
 
(1 row)

SELECT * from cypher('list', $$CREATE p=({name:"rick"})-[:knows]->({name:"morty"}) RETURN p$$) as (path agtype);
                                                                                                                                              path                                                                                                                                              
------------------------------------------------------------------------------------------------------------------------------------------------------------------------------------------------------------------------------------------------------------------------------------------------
 [{"id": 281474976710657, "label": "", "properties": {"name": "rick"}}::vertex, {"id": 844424930131969, "label": "knows", "end_id": 281474976710658, "start_id": 281474976710657, "properties": {}}::edge, {"id": 281474976710658, "label": "", "properties": {"name": "morty"}}::vertex]::path
(1 row)

SELECT * from cypher('list', $$CREATE p=({name:'rachael'})-[:knows]->({name:'monica'})-[:knows]->({name:'phoebe'}) RETURN p$$) as (path agtype);
                                                                                                                                                                                                                                                     path                                                                                                                                                                                                                                                      
---------------------------------------------------------------------------------------------------------------------------------------------------------------------------------------------------------------------------------------------------------------------------------------------------------------------------------------------------------------------------------------------------------------------------------------------------------------------------------------------------------------
 [{"id": 281474976710659, "label": "", "properties": {"name": "rachael"}}::vertex, {"id": 844424930131971, "label": "knows", "end_id": 281474976710660, "start_id": 281474976710659, "properties": {}}::edge, {"id": 281474976710660, "label": "", "properties": {"name": "monica"}}::vertex, {"id": 844424930131970, "label": "knows", "end_id": 281474976710661, "start_id": 281474976710660, "properties": {}}::edge, {"id": 281474976710661, "label": "", "properties": {"name": "phoebe"}}::vertex]::path
(1 row)

-- nodes()
SELECT * from cypher('list', $$MATCH p=()-[]->() RETURN nodes(p)$$) as (nodes agtype);
                                                                               nodes                                                                               
-------------------------------------------------------------------------------------------------------------------------------------------------------------------
 [{"id": 281474976710657, "label": "", "properties": {"name": "rick"}}::vertex, {"id": 281474976710658, "label": "", "properties": {"name": "morty"}}::vertex]
 [{"id": 281474976710660, "label": "", "properties": {"name": "monica"}}::vertex, {"id": 281474976710661, "label": "", "properties": {"name": "phoebe"}}::vertex]
 [{"id": 281474976710659, "label": "", "properties": {"name": "rachael"}}::vertex, {"id": 281474976710660, "label": "", "properties": {"name": "monica"}}::vertex]
(3 rows)

SELECT * from cypher('list', $$MATCH p=()-[]->()-[]->() RETURN nodes(p)$$) as (nodes agtype);
                                                                                                                       nodes                                                                                                                       
---------------------------------------------------------------------------------------------------------------------------------------------------------------------------------------------------------------------------------------------------
 [{"id": 281474976710659, "label": "", "properties": {"name": "rachael"}}::vertex, {"id": 281474976710660, "label": "", "properties": {"name": "monica"}}::vertex, {"id": 281474976710661, "label": "", "properties": {"name": "phoebe"}}::vertex]
(1 row)

-- should return nothing
SELECT * from cypher('list', $$MATCH p=()-[]->()-[]->()-[]->() RETURN nodes(p)$$) as (nodes agtype);
 nodes 
-------
(0 rows)

-- should return SQL NULL
SELECT * from cypher('list', $$RETURN nodes(NULL)$$) as (nodes agtype);
 nodes 
-------
 
(1 row)

-- should return an error
SELECT * from cypher('list', $$MATCH (u) RETURN nodes([1,2,3])$$) as (nodes agtype);
ERROR:  nodes() argument must resolve to a scalar value
SELECT * from cypher('list', $$MATCH (u) RETURN nodes("string")$$) as (nodes agtype);
ERROR:  nodes() argument must be a path
SELECT * from cypher('list', $$MATCH (u) RETURN nodes(u)$$) as (nodes agtype);
ERROR:  nodes() argument must be a path
SELECT * from cypher('list', $$MATCH (u)-[]->() RETURN nodes(u)$$) as (nodes agtype);
ERROR:  nodes() argument must be a path
-- relationships()
SELECT * from cypher('list', $$MATCH p=()-[]->() RETURN relationships(p)$$) as (relationships agtype);
                                                        relationships                                                        
-----------------------------------------------------------------------------------------------------------------------------
 [{"id": 844424930131969, "label": "knows", "end_id": 281474976710658, "start_id": 281474976710657, "properties": {}}::edge]
 [{"id": 844424930131970, "label": "knows", "end_id": 281474976710661, "start_id": 281474976710660, "properties": {}}::edge]
 [{"id": 844424930131971, "label": "knows", "end_id": 281474976710660, "start_id": 281474976710659, "properties": {}}::edge]
(3 rows)

SELECT * from cypher('list', $$MATCH p=()-[]->()-[]->() RETURN relationships(p)$$) as (relationships agtype);
                                                                                                                     relationships                                                                                                                      
--------------------------------------------------------------------------------------------------------------------------------------------------------------------------------------------------------------------------------------------------------
 [{"id": 844424930131971, "label": "knows", "end_id": 281474976710660, "start_id": 281474976710659, "properties": {}}::edge, {"id": 844424930131970, "label": "knows", "end_id": 281474976710661, "start_id": 281474976710660, "properties": {}}::edge]
(1 row)

-- should return nothing
SELECT * from cypher('list', $$MATCH p=()-[]->()-[]->()-[]->() RETURN relationships(p)$$) as (relationships agtype);
 relationships 
---------------
(0 rows)

-- should return SQL NULL
SELECT * from cypher('list', $$RETURN relationships(NULL)$$) as (relationships agtype);
 relationships 
---------------
 
(1 row)

-- should return an error
SELECT * from cypher('list', $$MATCH (u) RETURN relationships([1,2,3])$$) as (relationships agtype);
ERROR:  relationships() argument must resolve to a scalar value
SELECT * from cypher('list', $$MATCH (u) RETURN relationships("string")$$) as (relationships agtype);
ERROR:  relationships() argument must be a path
SELECT * from cypher('list', $$MATCH (u) RETURN relationships(u)$$) as (relationships agtype);
ERROR:  relationships() argument must be a path
SELECT * from cypher('list', $$MATCH ()-[e]->() RETURN relationships(e)$$) as (relationships agtype);
ERROR:  relationships() argument must be a path
-- range()
SELECT * from cypher('list', $$RETURN range(0, 10)$$) as (range agtype);
               range                
------------------------------------
 [0, 1, 2, 3, 4, 5, 6, 7, 8, 9, 10]
(1 row)

SELECT * from cypher('list', $$RETURN range(0, 10, null)$$) as (range agtype);
               range                
------------------------------------
 [0, 1, 2, 3, 4, 5, 6, 7, 8, 9, 10]
(1 row)

SELECT * from cypher('list', $$RETURN range(0, 10, 1)$$) as (range agtype);
               range                
------------------------------------
 [0, 1, 2, 3, 4, 5, 6, 7, 8, 9, 10]
(1 row)

SELECT * from cypher('list', $$RETURN range(0, 10, 3)$$) as (range agtype);
    range     
--------------
 [0, 3, 6, 9]
(1 row)

SELECT * from cypher('list', $$RETURN range(0, -10, -1)$$) as (range agtype);
                    range                     
----------------------------------------------
 [0, -1, -2, -3, -4, -5, -6, -7, -8, -9, -10]
(1 row)

SELECT * from cypher('list', $$RETURN range(0, -10, -3)$$) as (range agtype);
      range      
-----------------
 [0, -3, -6, -9]
(1 row)

SELECT * from cypher('list', $$RETURN range(0, 10, 11)$$) as (range agtype);
 range 
-------
 [0]
(1 row)

SELECT * from cypher('list', $$RETURN range(-20, 10, 5)$$) as (range agtype);
             range             
-------------------------------
 [-20, -15, -10, -5, 0, 5, 10]
(1 row)

-- should return an empty list []
SELECT * from cypher('list', $$RETURN range(0, -10)$$) as (range agtype);
 range 
-------
 []
(1 row)

SELECT * from cypher('list', $$RETURN range(0, 10, -1)$$) as (range agtype);
 range 
-------
 []
(1 row)

SELECT * from cypher('list', $$RETURN range(-10, 10, -1)$$) as (range agtype);
 range 
-------
 []
(1 row)

-- should return an error
SELECT * from cypher('list', $$RETURN range(null, -10, -3)$$) as (range agtype);
ERROR:  range(): neither start or end can be NULL
SELECT * from cypher('list', $$RETURN range(0, null, -3)$$) as (range agtype);
ERROR:  range(): neither start or end can be NULL
SELECT * from cypher('list', $$RETURN range(0, -10.0, -3.0)$$) as (range agtype);
ERROR:  range() unsupported argument type
-- labels()
SELECT * from cypher('list', $$CREATE (u:People {name: "John"}) RETURN u$$) as (Vertices agtype);
                                      vertices                                       
-------------------------------------------------------------------------------------
 {"id": 1125899906842625, "label": "People", "properties": {"name": "John"}}::vertex
(1 row)

SELECT * from cypher('list', $$CREATE (u:People {name: "Larry"}) RETURN u$$) as (Vertices agtype);
                                       vertices                                       
--------------------------------------------------------------------------------------
 {"id": 1125899906842626, "label": "People", "properties": {"name": "Larry"}}::vertex
(1 row)

SELECT * from cypher('list', $$CREATE (u:Cars {name: "G35"}) RETURN u$$) as (Vertices agtype);
                                     vertices                                     
----------------------------------------------------------------------------------
 {"id": 1407374883553281, "label": "Cars", "properties": {"name": "G35"}}::vertex
(1 row)

SELECT * from cypher('list', $$CREATE (u:Cars {name: "MR2"}) RETURN u$$) as (Vertices agtype);
                                     vertices                                     
----------------------------------------------------------------------------------
 {"id": 1407374883553282, "label": "Cars", "properties": {"name": "MR2"}}::vertex
(1 row)

SELECT * from cypher('list', $$MATCH (u) RETURN labels(u), u$$) as (Labels agtype, Vertices agtype);
   labels   |                                       vertices                                       
------------+--------------------------------------------------------------------------------------
 [""]       | {"id": 281474976710657, "label": "", "properties": {"name": "rick"}}::vertex
 [""]       | {"id": 281474976710658, "label": "", "properties": {"name": "morty"}}::vertex
 [""]       | {"id": 281474976710659, "label": "", "properties": {"name": "rachael"}}::vertex
 [""]       | {"id": 281474976710660, "label": "", "properties": {"name": "monica"}}::vertex
 [""]       | {"id": 281474976710661, "label": "", "properties": {"name": "phoebe"}}::vertex
 ["People"] | {"id": 1125899906842625, "label": "People", "properties": {"name": "John"}}::vertex
 ["People"] | {"id": 1125899906842626, "label": "People", "properties": {"name": "Larry"}}::vertex
 ["Cars"]   | {"id": 1407374883553281, "label": "Cars", "properties": {"name": "G35"}}::vertex
 ["Cars"]   | {"id": 1407374883553282, "label": "Cars", "properties": {"name": "MR2"}}::vertex
(9 rows)

-- should return SQL NULL
SELECT * from cypher('list', $$RETURN labels(NULL)$$) as (Labels agtype);
 labels 
--------
 
(1 row)

-- should return an error
SELECT * from cypher('list', $$RETURN labels("string")$$) as (Labels agtype);
ERROR:  labels() argument must be a vertex
-- Issue 989: Impossible to create an object with an array field of more than
--            100 elements.
SELECT * FROM cypher('list', $$ CREATE (any_vertex: test_label { `largeArray`: [] }) RETURN any_vertex $$) AS (u agtype);
                                             u                                             
-------------------------------------------------------------------------------------------
 {"id": 1688849860263937, "label": "test_label", "properties": {"largeArray": []}}::vertex
(1 row)

SELECT * FROM cypher('list', $$ CREATE (any_vertex: test_label { `largeArray`: [0] }) RETURN any_vertex $$) AS (u agtype);
                                             u                                              
--------------------------------------------------------------------------------------------
 {"id": 1688849860263938, "label": "test_label", "properties": {"largeArray": [0]}}::vertex
(1 row)

SELECT * FROM cypher('list', $$ CREATE (any_vertex: test_label { `largeArray`: [0, 1, 2, 3, 4, 5, 6, 7, 8, 9, 10, 11, 12, 13, 14, 15, 16, 17, 18, 19, 20, 21, 22, 23, 24, 25, 26, 27, 28, 29, 30, 31, 32, 33, 34, 35, 36, 37, 38, 39, 40, 41, 42, 43, 44, 45, 46, 47, 48, 49, 50, 51, 52, 53, 54, 55, 56, 57, 58, 59, 60, 61, 62, 63, 64, 65, 66, 67, 68, 69, 70, 71, 72, 73, 74, 75, 76, 77, 78, 79, 80, 81, 82, 83, 84, 85, 86, 87, 88, 89, 90, 91, 92, 93, 94, 95, 96, 97, 98, 99] }) RETURN any_vertex $$) AS (u agtype);
                                                                                                                                                                                                                                               u                                                                                                                                                                                                                                               
-----------------------------------------------------------------------------------------------------------------------------------------------------------------------------------------------------------------------------------------------------------------------------------------------------------------------------------------------------------------------------------------------------------------------------------------------------------------------------------------------
 {"id": 1688849860263939, "label": "test_label", "properties": {"largeArray": [0, 1, 2, 3, 4, 5, 6, 7, 8, 9, 10, 11, 12, 13, 14, 15, 16, 17, 18, 19, 20, 21, 22, 23, 24, 25, 26, 27, 28, 29, 30, 31, 32, 33, 34, 35, 36, 37, 38, 39, 40, 41, 42, 43, 44, 45, 46, 47, 48, 49, 50, 51, 52, 53, 54, 55, 56, 57, 58, 59, 60, 61, 62, 63, 64, 65, 66, 67, 68, 69, 70, 71, 72, 73, 74, 75, 76, 77, 78, 79, 80, 81, 82, 83, 84, 85, 86, 87, 88, 89, 90, 91, 92, 93, 94, 95, 96, 97, 98, 99]}}::vertex
(1 row)

SELECT * FROM cypher('list', $$ CREATE (any_vertex: test_label { `largeArray`: [0, 1, 2, 3, 4, 5, 6, 7, 8, 9, 10, 11, 12, 13, 14, 15, 16, 17, 18, 19, 20, 21, 22, 23, 24, 25, 26, 27, 28, 29, 30, 31, 32, 33, 34, 35, 36, 37, 38, 39, 40, 41, 42, 43, 44, 45, 46, 47, 48, 49, 50, 51, 52, 53, 54, 55, 56, 57, 58, 59, 60, 61, 62, 63, 64, 65, 66, 67, 68, 69, 70, 71, 72, 73, 74, 75, 76, 77, 78, 79, 80, 81, 82, 83, 84, 85, 86, 87, 88, 89, 90, 91, 92, 93, 94, 95, 96, 97, 98, 99, 100] }) RETURN any_vertex $$) AS (u agtype);
                                                                                                                                                                                                                                                 u                                                                                                                                                                                                                                                  
----------------------------------------------------------------------------------------------------------------------------------------------------------------------------------------------------------------------------------------------------------------------------------------------------------------------------------------------------------------------------------------------------------------------------------------------------------------------------------------------------
 {"id": 1688849860263940, "label": "test_label", "properties": {"largeArray": [0, 1, 2, 3, 4, 5, 6, 7, 8, 9, 10, 11, 12, 13, 14, 15, 16, 17, 18, 19, 20, 21, 22, 23, 24, 25, 26, 27, 28, 29, 30, 31, 32, 33, 34, 35, 36, 37, 38, 39, 40, 41, 42, 43, 44, 45, 46, 47, 48, 49, 50, 51, 52, 53, 54, 55, 56, 57, 58, 59, 60, 61, 62, 63, 64, 65, 66, 67, 68, 69, 70, 71, 72, 73, 74, 75, 76, 77, 78, 79, 80, 81, 82, 83, 84, 85, 86, 87, 88, 89, 90, 91, 92, 93, 94, 95, 96, 97, 98, 99, 100]}}::vertex
(1 row)

SELECT * FROM cypher('list', $$ CREATE (any_vertex: test_label { `largeArray`: [0, 1, 2, 3, 4, 5, 6, 7, 8, 9, 10, 11, 12, 13, 14, 15, 16, 17, 18, 19, 20, 21, 22, 23, 24, 25, 26, 27, 28, 29, 30, 31, 32, 33, 34, 35, 36, 37, 38, 39, 40, 41, 42, 43, 44, 45, 46, 47, 48, 49, 50, 51, 52, 53, 54, 55, 56, 57, 58, 59, 60, 61, 62, 63, 64, 65, 66, 67, 68, 69, 70, 71, 72, 73, 74, 75, 76, 77, 78, 79, 80, 81, 82, 83, 84, 85, 86, 87, 88, 89, 90, 91, 92, 93, 94, 95, 96, 97, 98, 99, 100, 1, 2, 3, 4, 5, 6, 7, 8, 9, 10, 11, 12, 13, 14, 15, 16, 17, 18, 19, 20, 21, 22, 23, 24, 25, 26, 27, 28, 29, 30, 31, 32, 33, 34, 35, 36, 37, 38, 39, 40, 41, 42, 43, 44, 45, 46, 47, 48, 49, 50, 51, 52, 53, 54, 55, 56, 57, 58, 59, 60, 61, 62, 63, 64, 65, 66, 67, 68, 69, 70, 71, 72, 73, 74, 75, 76, 77, 78, 79, 80, 81, 82, 83, 84, 85, 86, 87, 88, 89, 90, 91, 92, 93, 94, 95, 96, 97, 98, 99] }) RETURN any_vertex $$) AS (u agtype);
                                                                                                                                                                                                                                                                                                                                                                                                                                                   u                                                                                                                                                                                                                                                                                                                                                                                                                                                   
-------------------------------------------------------------------------------------------------------------------------------------------------------------------------------------------------------------------------------------------------------------------------------------------------------------------------------------------------------------------------------------------------------------------------------------------------------------------------------------------------------------------------------------------------------------------------------------------------------------------------------------------------------------------------------------------------------------------------------------------------------------------------------------------------------------------------------------------------------------------------------------------------------
 {"id": 1688849860263941, "label": "test_label", "properties": {"largeArray": [0, 1, 2, 3, 4, 5, 6, 7, 8, 9, 10, 11, 12, 13, 14, 15, 16, 17, 18, 19, 20, 21, 22, 23, 24, 25, 26, 27, 28, 29, 30, 31, 32, 33, 34, 35, 36, 37, 38, 39, 40, 41, 42, 43, 44, 45, 46, 47, 48, 49, 50, 51, 52, 53, 54, 55, 56, 57, 58, 59, 60, 61, 62, 63, 64, 65, 66, 67, 68, 69, 70, 71, 72, 73, 74, 75, 76, 77, 78, 79, 80, 81, 82, 83, 84, 85, 86, 87, 88, 89, 90, 91, 92, 93, 94, 95, 96, 97, 98, 99, 100, 1, 2, 3, 4, 5, 6, 7, 8, 9, 10, 11, 12, 13, 14, 15, 16, 17, 18, 19, 20, 21, 22, 23, 24, 25, 26, 27, 28, 29, 30, 31, 32, 33, 34, 35, 36, 37, 38, 39, 40, 41, 42, 43, 44, 45, 46, 47, 48, 49, 50, 51, 52, 53, 54, 55, 56, 57, 58, 59, 60, 61, 62, 63, 64, 65, 66, 67, 68, 69, 70, 71, 72, 73, 74, 75, 76, 77, 78, 79, 80, 81, 82, 83, 84, 85, 86, 87, 88, 89, 90, 91, 92, 93, 94, 95, 96, 97, 98, 99]}}::vertex
(1 row)

SELECT * FROM cypher('list', $$ CREATE (any_vertex: test_label { `largeArray`: [0, 1, 2, 3, 4, 5, 6, 7, 8, 9, 10, 11, 12, 13, 14, 15, 16, 17, 18, 19, 20, 21, 22, 23, 24, 25, 26, 27, 28, 29, 30, 31, 32, 33, 34, 35, 36, 37, 38, 39, 40, 41, 42, 43, 44, 45, 46, 47, 48, 49, 50, 51, 52, 53, 54, 55, 56, 57, 58, 59, 60, 61, 62, 63, 64, 65, 66, 67, 68, 69, 70, 71, 72, 73, 74, 75, 76, 77, 78, 79, 80, 81, 82, 83, 84, 85, 86, 87, 88, 89, 90, 91, 92, 93, 94, 95, 96, 97, 98, 99, 100, 1, 2, 3, 4, 5, 6, 7, 8, 9, 10, 11, 12, 13, 14, 15, 16, 17, 18, 19, 20, 21, 22, 23, 24, 25, 26, 27, 28, 29, 30, 31, 32, 33, 34, 35, 36, 37, 38, 39, 40, 41, 42, 43, 44, 45, 46, 47, 48, 49, 50, 51, 52, 53, 54, 55, 56, 57, 58, 59, 60, 61, 62, 63, 64, 65, 66, 67, 68, 69, 70, 71, 72, 73, 74, 75, 76, 77, 78, 79, 80, 81, 82, 83, 84, 85, 86, 87, 88, 89, 90, 91, 92, 93, 94, 95, 96, 97, 98, 99, 100, 1, 2, 3, 4, 5, 6, 7, 8, 9, 10, 11, 12, 13, 14, 15, 16, 17, 18, 19, 20, 21, 22, 23, 24, 25, 26, 27, 28, 29, 30, 31, 32, 33, 34, 35, 36, 37, 38, 39, 40, 41, 42, 43, 44, 45, 46, 47, 48, 49, 50, 51, 52, 53, 54, 55, 56, 57, 58, 59, 60, 61, 62, 63, 64, 65, 66, 67, 68, 69, 70, 71, 72, 73, 74, 75, 76, 77, 78, 79, 80, 81, 82, 83, 84, 85, 86, 87, 88, 89, 90, 91, 92, 93, 94, 95, 96, 97, 98, 99, 100, 1, 2, 3, 4, 5, 6, 7, 8, 9, 10, 11, 12, 13, 14, 15, 16, 17, 18, 19, 20, 21, 22, 23, 24, 25, 26, 27, 28, 29, 30, 31, 32, 33, 34, 35, 36, 37, 38, 39, 40, 41, 42, 43, 44, 45, 46, 47, 48, 49, 50, 51, 52, 53, 54, 55, 56, 57, 58, 59, 60, 61, 62, 63, 64, 65, 66, 67, 68, 69, 70, 71, 72, 73, 74, 75, 76, 77, 78, 79, 80, 81, 82, 83, 84, 85, 86, 87, 88, 89, 90, 91, 92, 93, 94, 95, 96, 97, 98, 99] }) RETURN any_vertex $$) AS (u agtype);
                                                                                                                                                                                                                                                                                                                                                                                                                                                                                                                                                                                                                                                                                                                                                                                                                                                           u                                                                                                                                                                                                                                                                                                                                                                                                                                                                                                                                                                                                                                                                                                                                                                                                                                                           
-----------------------------------------------------------------------------------------------------------------------------------------------------------------------------------------------------------------------------------------------------------------------------------------------------------------------------------------------------------------------------------------------------------------------------------------------------------------------------------------------------------------------------------------------------------------------------------------------------------------------------------------------------------------------------------------------------------------------------------------------------------------------------------------------------------------------------------------------------------------------------------------------------------------------------------------------------------------------------------------------------------------------------------------------------------------------------------------------------------------------------------------------------------------------------------------------------------------------------------------------------------------------------------------------------------------------------------------------------------------------------------------------------------------------------------------------------------------------------------------------------------------------------------------------------------------------------------------------------------------------------------------------------------------------------------------------------------------------
 {"id": 1688849860263942, "label": "test_label", "properties": {"largeArray": [0, 1, 2, 3, 4, 5, 6, 7, 8, 9, 10, 11, 12, 13, 14, 15, 16, 17, 18, 19, 20, 21, 22, 23, 24, 25, 26, 27, 28, 29, 30, 31, 32, 33, 34, 35, 36, 37, 38, 39, 40, 41, 42, 43, 44, 45, 46, 47, 48, 49, 50, 51, 52, 53, 54, 55, 56, 57, 58, 59, 60, 61, 62, 63, 64, 65, 66, 67, 68, 69, 70, 71, 72, 73, 74, 75, 76, 77, 78, 79, 80, 81, 82, 83, 84, 85, 86, 87, 88, 89, 90, 91, 92, 93, 94, 95, 96, 97, 98, 99, 100, 1, 2, 3, 4, 5, 6, 7, 8, 9, 10, 11, 12, 13, 14, 15, 16, 17, 18, 19, 20, 21, 22, 23, 24, 25, 26, 27, 28, 29, 30, 31, 32, 33, 34, 35, 36, 37, 38, 39, 40, 41, 42, 43, 44, 45, 46, 47, 48, 49, 50, 51, 52, 53, 54, 55, 56, 57, 58, 59, 60, 61, 62, 63, 64, 65, 66, 67, 68, 69, 70, 71, 72, 73, 74, 75, 76, 77, 78, 79, 80, 81, 82, 83, 84, 85, 86, 87, 88, 89, 90, 91, 92, 93, 94, 95, 96, 97, 98, 99, 100, 1, 2, 3, 4, 5, 6, 7, 8, 9, 10, 11, 12, 13, 14, 15, 16, 17, 18, 19, 20, 21, 22, 23, 24, 25, 26, 27, 28, 29, 30, 31, 32, 33, 34, 35, 36, 37, 38, 39, 40, 41, 42, 43, 44, 45, 46, 47, 48, 49, 50, 51, 52, 53, 54, 55, 56, 57, 58, 59, 60, 61, 62, 63, 64, 65, 66, 67, 68, 69, 70, 71, 72, 73, 74, 75, 76, 77, 78, 79, 80, 81, 82, 83, 84, 85, 86, 87, 88, 89, 90, 91, 92, 93, 94, 95, 96, 97, 98, 99, 100, 1, 2, 3, 4, 5, 6, 7, 8, 9, 10, 11, 12, 13, 14, 15, 16, 17, 18, 19, 20, 21, 22, 23, 24, 25, 26, 27, 28, 29, 30, 31, 32, 33, 34, 35, 36, 37, 38, 39, 40, 41, 42, 43, 44, 45, 46, 47, 48, 49, 50, 51, 52, 53, 54, 55, 56, 57, 58, 59, 60, 61, 62, 63, 64, 65, 66, 67, 68, 69, 70, 71, 72, 73, 74, 75, 76, 77, 78, 79, 80, 81, 82, 83, 84, 85, 86, 87, 88, 89, 90, 91, 92, 93, 94, 95, 96, 97, 98, 99]}}::vertex
(1 row)

SELECT * FROM cypher('list', $$ CREATE (any_vertex: test_label { `largeArray`: [0, 1, 2, 3, 4, 5, 6, 7, 8, 9, 10, 11, 12, 13, 14, 15, 16, 17, 18, 19, 20, 21, 22, 23, 24, 25, 26, 27, 28, 29, 30, 31, 32, 33, 34, 35, 36, 37, 38, 39, 40, 41, 42, 43, 44, 45, 46, 47, 48, 49, 50, 51, 52, 53, 54, 55, 56, 57, 58, 59, 60, 61, 62, 63, 64, 65, 66, 67, 68, 69, 70, 71, 72, 73, 74, 75, 76, 77, 78, 79, 80, 81, 82, 83, 84, 85, 86, 87, 88, 89, 90, 91, 92, 93, 94, 95, 96, 97, 98, 99, 100, 1, 2, 3, 4, 5, 6, 7, 8, 9, 10, 11, 12, 13, 14, 15, 16, 17, 18, 19, 20, 21, 22, 23, 24, 25, 26, 27, 28, 29, 30, 31, 32, 33, 34, 35, 36, 37, 38, 39, 40, 41, 42, 43, 44, 45, 46, 47, 48, 49, 50, 51, 52, 53, 54, 55, 56, 57, 58, 59, 60, 61, 62, 63, 64, 65, 66, 67, 68, 69, 70, 71, 72, 73, 74, 75, 76, 77, 78, 79, 80, 81, 82, 83, 84, 85, 86, 87, 88, 89, 90, 91, 92, 93, 94, 95, 96, 97, 98, 99, 100, 1, 2, 3, 4, 5, 6, 7, 8, 9, 10, 11, 12, 13, 14, 15, 16, 17, 18, 19, 20, 21, 22, 23, 24, 25, 26, 27, 28, 29, 30, 31, 32, 33, 34, 35, 36, 37, 38, 39, 40, 41, 42, 43, 44, 45, 46, 47, 48, 49, 50, 51, 52, 53, 54, 55, 56, 57, 58, 59, 60, 61, 62, 63, 64, 65, 66, 67, 68, 69, 70, 71, 72, 73, 74, 75, 76, 77, 78, 79, 80, 81, 82, 83, 84, 85, 86, 87, 88, 89, 90, 91, 92, 93, 94, 95, 96, 97, 98, 99, 100, 1, 2, 3, 4, 5, 6, 7, 8, 9, 10, 11, 12, 13, 14, 15, 16, 17, 18, 19, 20, 21, 22, 23, 24, 25, 26, 27, 28, 29, 30, 31, 32, 33, 34, 35, 36, 37, 38, 39, 40, 41, 42, 43, 44, 45, 46, 47, 48, 49, 50, 51, 52, 53, 54, 55, 56, 57, 58, 59, 60, 61, 62, 63, 64, 65, 66, 67, 68, 69, 70, 71, 72, 73, 74, 75, 76, 77, 78, 79, 80, 81, 82, 83, 84, 85, 86, 87, 88, 89, 90, 91, 92, 93, 94, 95, 96, 97, 98, 99, 100, 1, 2, 3, 4, 5, 6, 7, 8, 9, 10, 11, 12, 13, 14, 15, 16, 17, 18, 19, 20, 21, 22, 23, 24, 25, 26, 27, 28, 29, 30, 31, 32, 33, 34, 35, 36, 37, 38, 39, 40, 41, 42, 43, 44, 45, 46, 47, 48, 49, 50, 51, 52, 53, 54, 55, 56, 57, 58, 59, 60, 61, 62, 63, 64, 65, 66, 67, 68, 69, 70, 71, 72, 73, 74, 75, 76, 77, 78, 79, 80, 81, 82, 83, 84, 85, 86, 87, 88, 89, 90, 91, 92, 93, 94, 95, 96, 97, 98, 99, 100, 1, 2, 3, 4, 5, 6, 7, 8, 9, 10, 11, 12, 13, 14, 15, 16, 17, 18, 19, 20, 21, 22, 23, 24, 25, 26, 27, 28, 29, 30, 31, 32, 33, 34, 35, 36, 37, 38, 39, 40, 41, 42, 43, 44, 45, 46, 47, 48, 49, 50, 51, 52, 53, 54, 55, 56, 57, 58, 59, 60, 61, 62, 63, 64, 65, 66, 67, 68, 69, 70, 71, 72, 73, 74, 75, 76, 77, 78, 79, 80, 81, 82, 83, 84, 85, 86, 87, 88, 89, 90, 91, 92, 93, 94, 95, 96, 97, 98, 99, 100, 1, 2, 3, 4, 5, 6, 7, 8, 9, 10, 11, 12, 13, 14, 15, 16, 17, 18, 19, 20, 21, 22, 23, 24, 25, 26, 27, 28, 29, 30, 31, 32, 33, 34, 35, 36, 37, 38, 39, 40, 41, 42, 43, 44, 45, 46, 47, 48, 49, 50, 51, 52, 53, 54, 55, 56, 57, 58, 59, 60, 61, 62, 63, 64, 65, 66, 67, 68, 69, 70, 71, 72, 73, 74, 75, 76, 77, 78, 79, 80, 81, 82, 83, 84, 85, 86, 87, 88, 89, 90, 91, 92, 93, 94, 95, 96, 97, 98, 99, 100, 1, 2, 3, 4, 5, 6, 7, 8, 9, 10, 11, 12, 13, 14, 15, 16, 17, 18, 19, 20, 21, 22, 23, 24, 25, 26, 27, 28, 29, 30, 31, 32, 33, 34, 35, 36, 37, 38, 39, 40, 41, 42, 43, 44, 45, 46, 47, 48, 49, 50, 51, 52, 53, 54, 55, 56, 57, 58, 59, 60, 61, 62, 63, 64, 65, 66, 67, 68, 69, 70, 71, 72, 73, 74, 75, 76, 77, 78, 79, 80, 81, 82, 83, 84, 85, 86, 87, 88, 89, 90, 91, 92, 93, 94, 95, 96, 97, 98, 99] }) RETURN any_vertex $$) AS (u agtype);
                                                                                                                                                                                                                                                                                                                                                                                                                                                                                                                                                                                                                                                                                                                                                                                                                                                                                                                                                                                                                                                                                                                                                                                                                                                                                                                                                                                                                                                                                                                                                                                                                                                                           u                                                                                                                                                                                                                                                                                                                                                                                                                                                                                                                                                                                                                                                                                                                                                                                                                                                                                                                                                                                                                                                                                                                                                                                                                                                                                                                                                                                                                                                                                                                                                                                                                                                                           
-------------------------------------------------------------------------------------------------------------------------------------------------------------------------------------------------------------------------------------------------------------------------------------------------------------------------------------------------------------------------------------------------------------------------------------------------------------------------------------------------------------------------------------------------------------------------------------------------------------------------------------------------------------------------------------------------------------------------------------------------------------------------------------------------------------------------------------------------------------------------------------------------------------------------------------------------------------------------------------------------------------------------------------------------------------------------------------------------------------------------------------------------------------------------------------------------------------------------------------------------------------------------------------------------------------------------------------------------------------------------------------------------------------------------------------------------------------------------------------------------------------------------------------------------------------------------------------------------------------------------------------------------------------------------------------------------------------------------------------------------------------------------------------------------------------------------------------------------------------------------------------------------------------------------------------------------------------------------------------------------------------------------------------------------------------------------------------------------------------------------------------------------------------------------------------------------------------------------------------------------------------------------------------------------------------------------------------------------------------------------------------------------------------------------------------------------------------------------------------------------------------------------------------------------------------------------------------------------------------------------------------------------------------------------------------------------------------------------------------------------------------------------------------------------------------------------------------------------------------------------------------------------------------------------------------------------------------------------------------------------------------------------------------------------------------------------------------------------------------------------------------------------------------------------------------------------------------------------------------------------------------------------------------------------------------------------------------------------------
 {"id": 1688849860263943, "label": "test_label", "properties": {"largeArray": [0, 1, 2, 3, 4, 5, 6, 7, 8, 9, 10, 11, 12, 13, 14, 15, 16, 17, 18, 19, 20, 21, 22, 23, 24, 25, 26, 27, 28, 29, 30, 31, 32, 33, 34, 35, 36, 37, 38, 39, 40, 41, 42, 43, 44, 45, 46, 47, 48, 49, 50, 51, 52, 53, 54, 55, 56, 57, 58, 59, 60, 61, 62, 63, 64, 65, 66, 67, 68, 69, 70, 71, 72, 73, 74, 75, 76, 77, 78, 79, 80, 81, 82, 83, 84, 85, 86, 87, 88, 89, 90, 91, 92, 93, 94, 95, 96, 97, 98, 99, 100, 1, 2, 3, 4, 5, 6, 7, 8, 9, 10, 11, 12, 13, 14, 15, 16, 17, 18, 19, 20, 21, 22, 23, 24, 25, 26, 27, 28, 29, 30, 31, 32, 33, 34, 35, 36, 37, 38, 39, 40, 41, 42, 43, 44, 45, 46, 47, 48, 49, 50, 51, 52, 53, 54, 55, 56, 57, 58, 59, 60, 61, 62, 63, 64, 65, 66, 67, 68, 69, 70, 71, 72, 73, 74, 75, 76, 77, 78, 79, 80, 81, 82, 83, 84, 85, 86, 87, 88, 89, 90, 91, 92, 93, 94, 95, 96, 97, 98, 99, 100, 1, 2, 3, 4, 5, 6, 7, 8, 9, 10, 11, 12, 13, 14, 15, 16, 17, 18, 19, 20, 21, 22, 23, 24, 25, 26, 27, 28, 29, 30, 31, 32, 33, 34, 35, 36, 37, 38, 39, 40, 41, 42, 43, 44, 45, 46, 47, 48, 49, 50, 51, 52, 53, 54, 55, 56, 57, 58, 59, 60, 61, 62, 63, 64, 65, 66, 67, 68, 69, 70, 71, 72, 73, 74, 75, 76, 77, 78, 79, 80, 81, 82, 83, 84, 85, 86, 87, 88, 89, 90, 91, 92, 93, 94, 95, 96, 97, 98, 99, 100, 1, 2, 3, 4, 5, 6, 7, 8, 9, 10, 11, 12, 13, 14, 15, 16, 17, 18, 19, 20, 21, 22, 23, 24, 25, 26, 27, 28, 29, 30, 31, 32, 33, 34, 35, 36, 37, 38, 39, 40, 41, 42, 43, 44, 45, 46, 47, 48, 49, 50, 51, 52, 53, 54, 55, 56, 57, 58, 59, 60, 61, 62, 63, 64, 65, 66, 67, 68, 69, 70, 71, 72, 73, 74, 75, 76, 77, 78, 79, 80, 81, 82, 83, 84, 85, 86, 87, 88, 89, 90, 91, 92, 93, 94, 95, 96, 97, 98, 99, 100, 1, 2, 3, 4, 5, 6, 7, 8, 9, 10, 11, 12, 13, 14, 15, 16, 17, 18, 19, 20, 21, 22, 23, 24, 25, 26, 27, 28, 29, 30, 31, 32, 33, 34, 35, 36, 37, 38, 39, 40, 41, 42, 43, 44, 45, 46, 47, 48, 49, 50, 51, 52, 53, 54, 55, 56, 57, 58, 59, 60, 61, 62, 63, 64, 65, 66, 67, 68, 69, 70, 71, 72, 73, 74, 75, 76, 77, 78, 79, 80, 81, 82, 83, 84, 85, 86, 87, 88, 89, 90, 91, 92, 93, 94, 95, 96, 97, 98, 99, 100, 1, 2, 3, 4, 5, 6, 7, 8, 9, 10, 11, 12, 13, 14, 15, 16, 17, 18, 19, 20, 21, 22, 23, 24, 25, 26, 27, 28, 29, 30, 31, 32, 33, 34, 35, 36, 37, 38, 39, 40, 41, 42, 43, 44, 45, 46, 47, 48, 49, 50, 51, 52, 53, 54, 55, 56, 57, 58, 59, 60, 61, 62, 63, 64, 65, 66, 67, 68, 69, 70, 71, 72, 73, 74, 75, 76, 77, 78, 79, 80, 81, 82, 83, 84, 85, 86, 87, 88, 89, 90, 91, 92, 93, 94, 95, 96, 97, 98, 99, 100, 1, 2, 3, 4, 5, 6, 7, 8, 9, 10, 11, 12, 13, 14, 15, 16, 17, 18, 19, 20, 21, 22, 23, 24, 25, 26, 27, 28, 29, 30, 31, 32, 33, 34, 35, 36, 37, 38, 39, 40, 41, 42, 43, 44, 45, 46, 47, 48, 49, 50, 51, 52, 53, 54, 55, 56, 57, 58, 59, 60, 61, 62, 63, 64, 65, 66, 67, 68, 69, 70, 71, 72, 73, 74, 75, 76, 77, 78, 79, 80, 81, 82, 83, 84, 85, 86, 87, 88, 89, 90, 91, 92, 93, 94, 95, 96, 97, 98, 99, 100, 1, 2, 3, 4, 5, 6, 7, 8, 9, 10, 11, 12, 13, 14, 15, 16, 17, 18, 19, 20, 21, 22, 23, 24, 25, 26, 27, 28, 29, 30, 31, 32, 33, 34, 35, 36, 37, 38, 39, 40, 41, 42, 43, 44, 45, 46, 47, 48, 49, 50, 51, 52, 53, 54, 55, 56, 57, 58, 59, 60, 61, 62, 63, 64, 65, 66, 67, 68, 69, 70, 71, 72, 73, 74, 75, 76, 77, 78, 79, 80, 81, 82, 83, 84, 85, 86, 87, 88, 89, 90, 91, 92, 93, 94, 95, 96, 97, 98, 99]}}::vertex
(1 row)

-- should return 7 rows with counts: 0, 1, 100, 101, 200, 400, 800
SELECT * FROM cypher('list', $$ MATCH (u:test_label) RETURN size(u.largeArray) $$) AS (u agtype);
  u  
-----
 0
 1
 100
 101
 200
 400
 800
(7 rows)

-- nested cases
SELECT * FROM cypher('list',$$ CREATE (n:xyz {array:[0, 1, 2, 3, 4, 5, 6, 7, 8, 9,
                                                10, 11, 12, 13, 14, 15, 16, 17, 18, 19,
                                                20,21, 22, 23, 24, 25, 26, 27, 28, 29,
                                                30, 31, 32, 33, 34, 35, 36, 37, 38, 39,
                                                40, 41, 42, 43, 44, 45, 46, 47, 48, 49,
                                                50, 51, 52, 53, 54, 55, 56, 57, 58, 59,
                                                60, 61, 62, 63, 64, 65, 66, 67, 68, 69,
                                                70, 71, 72, 73, 74, 75, 76, 77, 78, 79,
                                                80, 81, 82, 83, 84, 85, 86, 87, 88, 89,
                                                90, 91, 92, 93, 94, 95, 96, 97, 98, 99,
                                                [0, 1, 2, 3, 4, 5, 6, 7, 8, 9,
                                                10, 11, 12, 13, 14, 15, 16, 17, 18, 19,
                                                20,21, 22, 23, 24, 25, 26, 27, 28, 29,
                                                30, 31, 32, 33, 34, 35, 36, 37, 38, 39,
                                                40, 41, 42, 43, 44, 45, 46, 47, 48, 49,
                                                50, 51, 52, 53, 54, 55, 56, 57, 58, 59,
                                                60, 61, 62, 63, 64, 65, 66, 67, 68, 69,
                                                70, 71, 72, 73, 74, 75, 76, 77, 78, 79,
                                                80, 81, 82, 83, 84, 85, 86, 87, 88, 89,
                                                90, 91, 92, 93, 94, 95, 96, 97, 98, 99,
                                                100], 100]}) return n $$) as (a agtype);
                                                                                                                                                                                                                                                                                                                                                                                                                                                  a                                                                                                                                                                                                                                                                                                                                                                                                                                                  
-----------------------------------------------------------------------------------------------------------------------------------------------------------------------------------------------------------------------------------------------------------------------------------------------------------------------------------------------------------------------------------------------------------------------------------------------------------------------------------------------------------------------------------------------------------------------------------------------------------------------------------------------------------------------------------------------------------------------------------------------------------------------------------------------------------------------------------------------------------------------------------------------------
 {"id": 1970324836974593, "label": "xyz", "properties": {"array": [0, 1, 2, 3, 4, 5, 6, 7, 8, 9, 10, 11, 12, 13, 14, 15, 16, 17, 18, 19, 20, 21, 22, 23, 24, 25, 26, 27, 28, 29, 30, 31, 32, 33, 34, 35, 36, 37, 38, 39, 40, 41, 42, 43, 44, 45, 46, 47, 48, 49, 50, 51, 52, 53, 54, 55, 56, 57, 58, 59, 60, 61, 62, 63, 64, 65, 66, 67, 68, 69, 70, 71, 72, 73, 74, 75, 76, 77, 78, 79, 80, 81, 82, 83, 84, 85, 86, 87, 88, 89, 90, 91, 92, 93, 94, 95, 96, 97, 98, 99, [0, 1, 2, 3, 4, 5, 6, 7, 8, 9, 10, 11, 12, 13, 14, 15, 16, 17, 18, 19, 20, 21, 22, 23, 24, 25, 26, 27, 28, 29, 30, 31, 32, 33, 34, 35, 36, 37, 38, 39, 40, 41, 42, 43, 44, 45, 46, 47, 48, 49, 50, 51, 52, 53, 54, 55, 56, 57, 58, 59, 60, 61, 62, 63, 64, 65, 66, 67, 68, 69, 70, 71, 72, 73, 74, 75, 76, 77, 78, 79, 80, 81, 82, 83, 84, 85, 86, 87, 88, 89, 90, 91, 92, 93, 94, 95, 96, 97, 98, 99, 100], 100]}}::vertex
(1 row)

SELECT * FROM cypher('list',$$ MATCH (n:xyz) CREATE (m:xyz {array:[0,1,2,3,n.array,5,6,7,8,9,
                                                           10, 11, 12, 13, 14, 15, 16, 17, 18, 19,
                                                           20,21, 22, 23, 24, 25, 26, 27, 28, 29,
                                                           30, 31, 32, 33, 34, 35, 36, 37, 38, 39,
                                                           40, 41, 42, 43, 44, 45, 46, 47, 48, 49,
                                                           50, 51, 52, 53, 54, 55, 56, 57, 58, 59,
                                                           60, 61, 62, 63, 64, 65, 66, 67, 68, 69,
                                                           70, 71, 72, 73, 74, 75, 76, 77, 78, 79,
                                                           80, 81, 82, 83, 84, 85, 86, 87, 88, 89,
                                                           90, 91, 92, 93, 94, 95, 96, 97, 98, 99,
                                                           100]}) return m $$) as (a agtype);
                                                                                                                                                                                                                                                                                                                                                                                                                                                                                                                                                                                                                                                       a                                                                                                                                                                                                                                                                                                                                                                                                                                                                                                                                                                                                                                                       
---------------------------------------------------------------------------------------------------------------------------------------------------------------------------------------------------------------------------------------------------------------------------------------------------------------------------------------------------------------------------------------------------------------------------------------------------------------------------------------------------------------------------------------------------------------------------------------------------------------------------------------------------------------------------------------------------------------------------------------------------------------------------------------------------------------------------------------------------------------------------------------------------------------------------------------------------------------------------------------------------------------------------------------------------------------------------------------------------------------------------------------------------------------------------------------------------------------------------------------------------------------------------------------------------------------
 {"id": 1970324836974594, "label": "xyz", "properties": {"array": [0, 1, 2, 3, [0, 1, 2, 3, 4, 5, 6, 7, 8, 9, 10, 11, 12, 13, 14, 15, 16, 17, 18, 19, 20, 21, 22, 23, 24, 25, 26, 27, 28, 29, 30, 31, 32, 33, 34, 35, 36, 37, 38, 39, 40, 41, 42, 43, 44, 45, 46, 47, 48, 49, 50, 51, 52, 53, 54, 55, 56, 57, 58, 59, 60, 61, 62, 63, 64, 65, 66, 67, 68, 69, 70, 71, 72, 73, 74, 75, 76, 77, 78, 79, 80, 81, 82, 83, 84, 85, 86, 87, 88, 89, 90, 91, 92, 93, 94, 95, 96, 97, 98, 99, [0, 1, 2, 3, 4, 5, 6, 7, 8, 9, 10, 11, 12, 13, 14, 15, 16, 17, 18, 19, 20, 21, 22, 23, 24, 25, 26, 27, 28, 29, 30, 31, 32, 33, 34, 35, 36, 37, 38, 39, 40, 41, 42, 43, 44, 45, 46, 47, 48, 49, 50, 51, 52, 53, 54, 55, 56, 57, 58, 59, 60, 61, 62, 63, 64, 65, 66, 67, 68, 69, 70, 71, 72, 73, 74, 75, 76, 77, 78, 79, 80, 81, 82, 83, 84, 85, 86, 87, 88, 89, 90, 91, 92, 93, 94, 95, 96, 97, 98, 99, 100], 100], 5, 6, 7, 8, 9, 10, 11, 12, 13, 14, 15, 16, 17, 18, 19, 20, 21, 22, 23, 24, 25, 26, 27, 28, 29, 30, 31, 32, 33, 34, 35, 36, 37, 38, 39, 40, 41, 42, 43, 44, 45, 46, 47, 48, 49, 50, 51, 52, 53, 54, 55, 56, 57, 58, 59, 60, 61, 62, 63, 64, 65, 66, 67, 68, 69, 70, 71, 72, 73, 74, 75, 76, 77, 78, 79, 80, 81, 82, 83, 84, 85, 86, 87, 88, 89, 90, 91, 92, 93, 94, 95, 96, 97, 98, 99, 100]}}::vertex
(1 row)

SELECT * FROM cypher('list',$$ MATCH (n:xyz) CREATE (m:xyz {array:[n.array,[n.array,[n.array]]]}) return m $$) as (a agtype);
                                                                                                                                                                                                                                                                                                                                                                                                                                                                                                                                                                                                                                                                                                                                                                                                                                                                                                                                                                                                                                                                                                                                                                                                                                                                                                                                                                                                                                                                                                                                                                                                                                                                                                                                                                                                                                                                                              a                                                                                                                                                                                                                                                                                                                                                                                                                                                                                                                                                                                                                                                                                                                                                                                                                                                                                                                                                                                                                                                                                                                                                                                                                                                                                                                                                                                                                                                                                                                                                                                                                                                                                                                                                                                                                                                                                              
---------------------------------------------------------------------------------------------------------------------------------------------------------------------------------------------------------------------------------------------------------------------------------------------------------------------------------------------------------------------------------------------------------------------------------------------------------------------------------------------------------------------------------------------------------------------------------------------------------------------------------------------------------------------------------------------------------------------------------------------------------------------------------------------------------------------------------------------------------------------------------------------------------------------------------------------------------------------------------------------------------------------------------------------------------------------------------------------------------------------------------------------------------------------------------------------------------------------------------------------------------------------------------------------------------------------------------------------------------------------------------------------------------------------------------------------------------------------------------------------------------------------------------------------------------------------------------------------------------------------------------------------------------------------------------------------------------------------------------------------------------------------------------------------------------------------------------------------------------------------------------------------------------------------------------------------------------------------------------------------------------------------------------------------------------------------------------------------------------------------------------------------------------------------------------------------------------------------------------------------------------------------------------------------------------------------------------------------------------------------------------------------------------------------------------------------------------------------------------------------------------------------------------------------------------------------------------------------------------------------------------------------------------------------------------------------------------------------------------------------------------------------------------------------------------------------------------------------------------------------------------------------------------------------------------------------------------------------------------------------------------------------------------------------------------------------------------------------------------------------------------------------------------------------------------------------------------------------------------------------------------------------------------------------------------------------------------------------------------------------------------------------------------------------------------------------------------------------------------------------------------------------------------------------------------------------------------------------------------------------------------------------------------------------------------------------------------------------------------------------------------------------------------------------
 {"id": 1970324836974595, "label": "xyz", "properties": {"array": [[0, 1, 2, 3, 4, 5, 6, 7, 8, 9, 10, 11, 12, 13, 14, 15, 16, 17, 18, 19, 20, 21, 22, 23, 24, 25, 26, 27, 28, 29, 30, 31, 32, 33, 34, 35, 36, 37, 38, 39, 40, 41, 42, 43, 44, 45, 46, 47, 48, 49, 50, 51, 52, 53, 54, 55, 56, 57, 58, 59, 60, 61, 62, 63, 64, 65, 66, 67, 68, 69, 70, 71, 72, 73, 74, 75, 76, 77, 78, 79, 80, 81, 82, 83, 84, 85, 86, 87, 88, 89, 90, 91, 92, 93, 94, 95, 96, 97, 98, 99, [0, 1, 2, 3, 4, 5, 6, 7, 8, 9, 10, 11, 12, 13, 14, 15, 16, 17, 18, 19, 20, 21, 22, 23, 24, 25, 26, 27, 28, 29, 30, 31, 32, 33, 34, 35, 36, 37, 38, 39, 40, 41, 42, 43, 44, 45, 46, 47, 48, 49, 50, 51, 52, 53, 54, 55, 56, 57, 58, 59, 60, 61, 62, 63, 64, 65, 66, 67, 68, 69, 70, 71, 72, 73, 74, 75, 76, 77, 78, 79, 80, 81, 82, 83, 84, 85, 86, 87, 88, 89, 90, 91, 92, 93, 94, 95, 96, 97, 98, 99, 100], 100], [[0, 1, 2, 3, 4, 5, 6, 7, 8, 9, 10, 11, 12, 13, 14, 15, 16, 17, 18, 19, 20, 21, 22, 23, 24, 25, 26, 27, 28, 29, 30, 31, 32, 33, 34, 35, 36, 37, 38, 39, 40, 41, 42, 43, 44, 45, 46, 47, 48, 49, 50, 51, 52, 53, 54, 55, 56, 57, 58, 59, 60, 61, 62, 63, 64, 65, 66, 67, 68, 69, 70, 71, 72, 73, 74, 75, 76, 77, 78, 79, 80, 81, 82, 83, 84, 85, 86, 87, 88, 89, 90, 91, 92, 93, 94, 95, 96, 97, 98, 99, [0, 1, 2, 3, 4, 5, 6, 7, 8, 9, 10, 11, 12, 13, 14, 15, 16, 17, 18, 19, 20, 21, 22, 23, 24, 25, 26, 27, 28, 29, 30, 31, 32, 33, 34, 35, 36, 37, 38, 39, 40, 41, 42, 43, 44, 45, 46, 47, 48, 49, 50, 51, 52, 53, 54, 55, 56, 57, 58, 59, 60, 61, 62, 63, 64, 65, 66, 67, 68, 69, 70, 71, 72, 73, 74, 75, 76, 77, 78, 79, 80, 81, 82, 83, 84, 85, 86, 87, 88, 89, 90, 91, 92, 93, 94, 95, 96, 97, 98, 99, 100], 100], [[0, 1, 2, 3, 4, 5, 6, 7, 8, 9, 10, 11, 12, 13, 14, 15, 16, 17, 18, 19, 20, 21, 22, 23, 24, 25, 26, 27, 28, 29, 30, 31, 32, 33, 34, 35, 36, 37, 38, 39, 40, 41, 42, 43, 44, 45, 46, 47, 48, 49, 50, 51, 52, 53, 54, 55, 56, 57, 58, 59, 60, 61, 62, 63, 64, 65, 66, 67, 68, 69, 70, 71, 72, 73, 74, 75, 76, 77, 78, 79, 80, 81, 82, 83, 84, 85, 86, 87, 88, 89, 90, 91, 92, 93, 94, 95, 96, 97, 98, 99, [0, 1, 2, 3, 4, 5, 6, 7, 8, 9, 10, 11, 12, 13, 14, 15, 16, 17, 18, 19, 20, 21, 22, 23, 24, 25, 26, 27, 28, 29, 30, 31, 32, 33, 34, 35, 36, 37, 38, 39, 40, 41, 42, 43, 44, 45, 46, 47, 48, 49, 50, 51, 52, 53, 54, 55, 56, 57, 58, 59, 60, 61, 62, 63, 64, 65, 66, 67, 68, 69, 70, 71, 72, 73, 74, 75, 76, 77, 78, 79, 80, 81, 82, 83, 84, 85, 86, 87, 88, 89, 90, 91, 92, 93, 94, 95, 96, 97, 98, 99, 100], 100]]]]}}::vertex
 {"id": 1970324836974596, "label": "xyz", "properties": {"array": [[0, 1, 2, 3, [0, 1, 2, 3, 4, 5, 6, 7, 8, 9, 10, 11, 12, 13, 14, 15, 16, 17, 18, 19, 20, 21, 22, 23, 24, 25, 26, 27, 28, 29, 30, 31, 32, 33, 34, 35, 36, 37, 38, 39, 40, 41, 42, 43, 44, 45, 46, 47, 48, 49, 50, 51, 52, 53, 54, 55, 56, 57, 58, 59, 60, 61, 62, 63, 64, 65, 66, 67, 68, 69, 70, 71, 72, 73, 74, 75, 76, 77, 78, 79, 80, 81, 82, 83, 84, 85, 86, 87, 88, 89, 90, 91, 92, 93, 94, 95, 96, 97, 98, 99, [0, 1, 2, 3, 4, 5, 6, 7, 8, 9, 10, 11, 12, 13, 14, 15, 16, 17, 18, 19, 20, 21, 22, 23, 24, 25, 26, 27, 28, 29, 30, 31, 32, 33, 34, 35, 36, 37, 38, 39, 40, 41, 42, 43, 44, 45, 46, 47, 48, 49, 50, 51, 52, 53, 54, 55, 56, 57, 58, 59, 60, 61, 62, 63, 64, 65, 66, 67, 68, 69, 70, 71, 72, 73, 74, 75, 76, 77, 78, 79, 80, 81, 82, 83, 84, 85, 86, 87, 88, 89, 90, 91, 92, 93, 94, 95, 96, 97, 98, 99, 100], 100], 5, 6, 7, 8, 9, 10, 11, 12, 13, 14, 15, 16, 17, 18, 19, 20, 21, 22, 23, 24, 25, 26, 27, 28, 29, 30, 31, 32, 33, 34, 35, 36, 37, 38, 39, 40, 41, 42, 43, 44, 45, 46, 47, 48, 49, 50, 51, 52, 53, 54, 55, 56, 57, 58, 59, 60, 61, 62, 63, 64, 65, 66, 67, 68, 69, 70, 71, 72, 73, 74, 75, 76, 77, 78, 79, 80, 81, 82, 83, 84, 85, 86, 87, 88, 89, 90, 91, 92, 93, 94, 95, 96, 97, 98, 99, 100], [[0, 1, 2, 3, [0, 1, 2, 3, 4, 5, 6, 7, 8, 9, 10, 11, 12, 13, 14, 15, 16, 17, 18, 19, 20, 21, 22, 23, 24, 25, 26, 27, 28, 29, 30, 31, 32, 33, 34, 35, 36, 37, 38, 39, 40, 41, 42, 43, 44, 45, 46, 47, 48, 49, 50, 51, 52, 53, 54, 55, 56, 57, 58, 59, 60, 61, 62, 63, 64, 65, 66, 67, 68, 69, 70, 71, 72, 73, 74, 75, 76, 77, 78, 79, 80, 81, 82, 83, 84, 85, 86, 87, 88, 89, 90, 91, 92, 93, 94, 95, 96, 97, 98, 99, [0, 1, 2, 3, 4, 5, 6, 7, 8, 9, 10, 11, 12, 13, 14, 15, 16, 17, 18, 19, 20, 21, 22, 23, 24, 25, 26, 27, 28, 29, 30, 31, 32, 33, 34, 35, 36, 37, 38, 39, 40, 41, 42, 43, 44, 45, 46, 47, 48, 49, 50, 51, 52, 53, 54, 55, 56, 57, 58, 59, 60, 61, 62, 63, 64, 65, 66, 67, 68, 69, 70, 71, 72, 73, 74, 75, 76, 77, 78, 79, 80, 81, 82, 83, 84, 85, 86, 87, 88, 89, 90, 91, 92, 93, 94, 95, 96, 97, 98, 99, 100], 100], 5, 6, 7, 8, 9, 10, 11, 12, 13, 14, 15, 16, 17, 18, 19, 20, 21, 22, 23, 24, 25, 26, 27, 28, 29, 30, 31, 32, 33, 34, 35, 36, 37, 38, 39, 40, 41, 42, 43, 44, 45, 46, 47, 48, 49, 50, 51, 52, 53, 54, 55, 56, 57, 58, 59, 60, 61, 62, 63, 64, 65, 66, 67, 68, 69, 70, 71, 72, 73, 74, 75, 76, 77, 78, 79, 80, 81, 82, 83, 84, 85, 86, 87, 88, 89, 90, 91, 92, 93, 94, 95, 96, 97, 98, 99, 100], [[0, 1, 2, 3, [0, 1, 2, 3, 4, 5, 6, 7, 8, 9, 10, 11, 12, 13, 14, 15, 16, 17, 18, 19, 20, 21, 22, 23, 24, 25, 26, 27, 28, 29, 30, 31, 32, 33, 34, 35, 36, 37, 38, 39, 40, 41, 42, 43, 44, 45, 46, 47, 48, 49, 50, 51, 52, 53, 54, 55, 56, 57, 58, 59, 60, 61, 62, 63, 64, 65, 66, 67, 68, 69, 70, 71, 72, 73, 74, 75, 76, 77, 78, 79, 80, 81, 82, 83, 84, 85, 86, 87, 88, 89, 90, 91, 92, 93, 94, 95, 96, 97, 98, 99, [0, 1, 2, 3, 4, 5, 6, 7, 8, 9, 10, 11, 12, 13, 14, 15, 16, 17, 18, 19, 20, 21, 22, 23, 24, 25, 26, 27, 28, 29, 30, 31, 32, 33, 34, 35, 36, 37, 38, 39, 40, 41, 42, 43, 44, 45, 46, 47, 48, 49, 50, 51, 52, 53, 54, 55, 56, 57, 58, 59, 60, 61, 62, 63, 64, 65, 66, 67, 68, 69, 70, 71, 72, 73, 74, 75, 76, 77, 78, 79, 80, 81, 82, 83, 84, 85, 86, 87, 88, 89, 90, 91, 92, 93, 94, 95, 96, 97, 98, 99, 100], 100], 5, 6, 7, 8, 9, 10, 11, 12, 13, 14, 15, 16, 17, 18, 19, 20, 21, 22, 23, 24, 25, 26, 27, 28, 29, 30, 31, 32, 33, 34, 35, 36, 37, 38, 39, 40, 41, 42, 43, 44, 45, 46, 47, 48, 49, 50, 51, 52, 53, 54, 55, 56, 57, 58, 59, 60, 61, 62, 63, 64, 65, 66, 67, 68, 69, 70, 71, 72, 73, 74, 75, 76, 77, 78, 79, 80, 81, 82, 83, 84, 85, 86, 87, 88, 89, 90, 91, 92, 93, 94, 95, 96, 97, 98, 99, 100]]]]}}::vertex
(2 rows)

-- SET
SELECT * FROM cypher('list',$$ CREATE (n:xyz)-[e:KNOWS {array:[0, 1, 2, 3, 4, 5, 6, 7, 8, 9,
                                                           10, 11, 12, 13, 14, 15, 16, 17, 18, 19,
                                                           20,21, 22, 23, 24, 25, 26, 27, 28, 29,
                                                           30, 31, 32, 33, 34, 35, 36, 37, 38, 39,
                                                           40, 41, 42, 43, 44, 45, 46, 47, 48, 49,
                                                           50, 51, 52, 53, 54, 55, 56, 57, 58, 59,
                                                           60, 61, 62, 63, 64, 65, 66, 67, 68, 69,
                                                           70, 71, 72, 73, 74, 75, 76, 77, 78, 79,
                                                           80, 81, 82, 83, 84, 85, 86, 87, 88, 89,
                                                           90, 91, 92, 93, 94, 95, 96, 97, 98, 99,
                                                           100]}]->(m:xyz) $$) as (a agtype);
 a 
---
(0 rows)

SELECT * FROM cypher('list',$$ MATCH p=(n:xyz)-[e]->() SET n.array=[0, 1, 2, 3, 4, 5, 6, 7, 8, 9,
                                                           10, 11, 12, 13, 14, 15, 16, 17, 18, 19,
                                                           20,21, 22, 23, 24, 25, 26, 27, 28, 29,
                                                           30, 31, 32, 33, 34, 35, 36, 37, 38, 39,
                                                           40, 41, 42, 43, 44, 45, 46, 47, 48, 49,
                                                           50, 51, 52, 53, 54, 55, 56, 57, 58, 59,
                                                           60, 61, 62, 63, 64, 65, 66, 67, 68, 69,
                                                           70, 71, 72, 73, 74, 75, 76, 77, 78, 79,
                                                           80, 81, 82, 83, 84, 85, 86, 87, 88, 89,
                                                           90, 91, 92, 93, 94, 95, 96, 97, 98, 99,
                                                           100] return n,e $$) as (a agtype, b agtype);
                                                                                                                                                                                                                                           a                                                                                                                                                                                                                                            |                                                                                                                                                                                                                                                                        b                                                                                                                                                                                                                                                                         
----------------------------------------------------------------------------------------------------------------------------------------------------------------------------------------------------------------------------------------------------------------------------------------------------------------------------------------------------------------------------------------------------------------------------------------------------------------------------------------+--------------------------------------------------------------------------------------------------------------------------------------------------------------------------------------------------------------------------------------------------------------------------------------------------------------------------------------------------------------------------------------------------------------------------------------------------------------------------------------------------------------------------------------------------
 {"id": 1970324836974597, "label": "xyz", "properties": {"array": [0, 1, 2, 3, 4, 5, 6, 7, 8, 9, 10, 11, 12, 13, 14, 15, 16, 17, 18, 19, 20, 21, 22, 23, 24, 25, 26, 27, 28, 29, 30, 31, 32, 33, 34, 35, 36, 37, 38, 39, 40, 41, 42, 43, 44, 45, 46, 47, 48, 49, 50, 51, 52, 53, 54, 55, 56, 57, 58, 59, 60, 61, 62, 63, 64, 65, 66, 67, 68, 69, 70, 71, 72, 73, 74, 75, 76, 77, 78, 79, 80, 81, 82, 83, 84, 85, 86, 87, 88, 89, 90, 91, 92, 93, 94, 95, 96, 97, 98, 99, 100]}}::vertex | {"id": 2251799813685249, "label": "KNOWS", "end_id": 1970324836974598, "start_id": 1970324836974597, "properties": {"array": [0, 1, 2, 3, 4, 5, 6, 7, 8, 9, 10, 11, 12, 13, 14, 15, 16, 17, 18, 19, 20, 21, 22, 23, 24, 25, 26, 27, 28, 29, 30, 31, 32, 33, 34, 35, 36, 37, 38, 39, 40, 41, 42, 43, 44, 45, 46, 47, 48, 49, 50, 51, 52, 53, 54, 55, 56, 57, 58, 59, 60, 61, 62, 63, 64, 65, 66, 67, 68, 69, 70, 71, 72, 73, 74, 75, 76, 77, 78, 79, 80, 81, 82, 83, 84, 85, 86, 87, 88, 89, 90, 91, 92, 93, 94, 95, 96, 97, 98, 99, 100]}}::edge
(1 row)

SELECT * FROM cypher('list',$$ MATCH p=(n:xyz)-[e]->() SET n.array=[0, 1, 2, 3, 4, 5, 6, 7, 8, 9,
                                                           10, 11, 12, 13, 14, 15, 16, 17, 18, 19,
                                                           20,21, 22, 23, 24, 25, 26, 27, 28, 29,
                                                           30, 31, 32, 33, 34, 35, 36, 37, 38, 39,
                                                           40, 41, 42, 43, 44, 45, 46, 47, 48, 49,
                                                           50, 51, 52, 53, 54, 55, 56, 57, 58, 59,
                                                           60, 61, 62, 63, 64, 65, 66, 67, 68, 69,
                                                           70, 71, 72, 73, 74, 75, 76, 77, 78, 79,
                                                           80, 81, 82, 83, 84, 85, 86, 87, 88, 89,
                                                           90, 91, 92, 93, 94, 95, 96, 97, 98, 99,
                                                           e.array, 100] return n,e $$) as (a agtype, b agtype);
                                                                                                                                                                                                                                                                                                                                                                                                                                                  a                                                                                                                                                                                                                                                                                                                                                                                                                                                  |                                                                                                                                                                                                                                                                        b                                                                                                                                                                                                                                                                         
-----------------------------------------------------------------------------------------------------------------------------------------------------------------------------------------------------------------------------------------------------------------------------------------------------------------------------------------------------------------------------------------------------------------------------------------------------------------------------------------------------------------------------------------------------------------------------------------------------------------------------------------------------------------------------------------------------------------------------------------------------------------------------------------------------------------------------------------------------------------------------------------------------+--------------------------------------------------------------------------------------------------------------------------------------------------------------------------------------------------------------------------------------------------------------------------------------------------------------------------------------------------------------------------------------------------------------------------------------------------------------------------------------------------------------------------------------------------
 {"id": 1970324836974597, "label": "xyz", "properties": {"array": [0, 1, 2, 3, 4, 5, 6, 7, 8, 9, 10, 11, 12, 13, 14, 15, 16, 17, 18, 19, 20, 21, 22, 23, 24, 25, 26, 27, 28, 29, 30, 31, 32, 33, 34, 35, 36, 37, 38, 39, 40, 41, 42, 43, 44, 45, 46, 47, 48, 49, 50, 51, 52, 53, 54, 55, 56, 57, 58, 59, 60, 61, 62, 63, 64, 65, 66, 67, 68, 69, 70, 71, 72, 73, 74, 75, 76, 77, 78, 79, 80, 81, 82, 83, 84, 85, 86, 87, 88, 89, 90, 91, 92, 93, 94, 95, 96, 97, 98, 99, [0, 1, 2, 3, 4, 5, 6, 7, 8, 9, 10, 11, 12, 13, 14, 15, 16, 17, 18, 19, 20, 21, 22, 23, 24, 25, 26, 27, 28, 29, 30, 31, 32, 33, 34, 35, 36, 37, 38, 39, 40, 41, 42, 43, 44, 45, 46, 47, 48, 49, 50, 51, 52, 53, 54, 55, 56, 57, 58, 59, 60, 61, 62, 63, 64, 65, 66, 67, 68, 69, 70, 71, 72, 73, 74, 75, 76, 77, 78, 79, 80, 81, 82, 83, 84, 85, 86, 87, 88, 89, 90, 91, 92, 93, 94, 95, 96, 97, 98, 99, 100], 100]}}::vertex | {"id": 2251799813685249, "label": "KNOWS", "end_id": 1970324836974598, "start_id": 1970324836974597, "properties": {"array": [0, 1, 2, 3, 4, 5, 6, 7, 8, 9, 10, 11, 12, 13, 14, 15, 16, 17, 18, 19, 20, 21, 22, 23, 24, 25, 26, 27, 28, 29, 30, 31, 32, 33, 34, 35, 36, 37, 38, 39, 40, 41, 42, 43, 44, 45, 46, 47, 48, 49, 50, 51, 52, 53, 54, 55, 56, 57, 58, 59, 60, 61, 62, 63, 64, 65, 66, 67, 68, 69, 70, 71, 72, 73, 74, 75, 76, 77, 78, 79, 80, 81, 82, 83, 84, 85, 86, 87, 88, 89, 90, 91, 92, 93, 94, 95, 96, 97, 98, 99, 100]}}::edge
(1 row)

-- pg_typeof
SELECT * FROM cypher('expr', $$MATCH (u) RETURN toString(pg_catalog.pg_typeof(u.id)) $$) AS (u agtype);
    u     
----------
 "agtype"
 "agtype"
 "agtype"
 "agtype"
 "agtype"
 "agtype"
 "agtype"
(7 rows)

-- issue: 395 aggregate function collect() incorrect container for operation
SELECT create_graph('graph_395');
NOTICE:  graph "graph_395" has been created
 create_graph 
--------------
 
(1 row)

SELECT * FROM cypher('graph_395', $$ CREATE (n:Project {name: 'Project A'}),
                                            (m:Project {name: 'Project B'}),
                                            (a:Task {name: 'Task A', size: 10}),
                                            (b:Task {name: 'Task B', size: 5}),
                                            (c:Task {name: 'Task C', size: 7}),
                                            (x:Person {name: 'John', age: 55}),
                                            (y:Person {name: 'Bob', age: 43}),
                                            (z:Person {name: 'Alice', age: 33}),
                                            (n)-[:Has]->(a),
                                            (n)-[:Has]->(b),
                                            (m)-[:Has]->(c),
                                            (a)-[:AssignedTo]->(x),
                                            (b)-[:AssignedTo]->(y),
                                            (c)-[:AssignedTo]->(y) $$) as (n agtype);
 n 
---
(0 rows)

SELECT * FROM cypher('graph_395', $$ MATCH (p:Project)-[:Has]->(t:Task)-[:AssignedTo]->(u:Person)
                                     WITH p, t, collect(u) AS users
                                     WITH p, {tn: t.name, users: users} AS task
                                     RETURN task $$) AS (p agtype);
                                                              p                                                              
-----------------------------------------------------------------------------------------------------------------------------
 {"tn": "Task A", "users": [{"id": 1407374883553281, "label": "Person", "properties": {"age": 55, "name": "John"}}::vertex]}
 {"tn": "Task B", "users": [{"id": 1407374883553282, "label": "Person", "properties": {"age": 43, "name": "Bob"}}::vertex]}
 {"tn": "Task C", "users": [{"id": 1407374883553282, "label": "Person", "properties": {"age": 43, "name": "Bob"}}::vertex]}
(3 rows)

SELECT * FROM cypher('graph_395', $$ MATCH (p:Project)-[:Has]->(t:Task)-[:AssignedTo]->(u:Person)
                                     WITH p, t, collect(u) AS users
                                     WITH p, {tn: t.name, users: users} AS task
                                     WITH p, collect(task) AS tasks
                                     RETURN tasks $$) AS (p agtype);
                                                                                                                             p                                                                                                                             
-----------------------------------------------------------------------------------------------------------------------------------------------------------------------------------------------------------------------------------------------------------
 [{"tn": "Task A", "users": [{"id": 1407374883553281, "label": "Person", "properties": {"age": 55, "name": "John"}}::vertex]}, {"tn": "Task B", "users": [{"id": 1407374883553282, "label": "Person", "properties": {"age": 43, "name": "Bob"}}::vertex]}]
 [{"tn": "Task C", "users": [{"id": 1407374883553282, "label": "Person", "properties": {"age": 43, "name": "Bob"}}::vertex]}]
(2 rows)

SELECT * FROM cypher('graph_395', $$ MATCH (p:Project)-[:Has]->(t:Task)-[:AssignedTo]->(u:Person)
                                     WITH p, t, collect(u) AS users
                                     WITH p, {tn: t.name, users: users} AS task
                                     WITH p, collect(task) AS tasks
                                     WITH {pn: p.name, tasks:tasks} AS project
                                     RETURN project $$) AS (p agtype);
                                                                                                                                            p                                                                                                                                            
-----------------------------------------------------------------------------------------------------------------------------------------------------------------------------------------------------------------------------------------------------------------------------------------
 {"pn": "Project A", "tasks": [{"tn": "Task A", "users": [{"id": 1407374883553281, "label": "Person", "properties": {"age": 55, "name": "John"}}::vertex]}, {"tn": "Task B", "users": [{"id": 1407374883553282, "label": "Person", "properties": {"age": 43, "name": "Bob"}}::vertex]}]}
 {"pn": "Project B", "tasks": [{"tn": "Task C", "users": [{"id": 1407374883553282, "label": "Person", "properties": {"age": 43, "name": "Bob"}}::vertex]}]}
(2 rows)

<<<<<<< HEAD
--
-- Cleanup
--
=======
---
--- Fix: Segmentation fault when using specific names for tables #1124
---
--- The following are just a few commands to test SQLValueFunction types
---
SELECT count(*) FROM CURRENT_ROLE;
 count 
-------
     1
(1 row)

SELECT count(*) FROM CURRENT_USER;
 count 
-------
     1
(1 row)

SELECT count(*) FROM USER;
 count 
-------
     1
(1 row)

SELECT count(*) FROM SESSION_USER;
 count 
-------
     1
(1 row)

SELECT * FROM CURRENT_CATALOG;
  current_catalog   
--------------------
 contrib_regression
(1 row)

SELECT * FROM CURRENT_SCHEMA;
 current_schema 
----------------
 ag_catalog
(1 row)

SELECT * FROM create_graph('issue_1124');
NOTICE:  graph "issue_1124" has been created
 create_graph 
--------------
 
(1 row)

SELECT results, pg_typeof(user) FROM cypher('issue_1124', $$ CREATE (u) RETURN u $$) AS (results agtype), user;
                            results                             | pg_typeof 
----------------------------------------------------------------+-----------
 {"id": 281474976710657, "label": "", "properties": {}}::vertex | name
(1 row)

SELECT results, pg_typeof(user) FROM cypher('issue_1124', $$ MATCH (u) RETURN u $$) AS (results agtype), user;
                            results                             | pg_typeof 
----------------------------------------------------------------+-----------
 {"id": 281474976710657, "label": "", "properties": {}}::vertex | name
(1 row)

--
-- Cleanup
--
SELECT * FROM drop_graph('issue_1124', true);
NOTICE:  drop cascades to 2 other objects
DETAIL:  drop cascades to table issue_1124._ag_label_vertex
drop cascades to table issue_1124._ag_label_edge
NOTICE:  graph "issue_1124" has been dropped
 drop_graph 
------------
 
(1 row)

>>>>>>> f88e6d1e
SELECT * FROM drop_graph('graph_395', true);
NOTICE:  drop cascades to 7 other objects
DETAIL:  drop cascades to table graph_395._ag_label_vertex
drop cascades to table graph_395._ag_label_edge
drop cascades to table graph_395."Project"
drop cascades to table graph_395."Task"
drop cascades to table graph_395."Person"
drop cascades to table graph_395."Has"
drop cascades to table graph_395."AssignedTo"
NOTICE:  graph "graph_395" has been dropped
 drop_graph 
------------
 
(1 row)

SELECT * FROM drop_graph('chained', true);
NOTICE:  drop cascades to 3 other objects
DETAIL:  drop cascades to table chained._ag_label_vertex
drop cascades to table chained._ag_label_edge
drop cascades to table chained.people
NOTICE:  graph "chained" has been dropped
 drop_graph 
------------
 
(1 row)

SELECT * FROM drop_graph('VLE', true);
NOTICE:  drop cascades to 9 other objects
DETAIL:  drop cascades to table "VLE"._ag_label_vertex
drop cascades to table "VLE"._ag_label_edge
drop cascades to table "VLE".begin
drop cascades to table "VLE".edge
drop cascades to table "VLE".middle
drop cascades to table "VLE"."end"
drop cascades to table "VLE".self_loop
drop cascades to table "VLE".alternate_edge
drop cascades to table "VLE".bypass_edge
NOTICE:  graph "VLE" has been dropped
 drop_graph 
------------
 
(1 row)

SELECT * FROM drop_graph('case_statement', true);
NOTICE:  drop cascades to 2 other objects
DETAIL:  drop cascades to table case_statement._ag_label_vertex
drop cascades to table case_statement._ag_label_edge
NOTICE:  graph "case_statement" has been dropped
 drop_graph 
------------
 
(1 row)

SELECT * FROM drop_graph('opt_forms', true);
NOTICE:  drop cascades to 4 other objects
DETAIL:  drop cascades to table opt_forms._ag_label_vertex
drop cascades to table opt_forms._ag_label_edge
drop cascades to table opt_forms."KNOWS"
drop cascades to table opt_forms.edge
NOTICE:  graph "opt_forms" has been dropped
 drop_graph 
------------
 
(1 row)

SELECT * FROM drop_graph('type_coercion', true);
NOTICE:  drop cascades to 3 other objects
DETAIL:  drop cascades to table type_coercion._ag_label_vertex
drop cascades to table type_coercion._ag_label_edge
drop cascades to table type_coercion.edge
NOTICE:  graph "type_coercion" has been dropped
 drop_graph 
------------
 
(1 row)

SELECT * FROM drop_graph('order_by', true);
NOTICE:  drop cascades to 2 other objects
DETAIL:  drop cascades to table order_by._ag_label_vertex
drop cascades to table order_by._ag_label_edge
NOTICE:  graph "order_by" has been dropped
 drop_graph 
------------
 
(1 row)

SELECT * FROM drop_graph('group_by', true);
NOTICE:  drop cascades to 4 other objects
DETAIL:  drop cascades to table group_by._ag_label_vertex
drop cascades to table group_by._ag_label_edge
drop cascades to table group_by."row"
drop cascades to table group_by."L"
NOTICE:  graph "group_by" has been dropped
 drop_graph 
------------
 
(1 row)

SELECT * FROM drop_graph('UCSC', true);
NOTICE:  drop cascades to 3 other objects
DETAIL:  drop cascades to table "UCSC"._ag_label_vertex
drop cascades to table "UCSC"._ag_label_edge
drop cascades to table "UCSC".students
NOTICE:  graph "UCSC" has been dropped
 drop_graph 
------------
 
(1 row)

SELECT * FROM drop_graph('expr', true);
NOTICE:  drop cascades to 5 other objects
DETAIL:  drop cascades to table expr._ag_label_vertex
drop cascades to table expr._ag_label_edge
drop cascades to table expr.v
drop cascades to table expr.v1
drop cascades to table expr.e1
NOTICE:  graph "expr" has been dropped
 drop_graph 
------------
 
(1 row)

SELECT * FROM drop_graph('regex', true);
NOTICE:  drop cascades to 3 other objects
DETAIL:  drop cascades to table regex._ag_label_vertex
drop cascades to table regex._ag_label_edge
drop cascades to table regex."Person"
NOTICE:  graph "regex" has been dropped
 drop_graph 
------------
 
(1 row)

SELECT * FROM drop_graph('keys', true);
NOTICE:  drop cascades to 4 other objects
DETAIL:  drop cascades to table keys._ag_label_vertex
drop cascades to table keys._ag_label_edge
drop cascades to table keys.collaborated_with
drop cascades to table keys.knows
NOTICE:  graph "keys" has been dropped
 drop_graph 
------------
 
(1 row)

SELECT * FROM drop_graph('list', true);
NOTICE:  drop cascades to 8 other objects
DETAIL:  drop cascades to table list._ag_label_vertex
drop cascades to table list._ag_label_edge
drop cascades to table list.knows
drop cascades to table list."People"
drop cascades to table list."Cars"
drop cascades to table list.test_label
drop cascades to table list.xyz
drop cascades to table list."KNOWS"
NOTICE:  graph "list" has been dropped
 drop_graph 
------------
 
(1 row)

--
-- End of tests
--<|MERGE_RESOLUTION|>--- conflicted
+++ resolved
@@ -2917,15 +2917,9 @@
 SELECT * FROM cypher('expr', $$
     RETURN toFloatList(['1.9432', 8.6222, '9.4111212', 344.22])
 $$) AS (toFloatList agtype);
-<<<<<<< HEAD
-               tofloatlist               
------------------------------------------
- [1.9432, 8.6222, 9.4111212, 344.220001]
-=======
              tofloatlist             
 -------------------------------------
  [1.9432, 8.6222, 9.4111212, 344.22]
->>>>>>> f88e6d1e
 (1 row)
 
 SELECT * FROM cypher('expr', $$
@@ -6982,11 +6976,6 @@
  {"pn": "Project B", "tasks": [{"tn": "Task C", "users": [{"id": 1407374883553282, "label": "Person", "properties": {"age": 43, "name": "Bob"}}::vertex]}]}
 (2 rows)
 
-<<<<<<< HEAD
---
--- Cleanup
---
-=======
 ---
 --- Fix: Segmentation fault when using specific names for tables #1124
 ---
@@ -7060,7 +7049,6 @@
  
 (1 row)
 
->>>>>>> f88e6d1e
 SELECT * FROM drop_graph('graph_395', true);
 NOTICE:  drop cascades to 7 other objects
 DETAIL:  drop cascades to table graph_395._ag_label_vertex
