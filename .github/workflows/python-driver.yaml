name: Python Driver Tests

on:
  push:
<<<<<<< HEAD
    branches: [ "master", "PG14" ]

  pull_request:
    branches: [ "master", "PG14" ]
=======
    branches: [ "master", "PG15" ]

  pull_request:
    branches: [ "master", "PG15" ]
>>>>>>> f88e6d1e

jobs:
  build:
    runs-on: ubuntu-latest

    defaults:
      run:
        working-directory: drivers/python

    steps:
    - uses: actions/checkout@v3

    - name: Set tag based on branch
      run: |
        if [[ "$GITHUB_EVENT_NAME" == "push" ]]; then
          if [[ "$GITHUB_REF" == "refs/heads/master" ]]; then
            echo "TAG=latest" >> $GITHUB_ENV
<<<<<<< HEAD
          elif [[ "$GITHUB_REF" == "refs/heads/PG14" ]]; then
            echo "TAG=PG14_latest" >> $GITHUB_ENV
=======
          elif [[ "$GITHUB_REF" == "refs/heads/PG15" ]]; then
            echo "TAG=PG15_latest" >> $GITHUB_ENV
>>>>>>> f88e6d1e
          fi
        elif [[ "$GITHUB_EVENT_NAME" == "pull_request" ]]; then
          if [[ "$GITHUB_BASE_REF" == "master" ]]; then
            echo "TAG=latest" >> $GITHUB_ENV
<<<<<<< HEAD
          elif [[ "$GITHUB_BASE_REF" == "PG14" ]]; then
            echo "TAG=PG14_latest" >> $GITHUB_ENV
=======
          elif [[ "$GITHUB_BASE_REF" == "PG15" ]]; then
            echo "TAG=PG15_latest" >> $GITHUB_ENV
>>>>>>> f88e6d1e
          fi
        fi

    - name: Run apache/age docker image
      run: |
        export TAG=$TAG
        docker-compose up -d

    - name: Set up python
      uses: actions/setup-python@v4
      with:
        python-version: '3.10'

    - name: Install pre-requisites
      run: |
        sudo apt-get install python3-dev libpq-dev
        pip install -r requirements.txt

    - name: Build
      run: |
        python setup.py install

    - name: Test
      run: |
        python test_age_py.py -db "postgres" -u "postgres" -pass "agens"
        python -m unittest -v test_agtypes.py<|MERGE_RESOLUTION|>--- conflicted
+++ resolved
@@ -2,17 +2,10 @@
 
 on:
   push:
-<<<<<<< HEAD
-    branches: [ "master", "PG14" ]
-
-  pull_request:
-    branches: [ "master", "PG14" ]
-=======
     branches: [ "master", "PG15" ]
 
   pull_request:
     branches: [ "master", "PG15" ]
->>>>>>> f88e6d1e
 
 jobs:
   build:
@@ -30,24 +23,14 @@
         if [[ "$GITHUB_EVENT_NAME" == "push" ]]; then
           if [[ "$GITHUB_REF" == "refs/heads/master" ]]; then
             echo "TAG=latest" >> $GITHUB_ENV
-<<<<<<< HEAD
-          elif [[ "$GITHUB_REF" == "refs/heads/PG14" ]]; then
-            echo "TAG=PG14_latest" >> $GITHUB_ENV
-=======
           elif [[ "$GITHUB_REF" == "refs/heads/PG15" ]]; then
             echo "TAG=PG15_latest" >> $GITHUB_ENV
->>>>>>> f88e6d1e
           fi
         elif [[ "$GITHUB_EVENT_NAME" == "pull_request" ]]; then
           if [[ "$GITHUB_BASE_REF" == "master" ]]; then
             echo "TAG=latest" >> $GITHUB_ENV
-<<<<<<< HEAD
-          elif [[ "$GITHUB_BASE_REF" == "PG14" ]]; then
-            echo "TAG=PG14_latest" >> $GITHUB_ENV
-=======
           elif [[ "$GITHUB_BASE_REF" == "PG15" ]]; then
             echo "TAG=PG15_latest" >> $GITHUB_ENV
->>>>>>> f88e6d1e
           fi
         fi
 
