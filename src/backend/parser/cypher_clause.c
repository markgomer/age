/*
 * For PostgreSQL Database Management System:
 * (formerly known as Postgres, then as Postgres95)
 *
 * Portions Copyright (c) 1996-2010, The PostgreSQL Global Development Group
 *
 * Portions Copyright (c) 1994, The Regents of the University of California
 *
 * Permission to use, copy, modify, and distribute this software and its documentation for any purpose,
 * without fee, and without a written agreement is hereby granted, provided that the above copyright notice
 * and this paragraph and the following two paragraphs appear in all copies.
 *
 * IN NO EVENT SHALL THE UNIVERSITY OF CALIFORNIA BE LIABLE TO ANY PARTY FOR DIRECT,
 * INDIRECT, SPECIAL, INCIDENTAL, OR CONSEQUENTIAL DAMAGES, INCLUDING LOST PROFITS,
 * ARISING OUT OF THE USE OF THIS SOFTWARE AND ITS DOCUMENTATION, EVEN IF THE UNIVERSITY
 * OF CALIFORNIA HAS BEEN ADVISED OF THE POSSIBILITY OF SUCH DAMAGE.
 *
 * THE UNIVERSITY OF CALIFORNIA SPECIFICALLY DISCLAIMS ANY WARRANTIES, INCLUDING,
 * BUT NOT LIMITED TO, THE IMPLIED WARRANTIES OF MERCHANTABILITY AND FITNESS FOR A PARTICULAR PURPOSE.
 *
 * THE SOFTWARE PROVIDED HEREUNDER IS ON AN "AS IS" BASIS, AND THE UNIVERSITY OF CALIFORNIA
 * HAS NO OBLIGATIONS TO PROVIDE MAINTENANCE, SUPPORT, UPDATES, ENHANCEMENTS, OR MODIFICATIONS.
 */

#include "postgres.h"

#include "access/sysattr.h"
#include "access/heapam.h"
#include "catalog/pg_type_d.h"
#include "miscadmin.h"
#include "nodes/makefuncs.h"
#include "nodes/nodeFuncs.h"
#include "nodes/nodes.h"
#include "nodes/parsenodes.h"
#include "nodes/pg_list.h"
#include "nodes/primnodes.h"
#include "optimizer/optimizer.h"
#include "parser/parse_clause.h"
#include "parser/parse_coerce.h"
#include "parser/parse_collate.h"
#include "parser/parse_expr.h"
#include "parser/parse_func.h"
#include "parser/parse_node.h"
#include "parser/parse_oper.h"
#include "parser/parse_relation.h"
#include "parser/parse_target.h"
#include "parser/parsetree.h"
#include "rewrite/rewriteHandler.h"
#include "utils/typcache.h"
#include "utils/lsyscache.h"
#include "utils/rel.h"

#include "catalog/ag_graph.h"
#include "catalog/ag_label.h"
#include "commands/label_commands.h"
#include "nodes/ag_nodes.h"
#include "nodes/cypher_nodes.h"
#include "parser/cypher_clause.h"
#include "parser/cypher_expr.h"
#include "parser/cypher_item.h"
#include "parser/cypher_parse_agg.h"
#include "parser/cypher_parse_node.h"
#include "parser/cypher_transform_entity.h"
#include "utils/ag_cache.h"
#include "utils/ag_func.h"
#include "utils/agtype.h"
#include "utils/graphid.h"

/*
 * Variable string names for makeTargetEntry. As they are going to be variable
 * names that will be hidden from the user, we need to do our best to make sure
 * they won't be picked by mistake. Additionally, their form needs to be easily
 * determined as ours. For now, prefix them as follows -
 *
 *     #define AGE_VARNAME_SOMETHING AGE_DEFAULT_VARNAME_PREFIX"something"
 *
 * We should probably make an automated variable generator, like for aliases,
 * for this.
 *
 * Also, keep these here as nothing outside of this file needs to know these.
 */
#define AGE_VARNAME_CREATE_CLAUSE AGE_DEFAULT_VARNAME_PREFIX"create_clause"
#define AGE_VARNAME_CREATE_NULL_VALUE AGE_DEFAULT_VARNAME_PREFIX"create_null_value"
#define AGE_VARNAME_DELETE_CLAUSE AGE_DEFAULT_VARNAME_PREFIX"delete_clause"
#define AGE_VARNAME_MERGE_CLAUSE AGE_DEFAULT_VARNAME_PREFIX"merge_clause"
#define AGE_VARNAME_ID AGE_DEFAULT_VARNAME_PREFIX"id"
#define AGE_VARNAME_SET_CLAUSE AGE_DEFAULT_VARNAME_PREFIX"set_clause"

/*
 * In the transformation stage, we need to track
 * where a variable came from. When moving between
 * clauses, Postgres parsestate and Query data structures
 * are insufficient for some of the information we
 * need.
 */

/*
 * Rules to determine if a node must be included:
 *
 *      1. the node is in a path variable
 *      2. the node is a variable
 *      3. the node contains filter properties
 */
#define INCLUDE_NODE_IN_JOIN_TREE(path, node) \
    (path->var_name || node->name || node->props)

typedef Query *(*transform_method)(cypher_parsestate *cpstate,
                                   cypher_clause *clause);

// projection
static Query *transform_cypher_return(cypher_parsestate *cpstate,
                                      cypher_clause *clause);
static List *transform_cypher_order_by(cypher_parsestate *cpstate,
                                       List *sort_items, List **target_list,
                                       ParseExprKind expr_kind);
static TargetEntry *find_target_list_entry(cypher_parsestate *cpstate,
                                           Node *node, List **target_list,
                                           ParseExprKind expr_kind);
static Node *transform_cypher_limit(cypher_parsestate *cpstate, Node *node,
                                    ParseExprKind expr_kind,
                                    const char *construct_name);
static Query *transform_cypher_with(cypher_parsestate *cpstate,
                                    cypher_clause *clause);
static Query *transform_cypher_clause_with_where(cypher_parsestate *cpstate,
                                                 transform_method transform,
                                                 cypher_clause *clause,
                                                 Node *where);
// match clause
static Query *transform_cypher_match(cypher_parsestate *cpstate,
                                     cypher_clause *clause);
static Query *transform_cypher_match_pattern(cypher_parsestate *cpstate,
                                             cypher_clause *clause);
static List *transform_match_entities(cypher_parsestate *cpstate, Query *query,
                                      cypher_path *path);
static void transform_match_pattern(cypher_parsestate *cpstate, Query *query,
                                    List *pattern, Node *where);
static List *transform_match_path(cypher_parsestate *cpstate, Query *query,
                                  cypher_path *path);
static Expr *transform_cypher_edge(cypher_parsestate *cpstate,
                                   cypher_relationship *rel,
                                   List **target_list, bool valid_label);
static Expr *transform_cypher_node(cypher_parsestate *cpstate,
                                   cypher_node *node, List **target_list,
                                   bool output_node, bool valid_label);
static bool match_check_valid_label(cypher_match *match,
                                    cypher_parsestate *cpstate);
static Node *make_vertex_expr(cypher_parsestate *cpstate,
                              ParseNamespaceItem *pnsi);
static Node *make_edge_expr(cypher_parsestate *cpstate,
                            ParseNamespaceItem *pnsi);
static Node *make_qual(cypher_parsestate *cpstate,
                           transform_entity *entity, char *name);
static TargetEntry *
transform_match_create_path_variable(cypher_parsestate *cpstate,
                                     cypher_path *path, List *entities);
static List *make_path_join_quals(cypher_parsestate *cpstate, List *entities);
static List *make_directed_edge_join_conditions(
    cypher_parsestate *cpstate, transform_entity *prev_entity,
    transform_entity *next_entity, Node *prev_qual, Node *next_qual,
    char *prev_node_label, char *next_node_label);
static List *join_to_entity(cypher_parsestate *cpstate,
                            transform_entity *entity, Node *qual,
                            enum transform_entity_join_side side);
static List *make_join_condition_for_edge(cypher_parsestate *cpstate,
                                          transform_entity *prev_edge,
                                          transform_entity *prev_node,
                                          transform_entity *entity,
                                          transform_entity *next_node,
                                          transform_entity *next_edge);
static List *make_edge_quals(cypher_parsestate *cpstate,
                             transform_entity *edge,
                             enum transform_entity_join_side side);
static A_Expr *filter_vertices_on_label_id(cypher_parsestate *cpstate,
                                           Node *id_field, char *label);
static Node *create_property_constraints(cypher_parsestate *cpstate,
                                         transform_entity *entity,
                                         Node *property_constraints,
                                         Node *prop_expr);
static TargetEntry *findTarget(List *targetList, char *resname);
static transform_entity *transform_VLE_edge_entity(cypher_parsestate *cpstate,
                                                   cypher_relationship *rel,
                                                   Query *query);
// create clause
static Query *transform_cypher_create(cypher_parsestate *cpstate,
                                      cypher_clause *clause);
static List *transform_cypher_create_pattern(cypher_parsestate *cpstate,
                                             Query *query, List *pattern);
static cypher_create_path *
transform_cypher_create_path(cypher_parsestate *cpstate, List **target_list,
                             cypher_path *cp);
static cypher_target_node *
transform_create_cypher_node(cypher_parsestate *cpstate, List **target_list,
                             cypher_node *node);
static cypher_target_node *
transform_create_cypher_new_node(cypher_parsestate *cpstate,
                                 List **target_list, cypher_node *node);
static cypher_target_node *transform_create_cypher_existing_node(
    cypher_parsestate *cpstate, List **target_list, bool declared_in_current_clause,
    cypher_node *node);
static cypher_target_node *
transform_create_cypher_edge(cypher_parsestate *cpstate, List **target_list,
                             cypher_relationship *edge);
static Expr *cypher_create_properties(cypher_parsestate *cpstate,
                                      cypher_target_node *rel,
                                      Relation label_relation, Node *props,
                                      enum transform_entity_type type);
static Expr *add_volatile_wrapper(Expr *node);
static bool variable_exists(cypher_parsestate *cpstate, char *name);
static void add_volatile_wrapper_to_target_entry(List *target_list, int resno);
static int get_target_entry_resno(List *target_list, char *name);
static void handle_prev_clause(cypher_parsestate *cpstate, Query *query,
                               cypher_clause *clause, bool first_rte);
static TargetEntry *placeholder_target_entry(cypher_parsestate *cpstate,
                                             char *name);
static Query *transform_cypher_sub_pattern(cypher_parsestate *cpstate,
                                           cypher_clause *clause);
// set and remove clause
static Query *transform_cypher_set(cypher_parsestate *cpstate,
                                   cypher_clause *clause);
static cypher_update_information *transform_cypher_set_item_list(cypher_parsestate *cpstate,
                                                                 List *set_item_list,
                                                                 Query *query);
static cypher_update_information *transform_cypher_remove_item_list(cypher_parsestate *cpstate,
                                                                    List *remove_item_list,
                                                                    Query *query);
// delete
static Query *transform_cypher_delete(cypher_parsestate *cpstate,
                                      cypher_clause *clause);
static List *transform_cypher_delete_item_list(cypher_parsestate *cpstate,
                                               List *delete_item_list,
                                               Query *query);
//set operators
static Query *transform_cypher_union(cypher_parsestate *cpstate,
                                     cypher_clause *clause);

static Node * transform_cypher_union_tree(cypher_parsestate *cpstate,
                                          cypher_clause *clause,
                                          bool isTopLevel,
                                          List **targetlist);

Query *cypher_parse_sub_analyze_union(cypher_clause *clause,
                                      cypher_parsestate *cpstate,
                                      CommonTableExpr *parentCTE,
                                      bool locked_from_parent,
                                      bool resolve_unknowns);
static void get_res_cols(ParseState *pstate, ParseNamespaceItem *l_pnsi,
                         ParseNamespaceItem *r_pnsi, List **res_colnames,
                         List **res_colvars);
// unwind
static Query *transform_cypher_unwind(cypher_parsestate *cpstate,
                                      cypher_clause *clause);
// merge
static Query *transform_cypher_merge(cypher_parsestate *cpstate,
                                     cypher_clause *clause);
static cypher_create_path *
transform_merge_make_lateral_join(cypher_parsestate *cpstate, Query *query,
                                  cypher_clause *clause,
                                  cypher_clause *isolated_merge_clause);
static cypher_create_path *
transform_cypher_merge_path(cypher_parsestate *cpstate, List **target_list,
                            cypher_path *path);
static cypher_target_node *
transform_merge_cypher_edge(cypher_parsestate *cpstate, List **target_list,
                            cypher_relationship *edge);
static cypher_target_node *
transform_merge_cypher_node(cypher_parsestate *cpstate, List **target_list,
                            cypher_node *node);
static Node *transform_clause_for_join(cypher_parsestate *cpstate,
                                       cypher_clause *clause,
                                       RangeTblEntry **rte,
                                       ParseNamespaceItem **nsitem,
                                       Alias* alias);
static cypher_clause *convert_merge_to_match(cypher_merge *merge);
static void
transform_cypher_merge_mark_tuple_position(List *target_list,
                                           cypher_create_path *path);
static cypher_target_node *get_referenced_variable(ParseState *pstate,
                                                   Node *node,
                                                   List *transformed_path);

//call...[yield]
static Query *transform_cypher_call_stmt(cypher_parsestate *cpstate,
                                         cypher_clause *clause);
static Query *transform_cypher_call_subquery(cypher_parsestate *cpstate,
                                             cypher_clause *clause);

// transform
#define PREV_CYPHER_CLAUSE_ALIAS AGE_DEFAULT_ALIAS_PREFIX"previous_cypher_clause"
#define CYPHER_OPT_RIGHT_ALIAS AGE_DEFAULT_ALIAS_PREFIX"cypher_optional_right"
#define transform_prev_cypher_clause(cpstate, prev_clause, add_rte_to_query) \
    transform_cypher_clause_as_subquery(cpstate, transform_cypher_clause, \
                                        prev_clause, NULL, add_rte_to_query)
static ParseNamespaceItem
*transform_cypher_clause_as_subquery(cypher_parsestate *cpstate,
                                     transform_method transform,
                                     cypher_clause *clause,
                                     Alias *alias,
                                     bool add_rte_to_query);
static Query *analyze_cypher_clause(transform_method transform,
                                    cypher_clause *clause,
                                    cypher_parsestate *parent_cpstate);
static List *transform_group_clause(cypher_parsestate *cpstate,
                                    List *grouplist, List **groupingSets,
                                    List **targetlist, List *sortClause,
                                    ParseExprKind exprKind);
static Node *flatten_grouping_sets(Node *expr, bool toplevel,
                                   bool *hasGroupingSets);
static Index transform_group_clause_expr(List **flatresult,
                                         Bitmapset *seen_local,
                                         cypher_parsestate *cpstate,
                                         Node *gexpr, List **targetlist,
                                         List *sortClause,
                                         ParseExprKind exprKind,
                                         bool toplevel);
static List *add_target_to_group_list(cypher_parsestate *cpstate,
                                      TargetEntry *tle, List *grouplist,
                                      List *targetlist, int location);
static void advance_transform_entities_to_next_clause(List *entities);

static ParseNamespaceItem *get_namespace_item(ParseState *pstate,
                                              RangeTblEntry *rte);
static List *make_target_list_from_join(ParseState *pstate,
                                        RangeTblEntry *rte);
static FuncExpr *make_clause_func_expr(char *function_name,
                                       Node *clause_information);
/* for VLE support */
static ParseNamespaceItem *transform_RangeFunction(cypher_parsestate *cpstate,
                                                   RangeFunction *r);
static Node *transform_VLE_Function(cypher_parsestate *cpstate, Node *n,
                                    RangeTblEntry **top_rte, int *top_rti,
                                    List **namespace);
static ParseNamespaceItem *append_VLE_Func_to_FromClause(cypher_parsestate *cpstate,
                                                         Node *n);
static void setNamespaceLateralState(List *namespace, bool lateral_only,
                                     bool lateral_ok);
static bool isa_special_VLE_case(cypher_path *path);

static ParseNamespaceItem *find_pnsi(cypher_parsestate *cpstate, char *varname);

/*
 * transform a cypher_clause
 */
Query *transform_cypher_clause(cypher_parsestate *cpstate,
                               cypher_clause *clause)
{
    Node *self = clause->self;
    Query *result;

    // examine the type of clause and call the transform logic for it
    if (is_ag_node(self, cypher_return))
    {
        cypher_return *n = (cypher_return *) self;

        if (n->op == SETOP_NONE)
        {
            result = transform_cypher_return(cpstate, clause);
        }
        else if (n->op == SETOP_UNION)
        {
            result = transform_cypher_union(cpstate, clause);
        }
        else
        {
            ereport(ERROR, (errmsg_internal("unexpected Node for cypher_return")));
        }
    }
    else if (is_ag_node(self, cypher_with))
    {
        result = transform_cypher_with(cpstate, clause);
    }
    else if (is_ag_node(self, cypher_match))
    {
        result = transform_cypher_match(cpstate, clause);
    }
    else if (is_ag_node(self, cypher_create))
    {
        result = transform_cypher_create(cpstate, clause);
    }
    else if (is_ag_node(self, cypher_set))
    {
        result = transform_cypher_set(cpstate, clause);
    }
    else if (is_ag_node(self, cypher_delete))
    {
        result = transform_cypher_delete(cpstate, clause);
    }
    else if (is_ag_node(self, cypher_merge))
    {
        result = transform_cypher_merge(cpstate, clause);
    }
    else if (is_ag_node(self, cypher_sub_pattern))
    {
        result = transform_cypher_sub_pattern(cpstate, clause);
    }
    else if (is_ag_node(self, cypher_unwind))
    {
        result = transform_cypher_unwind(cpstate, clause);
    }
    else if (is_ag_node(self, cypher_call))
    {
        result = transform_cypher_call_stmt(cpstate, clause);
    }
    else
    {
        ereport(ERROR, (errmsg_internal("unexpected Node for cypher_clause")));
    }

    result->querySource = QSRC_ORIGINAL;
    result->canSetTag = true;

    return result;
}

/*
 * Transform the UNION operator/clause. Creates a cypher_union
 * node and the necessary information needed in the execution
 * phase
 */

static cypher_clause *make_cypher_clause(List *stmt)
{
    cypher_clause *clause;
    ListCell *lc;

    /*
     * Since the first clause in stmt is the innermost subquery, the order of
     * the clauses is inverted.
     */
    clause = NULL;
    foreach (lc, stmt)
    {
        cypher_clause *next;

        next = palloc(sizeof(*next));
        next->next = NULL;
        next->self = lfirst(lc);
        next->prev = clause;

        if (clause != NULL)
        {
            clause->next = next;
        }
        clause = next;
    }
    return clause;
}

/*
 * transform_cypher_union -
 *    transforms a union tree, derived from postgresql's
 *    transformSetOperationStmt. A lot of the general logic is similar,
 *    with adjustments made for AGE.
 *
 * A union tree is just a return, but with UNION structure to it.
 * We must transform each leaf SELECT and build up a top-level Query
 * that contains the leaf SELECTs as subqueries in its rangetable.
 * The tree of unions is converted into the setOperations field of
 * the top-level Query.
 */

static Query *transform_cypher_union(cypher_parsestate *cpstate,
                                     cypher_clause *clause)
{
    ParseState *pstate = (ParseState *)cpstate;
    Query *qry = makeNode(Query);
    int leftmostRTI;
    Query *leftmostQuery;
    SetOperationStmt *cypher_union_statement;
    Node *skip = NULL; /* equivalent to postgres limitOffset */
    Node *limit = NULL; /* equivalent to postgres limitCount */
    List *order_by = NIL;
    Node *node;
    cypher_return *self = (cypher_return *)clause->self;
    ListCell *left_tlist, *lct, *lcm, *lcc;
    List *targetvars, *targetnames, *sv_namespace;
    int sv_rtable_length;
    int tllen;
    ParseNamespaceItem *nsitem;
    ParseNamespaceColumn *sortnscolumns;
    int sortcolindex;

    qry->commandType = CMD_SELECT;

    /*
     * Union is a node that should never have a previous node because
     * of where it is used in the parse logic. The query parts around it
     * are children located in larg or rarg. Something went wrong if the
     * previous clause field is not null.
     */
    if (clause->prev)
    {
        ereport(ERROR, (errcode(ERRCODE_FEATURE_NOT_SUPPORTED),
                        errmsg("Union is a parent node, there are no previous"),
                        parser_errposition(&cpstate->pstate, 0)));
    }

    order_by = self->order_by;
    skip = self->skip;
    limit = self->limit;

    self->order_by = NIL;
    self->skip = NULL;
    self->limit = NULL;

    /*
     * Recursively transform the components of the tree.
     */
    cypher_union_statement = (SetOperationStmt *) transform_cypher_union_tree(cpstate,
                                                                clause, true, NULL);

    Assert(cypher_union_statement);
    qry->setOperations = (Node *) cypher_union_statement;

    /*
     * Re-find leftmost return (now it's a sub-query in rangetable)
     */
    node = cypher_union_statement->larg;
    while (node && IsA(node, SetOperationStmt))
    {
        node = ((SetOperationStmt *) node)->larg;
    }
    Assert(node && IsA(node, RangeTblRef));
    leftmostRTI = ((RangeTblRef *) node)->rtindex;
    leftmostQuery = rt_fetch(leftmostRTI, pstate->p_rtable)->subquery;
    Assert(leftmostQuery != NULL);

    /*
     * Generate dummy targetlist for outer query using column names of
     * leftmost return and common datatypes/collations of topmost set
     * operation.  Also make lists of the dummy vars and their names for use
     * in parsing ORDER BY.
     *
     * Note: we use leftmostRTI as the varno of the dummy variables. It
     * shouldn't matter too much which RT index they have, as long as they
     * have one that corresponds to a real RT entry; else funny things may
     * happen when the tree is mashed by rule rewriting.
     */
    qry->targetList = NIL;
    targetvars = NIL;
    targetnames = NIL;
    sortnscolumns = (ParseNamespaceColumn *)
            palloc0(list_length(cypher_union_statement->colTypes) * sizeof(ParseNamespaceColumn));
	sortcolindex = 0;

    forfour(lct, cypher_union_statement->colTypes,
            lcm, cypher_union_statement->colTypmods,
            lcc, cypher_union_statement->colCollations,
            left_tlist, leftmostQuery->targetList)
    {
        Oid colType = lfirst_oid(lct);
        int32 colTypmod = lfirst_int(lcm);
        Oid colCollation = lfirst_oid(lcc);
        TargetEntry *lefttle = (TargetEntry *) lfirst(left_tlist);
        char *colName;
        TargetEntry *tle;
        Var *var;

        Assert(!lefttle->resjunk);
        colName = pstrdup(lefttle->resname);
        var = makeVar(leftmostRTI,
                      lefttle->resno,
                      colType,
                      colTypmod,
                      colCollation,
                      0);
        var->location = exprLocation((Node *) lefttle->expr);
        tle = makeTargetEntry((Expr *) var,
                              (AttrNumber) pstate->p_next_resno++,
                               colName,
                               false);
        qry->targetList = lappend(qry->targetList, tle);
        targetvars = lappend(targetvars, var);
        targetnames = lappend(targetnames, makeString(colName));
        sortnscolumns[sortcolindex].p_varno = leftmostRTI;
        sortnscolumns[sortcolindex].p_varattno = lefttle->resno;
        sortnscolumns[sortcolindex].p_vartype = colType;
        sortnscolumns[sortcolindex].p_vartypmod = colTypmod;
        sortnscolumns[sortcolindex].p_varcollid = colCollation;
        sortnscolumns[sortcolindex].p_varnosyn = leftmostRTI;
        sortnscolumns[sortcolindex].p_varattnosyn = lefttle->resno;
        sortcolindex++;
    }

    /*
     * As a first step towards supporting sort clauses that are expressions
     * using the output columns, generate a namespace entry that makes the
     * output columns visible.  A Join RTE node is handy for this, since we
     * can easily control the Vars generated upon matches.
     *
     * Note: we don't yet do anything useful with such cases, but at least
     * "ORDER BY upper(foo)" will draw the right error message rather than
     * "foo not found".
     */
    sv_rtable_length = list_length(pstate->p_rtable);

    nsitem = addRangeTableEntryForJoin(pstate, targetnames, sortnscolumns,
                                       JOIN_INNER, 0, targetvars, NIL, NIL,
                                       NULL, NULL, false);

    sv_namespace = pstate->p_namespace;
    pstate->p_namespace = NIL;

    /* add jrte to column namespace only */
    addNSItemToQuery(pstate, nsitem, false, false, true);

    tllen = list_length(qry->targetList);

    qry->sortClause = transformSortClause(pstate,
                                          order_by,
                                          &qry->targetList,
                                          EXPR_KIND_ORDER_BY,
                                          false /* allow SQL92 rules */ );

    /* restore namespace, remove jrte from rtable */
    pstate->p_namespace = sv_namespace;
    pstate->p_rtable = list_truncate(pstate->p_rtable, sv_rtable_length);

    if (tllen != list_length(qry->targetList))
    {
        ereport(ERROR,
            (errcode(ERRCODE_FEATURE_NOT_SUPPORTED),
             errmsg("invalid UNION ORDER BY clause"),
             errdetail("Only result column names can be used, not expressions or functions."),
             parser_errposition(pstate,
                                exprLocation(list_nth(qry->targetList, tllen)))));
    }

    qry->limitOffset = transform_cypher_limit(cpstate, skip,
                                              EXPR_KIND_OFFSET, "OFFSET");
    qry->limitCount = transform_cypher_limit(cpstate, limit,
                                              EXPR_KIND_LIMIT, "LIMIT");

    qry->rtable = pstate->p_rtable;
    qry->jointree = makeFromExpr(pstate->p_joinlist, NULL);
    qry->hasAggs = pstate->p_hasAggs;

    assign_query_collations(pstate, qry);

    /* this must be done after collations, for reliable comparison of exprs */
    if (pstate->p_hasAggs ||
        qry->groupClause || qry->groupingSets || qry->havingQual)
    {
        parse_check_aggregates(pstate, qry);
    }

    return qry;

}

/*
 * transform_cypher_union_tree
 *      Recursively transform leaves and internal nodes of a set-op tree,
 *      derived from postgresql's transformSetOperationTree. A lot of
 *      the general logic is similar, with adjustments made for AGE.
 *
 * In addition to returning the transformed node, if targetlist isn't NULL
 * then we return a list of its non-resjunk TargetEntry nodes.  For a leaf
 * set-op node these are the actual targetlist entries; otherwise they are
 * dummy entries created to carry the type, typmod, collation, and location
 * (for error messages) of each output column of the set-op node.  This info
 * is needed only during the internal recursion of this function, so outside
 * callers pass NULL for targetlist.  Note: the reason for passing the
 * actual targetlist entries of a leaf node is so that upper levels can
 * replace UNKNOWN Consts with properly-coerced constants.
 */
static Node *
transform_cypher_union_tree(cypher_parsestate *cpstate, cypher_clause *clause,
                            bool isTopLevel, List **targetlist)
{
    bool isLeaf;

    ParseState *pstate = (ParseState *)cpstate;
    cypher_return *cmp;
    ParseNamespaceItem *pnsi;

    /* Guard against stack overflow due to overly complex set-expressions */
    check_stack_depth();

    if (IsA(clause, List))
    {
        clause = make_cypher_clause((List *)clause);
    }

    if (is_ag_node(clause->self, cypher_return))
    {
        cmp = (cypher_return *) clause->self;
    }
    else
    {
        ereport(ERROR, (errcode(ERRCODE_FEATURE_NOT_SUPPORTED),
                errmsg("Cypher found an unsupported node"),
                parser_errposition(pstate, 0)));
    }


    if (cmp->op == SETOP_NONE)
    {
        Assert(cmp->larg == NULL && cmp->rarg == NULL);
        isLeaf = true;
    }
    else if (cmp->op == SETOP_UNION)
    {
        Assert(cmp->larg != NULL && cmp->rarg != NULL);
        if (cmp->order_by || cmp->limit || cmp->skip)
        {
            isLeaf = true;
        }
        else
        {
            isLeaf = false;
        }
    }
    else
    {
        ereport(ERROR, (errcode(ERRCODE_FEATURE_NOT_SUPPORTED),
                errmsg("Cypher found an unsupported SETOP"),
                parser_errposition(pstate, 0)));
    }

    if (isLeaf)
    {
        /*process leaf return */
        Query *returnQuery;
        char returnName[32];
        RangeTblEntry *rte PG_USED_FOR_ASSERTS_ONLY;
        RangeTblRef *rtr;
        ListCell *tl;

        /*
         * Transform SelectStmt into a Query.
         *
         * This works the same as RETURN transformation normally would, except
         * that we prevent resolving unknown-type outputs as TEXT.  This does
         * not change the subquery's semantics since if the column type
         * matters semantically, it would have been resolved to something else
         * anyway.  Doing this lets us resolve such outputs using
         * select_common_type(), below.
         *
         * Note: previously transformed sub-queries don't affect the parsing
         * of this sub-query, because they are not in the toplevel pstate's
         * namespace list.
         */

        /*
         * Convert the List * that the grammar gave us to a cypher_clause.
         * cypher_analyze doesn't do this because the cypher_union clause
         * is hiding it.
         */

        returnQuery = cypher_parse_sub_analyze_union((cypher_clause *) clause, cpstate,
                                                     NULL, false, false);
        /*
         * Check for bogus references to Vars on the current query level (but
         * upper-level references are okay). Normally this can't happen
         * because the namespace will be empty, but it could happen if we are
         * inside a rule.
         */
        if (pstate->p_namespace)
        {
            if (contain_vars_of_level((Node *) returnQuery, 1))
            {
                ereport(ERROR,
                        (errcode(ERRCODE_INVALID_COLUMN_REFERENCE),
                         errmsg("UNION member statement cannot refer to other relations of same query level"),
                         parser_errposition(pstate,
                                            locate_var_of_level((Node *) returnQuery, 1))));
            }
        }

        /*
         * Extract a list of the non-junk TLEs for upper-level processing.
         */
        if (targetlist)
        {
            *targetlist = NIL;
            foreach(tl, returnQuery->targetList)
            {
                TargetEntry *tle = (TargetEntry *) lfirst(tl);

                if (!tle->resjunk)
                {
                    *targetlist = lappend(*targetlist, tle);
                }
            }
        }

        /*
         * Make the leaf query be a subquery in the top-level rangetable.
         */
        snprintf(returnName, sizeof(returnName), "*SELECT* %d ",
                 list_length(pstate->p_rtable) + 1);
        pnsi = addRangeTableEntryForSubquery(pstate,
                                             returnQuery,
                                             makeAlias(returnName, NIL),
                                             false,
                                             false);
        rte = pnsi->p_rte;
        rtr = makeNode(RangeTblRef);
        /* assume new rte is at end */
        rtr->rtindex = list_length(pstate->p_rtable);
        Assert(rte == rt_fetch(rtr->rtindex, pstate->p_rtable));
        return (Node *) rtr;
    }
    else /*is not a leaf */
    {
        /* Process an internal node (set operation node) */
        SetOperationStmt *op = makeNode(SetOperationStmt);
        List *ltargetlist;
        List *rtargetlist;
        ListCell *ltl;
        ListCell *rtl;
        cypher_return *self = (cypher_return *) clause->self;
        const char *context;

        context = "UNION";

        op->op = self->op;
        op->all = self->all_or_distinct;

        /*
         * Recursively transform the left child node.
         */
        op->larg = transform_cypher_union_tree(cpstate,
                                               (cypher_clause *) self->larg,
                                               false,
                                               &ltargetlist);

        /*
         * If we find ourselves processing a recursive CTE here something
         * went horribly wrong. That is an SQL construct with no parallel in
         * cypher.
         */
        if (isTopLevel &&
            pstate->p_parent_cte &&
            pstate->p_parent_cte->cterecursive)
        {
            ereport(ERROR, (errcode(ERRCODE_FEATURE_NOT_SUPPORTED),
                    errmsg("Cypher does not support recursive CTEs"),
                    parser_errposition(pstate, 0)));
        }

        /*
         * Recursively transform the right child node.
         */
        op->rarg = transform_cypher_union_tree(cpstate,
                                               (cypher_clause *) self->rarg,
                                               false,
                                               &rtargetlist);

        /*
         * Verify that the two children have the same number of non-junk
         * columns, and determine the types of the merged output columns.
         */
        if (list_length(ltargetlist) != list_length(rtargetlist))
        {
            ereport(ERROR,
                    (errcode(ERRCODE_SYNTAX_ERROR),
                     errmsg("each %s query must have the same number of columns",
                            context),
                     parser_errposition(pstate,
                                        exprLocation((Node *) rtargetlist))));
        }

        if (targetlist)
        {
            *targetlist = NIL;
        }

        op->colTypes = NIL;
        op->colTypmods = NIL;
        op->colCollations = NIL;
        op->groupClauses = NIL;

        forboth(ltl, ltargetlist, rtl, rtargetlist)
        {
            TargetEntry *ltle = (TargetEntry *) lfirst(ltl);
            TargetEntry *rtle = (TargetEntry *) lfirst(rtl);
            Node *lcolnode = (Node *) ltle->expr;
            Node *rcolnode = (Node *) rtle->expr;
            Oid lcoltype = exprType(lcolnode);
            Oid rcoltype = exprType(rcolnode);
            int32 lcoltypmod = exprTypmod(lcolnode);
            int32 rcoltypmod = exprTypmod(rcolnode);
            Node *bestexpr;
            int bestlocation;
            Oid rescoltype;
            int32 rescoltypmod;
            Oid rescolcoll;

            /* select common type, same as CASE et al */
            rescoltype = select_common_type(pstate,
                                            list_make2(lcolnode, rcolnode),
                                            context,
                                            &bestexpr);
            bestlocation = exprLocation(bestexpr);
            /* if same type and same typmod, use typmod; else default */
            if (lcoltype == rcoltype && lcoltypmod == rcoltypmod)
            {
                rescoltypmod = lcoltypmod;
            }
            else
            {
                rescoltypmod = -1;
            }

            /*
             * Verify the coercions are actually possible.  If not, we'd fail
             * later anyway, but we want to fail now while we have sufficient
             * context to produce an error cursor position.
             *
             * For all non-UNKNOWN-type cases, we verify coercibility but we
             * don't modify the child's expression, for fear of changing the
             * child query's semantics.
             *
             * If a child expression is an UNKNOWN-type Const or Param, we
             * want to replace it with the coerced expression.  This can only
             * happen when the child is a leaf set-op node.  It's safe to
             * replace the expression because if the child query's semantics
             * depended on the type of this output column, it'd have already
             * coerced the UNKNOWN to something else.  We want to do this
             * because (a) we want to verify that a Const is valid for the
             * target type, or resolve the actual type of an UNKNOWN Param,
             * and (b) we want to avoid unnecessary discrepancies between the
             * output type of the child query and the resolved target type.
             * Such a discrepancy would disable optimization in the planner.
             *
             * If it's some other UNKNOWN-type node, eg a Var, we do nothing
             * (knowing that coerce_to_common_type would fail).  The planner
             * is sometimes able to fold an UNKNOWN Var to a constant before
             * it has to coerce the type, so failing now would just break
             * cases that might work.
             */
            if (lcoltype != UNKNOWNOID)
            {
                lcolnode = coerce_to_common_type(pstate, lcolnode,
                                                 rescoltype, context);
            }
            else if (IsA(lcolnode, Const) || IsA(lcolnode, Param))
            {
                lcolnode = coerce_to_common_type(pstate, lcolnode,
                                                 rescoltype, context);
                ltle->expr = (Expr *) lcolnode;
            }

            if (rcoltype != UNKNOWNOID)
            {
                rcolnode = coerce_to_common_type(pstate, rcolnode,
                                                 rescoltype, context);
            }
            else if (IsA(rcolnode, Const) || IsA(rcolnode, Param))
            {
                rcolnode = coerce_to_common_type(pstate, rcolnode,
                                                 rescoltype, context);
                rtle->expr = (Expr *) rcolnode;
            }

            /*
             * Select common collation.  A common collation is required for
             * all set operators except UNION ALL; see SQL:2008 7.13 <query
             * expression> Syntax Rule 15c.  (If we fail to identify a common
             * collation for a UNION ALL column, the curCollations element
             * will be set to InvalidOid, which may result in a runtime error
             * if something at a higher query level wants to use the column's
             * collation.)
             */
            rescolcoll = select_common_collation(pstate,
                                                 list_make2(lcolnode, rcolnode),
                                                 (op->op == SETOP_UNION && op->all));

            /* emit results */
            op->colTypes = lappend_oid(op->colTypes, rescoltype);
            op->colTypmods = lappend_int(op->colTypmods, rescoltypmod);
            op->colCollations = lappend_oid(op->colCollations, rescolcoll);

            /*
             * For all cases except UNION ALL, identify the grouping operators
             * (and, if available, sorting operators) that will be used to
             * eliminate duplicates.
             */
            if (op->op != SETOP_UNION || !op->all)
            {
                SortGroupClause *grpcl = makeNode(SortGroupClause);
                Oid sortop;
                Oid eqop;
                bool hashable = false;
                ParseCallbackState pcbstate;

                setup_parser_errposition_callback(&pcbstate, pstate,
                                                  bestlocation);

                /*
                 * determine the eqop and optional sortop
                 *
                 * NOTE: for UNION, we set hashable to false and pass a NULL to
                 * isHashable in get_sort_group_operators to prevent a logic error
                 * where UNION fails to exclude duplicate results.
                 *
                 */
                get_sort_group_operators(rescoltype,
                                         false, true, false,
                                         &sortop, &eqop, NULL,
                                         NULL);

                cancel_parser_errposition_callback(&pcbstate);

                /* we don't have a tlist yet, so can't assign sortgrouprefs */
                grpcl->tleSortGroupRef = 0;
                grpcl->eqop = eqop;
                grpcl->sortop = sortop;
                grpcl->nulls_first = false; /* OK with or without sortop */
                grpcl->hashable = hashable;

                op->groupClauses = lappend(op->groupClauses, grpcl);
            }

            /*
             * Construct a dummy tlist entry to return.  We use a SetToDefault
             * node for the expression, since it carries exactly the fields
             * needed, but any other expression node type would do as well.
             */
            if (targetlist)
            {
                SetToDefault *rescolnode = makeNode(SetToDefault);
                TargetEntry *restle;

                rescolnode->typeId = rescoltype;
                rescolnode->typeMod = rescoltypmod;
                rescolnode->collation = rescolcoll;
                rescolnode->location = bestlocation;
                restle = makeTargetEntry((Expr *) rescolnode,
                                         0, /* no need to set resno */
                                         NULL,
                                         false);
                *targetlist = lappend(*targetlist, restle);
            }
        }

        return (Node *)op;
    }//end else (is not leaf)
}

/*
 * Function that takes a cypher call and returns the yielded result
 * This function also catches some cases that should fail that could not
 * be picked up by the grammar. transform_cypher_call_subquery handles the
 * call transformation itself.
 */
static Query *transform_cypher_call_stmt(cypher_parsestate *cpstate,
                                         cypher_clause *clause)
{
    ParseState *pstate = (ParseState *)cpstate;
    cypher_call *self = (cypher_call *)clause->self;

    if (!clause->prev && !clause->next) /* CALL [YIELD] -- the most simple call */
    {
        if (self->where) /* Error check for WHERE clause after YIELD without RETURN */
        {
            Assert(self->yield_items);

            ereport(ERROR,
                    (errcode(ERRCODE_SYNTAX_ERROR),
                     errmsg("Cannot use standalone CALL with WHERE"),
                     errhint("Instead use `CALL ... WITH * WHERE ... RETURN *`"),
                     parser_errposition(pstate,
                                        exprLocation((Node *) self->where))));
        }

        return transform_cypher_call_subquery(cpstate, clause);
    }
    else /* subqueries */
    {
        if (!self->yield_items)
        {
            ereport(ERROR,
                    (errcode(ERRCODE_SYNTAX_ERROR),
                     errmsg("Procedure call inside a query does not support naming results implicitly"),
                     errhint("Name explicitly using `YIELD` instead"),
                     parser_errposition(pstate,
                                        exprLocation((Node *) self))));
        }
        Assert(self->yield_items);

        if (!clause->next)
        {
            ereport(ERROR,
                    (errcode(ERRCODE_SYNTAX_ERROR),
                     errmsg("Query cannot conclude with CALL"),
                     errhint("Must be RETURN or an update clause"),
                     parser_errposition(pstate,
                                        exprLocation((Node *) self))));
        }

        return transform_cypher_clause_with_where(cpstate,
                                                  transform_cypher_call_subquery,
                                                  clause, self->where);
    }

    return NULL;
}

/*
 * Helper routine for transform_cypher_call_stmt. This routine transforms the
 * call statement and handles the YIELD clause.
 */
static Query *transform_cypher_call_subquery(cypher_parsestate *cpstate,
                                             cypher_clause *clause)
{
    ParseState *pstate = (ParseState *)cpstate;
    ParseState *p_child_parse_state = make_parsestate(NULL);
    cypher_call *self = (cypher_call *)clause->self;
    Query *query;
    char *colName;
    FuncExpr *node = NULL;
    TargetEntry *tle;

    Expr *where_qual = NULL;

    query = makeNode(Query);
    query->commandType = CMD_SELECT;

    if (clause->prev)
    {
        /* we want to retain all previous range table entries */
        handle_prev_clause(cpstate, query, clause->prev, false);
    }

    /* transform the funccall and store it in a funcexpr node */
    node = castNode( FuncExpr, transform_cypher_expr(cpstate, (Node *) self->funccall,
                                                     EXPR_KIND_FROM_FUNCTION));

    /* retrieve the column name from funccall */
    colName = strVal(linitial(self->funccall->funcname));

    /* make a targetentry from the funcexpr node */
    tle = makeTargetEntry((Expr *) node,
                          (AttrNumber) p_child_parse_state->p_next_resno++,
                           colName,
                           false);

    if (self->yield_items) /* if there are yield items, we need to check them */
    {
        List *yield_targetList;
        ListCell *lc;

        yield_targetList = list_make1(tle);

        foreach (lc, self->yield_items)
        {
            ResTarget *target = NULL;
            ColumnRef *var = NULL;
            TargetEntry *yielded_tle = NULL;

            target = (ResTarget *) lfirst(lc);

            if (!IsA(target->val, ColumnRef))
            {
                ereport(ERROR, (errcode(ERRCODE_FEATURE_NOT_SUPPORTED),
                                errmsg("YIELD item must be ColumnRef"),
                                parser_errposition(&cpstate->pstate, 0)));
            }

            var = (ColumnRef *) target->val;

            /* check if the restarget variable exists in the yield_targetList*/
            if (findTarget(yield_targetList, strVal(linitial(var->fields))) != NULL)
            {
                /* check if an alias exists. if one does, we check if it is
                   already declared in the targetlist */
                if (target->name)
                {
                    if (findTarget(query->targetList, target->name) != NULL)
                    {
                        ereport(ERROR,
                                (errcode(ERRCODE_DUPLICATE_ALIAS),
                                        errmsg("duplicate variable \"%s\"", target->name),
                                        parser_errposition((ParseState *) cpstate, exprLocation((Node *) target))));
                    }
                    else
                    {
                        yielded_tle = makeTargetEntry((Expr *) node,
                                                      (AttrNumber) pstate->p_next_resno++,
                                                       target->name,
                                                       false);
                        query->targetList = lappend(query->targetList, yielded_tle);
                    }
                }
                else/* if there is no alias, we check if the variable is already declared */
                {
                    if (findTarget(query->targetList, strVal(linitial(var->fields))) != NULL)
                    {
                        ereport(ERROR,
                                (errcode(ERRCODE_DUPLICATE_ALIAS),
                                        errmsg("duplicate variable \"%s\"", colName),
                                        parser_errposition((ParseState *) cpstate, exprLocation((Node *) target))));
                    }
                    else
                    {
                        yielded_tle = makeTargetEntry((Expr *) node,
                                                      (AttrNumber) pstate->p_next_resno++,
                                                       colName,
                                                       false);
                        query->targetList = lappend(query->targetList, yielded_tle);
                    }
                }
            }
            else
            {
                /* if the yield_item is not found and we return an error */
                ereport(ERROR,
                        (errcode(ERRCODE_INVALID_COLUMN_REFERENCE),
                         errmsg("Unknown CALL output"),
                         parser_errposition(pstate, exprLocation((Node *) target))));
            }
        }
    }
    else /* if there are no yield items this must be a solo call */
    {
        tle = makeTargetEntry((Expr *) node,
                                    (AttrNumber) pstate->p_next_resno++,
                                     colName,
                                     false);
        query->targetList =  list_make1(tle);
    }



    markTargetListOrigins(pstate, query->targetList);

    query->rtable = cpstate->pstate.p_rtable;
    query->jointree = makeFromExpr(cpstate->pstate.p_joinlist, (Node *)where_qual);
    query->hasAggs = pstate->p_hasAggs;

    assign_query_collations(pstate, query);

    /* this must be done after collations, for reliable comparison of exprs */
    if (pstate->p_hasAggs ||
        query->groupClause || query->groupingSets || query->havingQual)
    {
        parse_check_aggregates(pstate, query);
    }

    free_parsestate(p_child_parse_state);

    return query;
}

/*
 * Transform the Delete clause. Creates a _cypher_delete_clause
 * and passes the necessary information that is needed in the
 * execution phase.
 */
static Query *transform_cypher_delete(cypher_parsestate *cpstate,
                                      cypher_clause *clause)
{
    ParseState *pstate = (ParseState *)cpstate;
    cypher_delete *self = (cypher_delete *)clause->self;
    Query *query;
    TargetEntry *tle;
    FuncExpr *func_expr;

    cypher_delete_information *delete_data;

    delete_data = make_ag_node(cypher_delete_information);

    query = makeNode(Query);
    query->commandType = CMD_SELECT;
    query->targetList = NIL;

    if (!clause->prev)
    {
        ereport(ERROR,
                (errcode(ERRCODE_FEATURE_NOT_SUPPORTED),
                 errmsg("DELETE cannot be the first clause in a Cypher query"),
                 parser_errposition(pstate, self->location)));
    }
    else
    {
        handle_prev_clause(cpstate, query, clause->prev, true);
    }

    delete_data->delete_items = transform_cypher_delete_item_list(cpstate,
                                                                  self->exprs,
                                                                  query);
    delete_data->graph_name = cpstate->graph_name;
    delete_data->graph_oid = cpstate->graph_oid;
    delete_data->detach = self->detach;

    if (!clause->next)
    {
        delete_data->flags |= CYPHER_CLAUSE_FLAG_TERMINAL;
    }

    func_expr = make_clause_func_expr(DELETE_CLAUSE_FUNCTION_NAME,
                                      (Node *)delete_data);

    // Create the target entry
    tle = makeTargetEntry((Expr *)func_expr, pstate->p_next_resno++,
                          AGE_VARNAME_DELETE_CLAUSE, false);
    query->targetList = lappend(query->targetList, tle);

    query->rtable = pstate->p_rtable;
    query->jointree = makeFromExpr(pstate->p_joinlist, NULL);

    return query;
}

/*
 * transform_cypher_unwind
 *      It contains logic to convert the form of an array into a row. Here, we
 *      are simply calling `age_unnest` function, and the actual transformation
 *      is handled by `age_unnest` function.
 */
static Query *transform_cypher_unwind(cypher_parsestate *cpstate,
                                      cypher_clause *clause)
{
    ParseState *pstate = (ParseState *) cpstate;
    cypher_unwind *self = (cypher_unwind *) clause->self;
    int target_syntax_loc;
    Query *query;
    Node *expr;
    FuncCall *unwind;
    ParseExprKind old_expr_kind;
    Node *funcexpr;
    TargetEntry *te;
    ParseNamespaceItem *pnsi;

    query = makeNode(Query);
    query->commandType = CMD_SELECT;

    if (clause->prev)
    {
        int rtindex;

        pnsi = transform_prev_cypher_clause(cpstate, clause->prev, true);
        rtindex = list_length(pstate->p_rtable);
        Assert(rtindex == 1); // rte is the first RangeTblEntry in pstate
        if (rtindex != 1)
        {
            ereport(ERROR,
                    (errcode(ERRCODE_DATATYPE_MISMATCH),
                     errmsg("invalid value for rtindex")));
        }

<<<<<<< HEAD
        query->targetList = expandNSItemAttrs(pstate, pnsi, 0, -1);
=======
        query->targetList = expandNSItemAttrs(pstate, pnsi, 0, true, -1);
>>>>>>> f88e6d1e
    }

    target_syntax_loc = exprLocation((const Node *) self->target);

    if (findTarget(query->targetList, self->target->name) != NULL)
    {
        ereport(ERROR,
                (errcode(ERRCODE_DUPLICATE_ALIAS),
                        errmsg("duplicate variable \"%s\"", self->target->name),
                        parser_errposition((ParseState *) cpstate,
                                           target_syntax_loc)));
    }

    expr = transform_cypher_expr(cpstate, self->target->val,
                                 EXPR_KIND_SELECT_TARGET);

    unwind = makeFuncCall(list_make1(makeString("age_unnest")), NIL,
                          COERCE_SQL_SYNTAX, -1);

    old_expr_kind = pstate->p_expr_kind;
    pstate->p_expr_kind = EXPR_KIND_SELECT_TARGET;
    funcexpr = ParseFuncOrColumn(pstate, unwind->funcname,
                                 list_make1(expr),
                                 pstate->p_last_srf, unwind, false,
                                 target_syntax_loc);

    pstate->p_expr_kind = old_expr_kind;

    te = makeTargetEntry((Expr *) funcexpr,
                         (AttrNumber) pstate->p_next_resno++,
                         self->target->name, false);

    query->targetList = lappend(query->targetList, te);
    query->rtable = pstate->p_rtable;
    query->jointree = makeFromExpr(pstate->p_joinlist, NULL);
    query->hasTargetSRFs = pstate->p_hasTargetSRFs;

    assign_query_collations(pstate, query);

    return query;
}

/*
 * Iterate through the list of items to delete and extract the variable name.
 * Then find the resno that the variable name belongs to.
 */
static List *transform_cypher_delete_item_list(cypher_parsestate *cpstate,
                                               List *delete_item_list,
                                               Query *query)
{
    ParseState *pstate = (ParseState *)cpstate;
    List *items = NIL;
    ListCell *lc;

    foreach(lc, delete_item_list)
    {
        Node *expr = lfirst(lc);
        ColumnRef *col;
        String *val;
        Integer *pos;
        int resno;

        cypher_delete_item *item = make_ag_node(cypher_delete_item);

        if (!IsA(expr, ColumnRef))
        {
            ereport(ERROR,
                    (errmsg_internal("unexpected Node for cypher_clause")));
        }

        col = (ColumnRef *)expr;

        if (list_length(col->fields) != 1)
        {
            ereport(ERROR,
                    (errmsg_internal("unexpected Node for cypher_clause")));
        }

        val = linitial(col->fields);

        if (!IsA(val, String))
        {
            ereport(ERROR,
                    (errmsg_internal("unexpected Node for cypher_clause")));
        }

<<<<<<< HEAD
        resno = get_target_entry_resno(query->targetList, val->val.str);
=======
        resno = get_target_entry_resno(query->targetList, val->sval);
>>>>>>> f88e6d1e
        if (resno == -1)
        {
            ereport(ERROR,
                    (errcode(ERRCODE_INVALID_COLUMN_REFERENCE),
                     errmsg("undefined reference to variable %s in DELETE clause",
                            val->sval),
                     parser_errposition(pstate, col->location)));
        }

        add_volatile_wrapper_to_target_entry(query->targetList, resno);

        pos = makeInteger(resno);

        item->var_name = val->sval;
        item->entity_position = pos;

        items = lappend(items, item);
    }

    return items;
}

static Query *transform_cypher_set(cypher_parsestate *cpstate,
                                   cypher_clause *clause)
{
    ParseState *pstate = (ParseState *)cpstate;
    cypher_set *self = (cypher_set *)clause->self;
    Query *query;
    cypher_update_information *set_items_target_list;
    TargetEntry *tle;
    FuncExpr *func_expr;
    char *clause_name;

    query = makeNode(Query);
    query->commandType = CMD_SELECT;
    query->targetList = NIL;

    if (self->is_remove == true)
    {
        clause_name = UPDATE_CLAUSE_REMOVE;
    }
    else
    {
        clause_name = UPDATE_CLAUSE_SET;
    }

    if (!clause->prev)
    {
        ereport(ERROR,
                (errcode(ERRCODE_FEATURE_NOT_SUPPORTED),
                 errmsg("%s cannot be the first clause in a Cypher query",
                        clause_name),
                 parser_errposition(pstate, self->location)));
    }
    else
    {
        handle_prev_clause(cpstate, query, clause->prev, true);
    }

    if (self->is_remove == true)
    {
        set_items_target_list = transform_cypher_remove_item_list(cpstate,
                                                                  self->items,
                                                                  query);
    }
    else
    {
        set_items_target_list = transform_cypher_set_item_list(cpstate,
                                                               self->items,
                                                               query);
    }

    set_items_target_list->clause_name = clause_name;
    set_items_target_list->graph_name = cpstate->graph_name;

    if (!clause->next)
    {
        set_items_target_list->flags |= CYPHER_CLAUSE_FLAG_TERMINAL;
    }

    func_expr = make_clause_func_expr(SET_CLAUSE_FUNCTION_NAME,
                                      (Node *)set_items_target_list);

    // Create the target entry
    tle = makeTargetEntry((Expr *)func_expr, pstate->p_next_resno++,
                          AGE_VARNAME_SET_CLAUSE, false);
    query->targetList = lappend(query->targetList, tle);

    query->rtable = pstate->p_rtable;
    query->jointree = makeFromExpr(pstate->p_joinlist, NULL);

    return query;
}

cypher_update_information *transform_cypher_remove_item_list(
    cypher_parsestate *cpstate, List *remove_item_list, Query *query)
{
    ParseState *pstate = (ParseState *)cpstate;
    ListCell *li;
    cypher_update_information *info = make_ag_node(cypher_update_information);

    info->set_items = NIL;
    info->flags = 0;

    foreach (li, remove_item_list)
    {
        cypher_set_item *set_item = lfirst(li);
        cypher_update_item *item;
        ColumnRef *ref;
        A_Indirection *ind;
        char *variable_name, *property_name;
        String *property_node, *variable_node;

        item = make_ag_node(cypher_update_item);

        if (!is_ag_node(lfirst(li), cypher_set_item))
        {
            ereport(ERROR,
                    (errcode(ERRCODE_FEATURE_NOT_SUPPORTED),
                     errmsg("unexpected node in cypher update list")));
        }

        if (set_item->is_add)
        {
            ereport(ERROR,
                    (errcode(ERRCODE_FEATURE_NOT_SUPPORTED),
                     errmsg("REMOVE clause does not support adding properties from maps"),
                     parser_errposition(pstate, set_item->location)));
        }
        set_item->is_add = false;

        item->remove_item = true;


        if (!IsA(set_item->prop, A_Indirection))
        {
            ereport(ERROR,
                    (errcode(ERRCODE_FEATURE_NOT_SUPPORTED),
                     errmsg("REMOVE clause must be in the format: REMOVE variable.property_name"),
                     parser_errposition(pstate, set_item->location)));
        }

        ind = (A_Indirection *)set_item->prop;

        // extract variable name
        if (!IsA(ind->arg, ColumnRef))
        {
            ereport(ERROR,
                    (errcode(ERRCODE_FEATURE_NOT_SUPPORTED),
                     errmsg("REMOVE clause must be in the format: REMOVE variable.property_name"),
                     parser_errposition(pstate, set_item->location)));
        }

        ref = (ColumnRef *)ind->arg;

        variable_node = linitial(ref->fields);

        variable_name = variable_node->sval;
        item->var_name = variable_name;

        item->entity_position = get_target_entry_resno(query->targetList,
                                                       variable_name);
        if (item->entity_position == -1)
        {
            ereport(ERROR,
                    (errcode(ERRCODE_INVALID_COLUMN_REFERENCE),
                     errmsg("undefined reference to variable %s in REMOVE clause",
                            variable_name),
                     parser_errposition(pstate, set_item->location)));
        }

        add_volatile_wrapper_to_target_entry(query->targetList,
                                             item->entity_position);

        // extract property name
        if (list_length(ind->indirection) != 1)
        {
            ereport(ERROR,
                    (errcode(ERRCODE_FEATURE_NOT_SUPPORTED),
                     errmsg("REMOVE clause must be in the format: REMOVE variable.property_name"),
                     parser_errposition(pstate, set_item->location)));
        }

        property_node = linitial(ind->indirection);

        if (!IsA(property_node, String))
        {
            ereport(ERROR,
                    (errcode(ERRCODE_INVALID_COLUMN_REFERENCE),
                     errmsg("REMOVE clause expects a property name"),
                     parser_errposition(pstate, set_item->location)));
        }
        property_name = property_node->sval;
        item->prop_name = property_name;

        info->set_items = lappend(info->set_items, item);
    }

    return info;
}


cypher_update_information *transform_cypher_set_item_list(
    cypher_parsestate *cpstate, List *set_item_list, Query *query)
{
    ParseState *pstate = (ParseState *)cpstate;
    ListCell *li;
    cypher_update_information *info = make_ag_node(cypher_update_information);

    info->set_items = NIL;
    info->flags = 0;

    foreach (li, set_item_list)
    {
        cypher_set_item *set_item = lfirst(li);
        TargetEntry *target_item;
        cypher_update_item *item;
        ColumnRef *ref;
        A_Indirection *ind;
        char *variable_name, *property_name;
        String *property_node, *variable_node;
        int is_entire_prop_update = 0; // true if a map is assigned to variable

        // LHS of set_item must be a variable or an indirection.
        if (IsA(set_item->prop, ColumnRef))
        {
            /*
             * A variable can only be assigned a map, a function call that
             * evaluates to a map, or a variable.
             *
             * In case of a function call, whether it actually evaluates to
             * map is checked in the execution stage.
             */
            if (!is_ag_node(set_item->expr, cypher_map) &&
                !IsA(set_item->expr, FuncCall) &&
                !IsA(set_item->expr, ColumnRef))
            {
                ereport(ERROR,
                        (errcode(ERRCODE_FEATURE_NOT_SUPPORTED),
                         errmsg("SET clause expects a map"),
                         parser_errposition(pstate, set_item->location)));
            }

            is_entire_prop_update = 1;

            /*
             * In case of a variable, it is wrapped as an argument to
             * the 'properties' function.
             */
            if (IsA(set_item->expr, ColumnRef))
            {
                List *qualified_name, *args;

                qualified_name = list_make2(makeString("ag_catalog"),
                                            makeString("age_properties"));
                args = list_make1(set_item->expr);
                set_item->expr = (Node *)makeFuncCall(qualified_name, args,
                                                      COERCE_SQL_SYNTAX, -1);
            }
        }
        else if (!IsA(set_item->prop, A_Indirection))
        {
            ereport(ERROR, (errcode(ERRCODE_INVALID_COLUMN_REFERENCE),
                            errmsg("SET clause expects a variable name"),
                            parser_errposition(pstate, set_item->location)));
        }

        item = make_ag_node(cypher_update_item);

        if (!is_ag_node(lfirst(li), cypher_set_item))
        {
            ereport(ERROR,
                    (errcode(ERRCODE_FEATURE_NOT_SUPPORTED),
                     errmsg("unexpected node in cypher update list")));
        }

        item->remove_item = false;

        // set variable, is_add and extract property name
        if (is_entire_prop_update)
        {
            ref = (ColumnRef *)set_item->prop;
            item->is_add = set_item->is_add;
            item->prop_name = NULL;
        }
        else
        {
            ind = (A_Indirection *)set_item->prop;
            ref = (ColumnRef *)ind->arg;

            if (set_item->is_add)
            {
                ereport(
                    ERROR,
                    (errcode(ERRCODE_FEATURE_NOT_SUPPORTED),
                     errmsg(
                         "SET clause does not yet support incrementing a specific property"),
                     parser_errposition(pstate, set_item->location)));
            }
            set_item->is_add = false;

            // extract property name
            if (list_length(ind->indirection) != 1)
            {
                ereport(
                    ERROR,
                    (errcode(ERRCODE_FEATURE_NOT_SUPPORTED),
                     errmsg("SET clause doesn't not support updating maps or lists in a property"),
                     parser_errposition(pstate, set_item->location)));
            }

            property_node = linitial(ind->indirection);
            if (!IsA(property_node, String))
            {
                ereport(ERROR,
                        (errcode(ERRCODE_INVALID_COLUMN_REFERENCE),
                         errmsg("SET clause expects a property name"),
                         parser_errposition(pstate, set_item->location)));
            }

            property_name = property_node->sval;
            item->prop_name = property_name;
        }

        // extract variable name
        variable_node = linitial(ref->fields);
        if (!IsA(variable_node, String))
        {
            ereport(ERROR,
                    (errcode(ERRCODE_INVALID_COLUMN_REFERENCE),
                     errmsg("SET clause expects a variable name"),
                     parser_errposition(pstate, set_item->location)));
        }

        variable_name = variable_node->sval;
        item->var_name = variable_name;

        item->entity_position = get_target_entry_resno(query->targetList,
                                                       variable_name);
        if (item->entity_position == -1)
        {
            ereport(ERROR,
                    (errcode(ERRCODE_INVALID_COLUMN_REFERENCE),
                     errmsg("undefined reference to variable %s in SET clause",
                            variable_name),
                            parser_errposition(pstate, set_item->location)));
        }

        add_volatile_wrapper_to_target_entry(query->targetList,
                                             item->entity_position);

        // set keep_null property
        if (is_ag_node(set_item->expr, cypher_map))
        {
            ((cypher_map*)set_item->expr)->keep_null = set_item->is_add;
        }

        // create target entry for the new property value
        item->prop_position = (AttrNumber)pstate->p_next_resno;
        target_item = transform_cypher_item(cpstate, set_item->expr, NULL,
                                            EXPR_KIND_SELECT_TARGET, NULL,
                                            false);
        target_item->expr = add_volatile_wrapper(target_item->expr);

        query->targetList = lappend(query->targetList, target_item);
        info->set_items = lappend(info->set_items, item);
    }

    return info;
}

/* from PG's static helper function */
static Node *flatten_grouping_sets(Node *expr, bool toplevel,
                                   bool *hasGroupingSets)
{
    /* just in case of pathological input */
    check_stack_depth();

    if (expr == (Node *) NIL)
    {
        return (Node *) NIL;
    }

    switch (expr->type)
    {
        case T_RowExpr:
        {
            RowExpr *r = (RowExpr *) expr;

            if (r->row_format == COERCE_IMPLICIT_CAST)
            {
                return flatten_grouping_sets((Node *) r->args, false, NULL);
            }
            break;
        }
        case T_GroupingSet:
            ereport(ERROR,
                    (errcode(ERRCODE_INVALID_PARAMETER_VALUE),
                     errmsg("flattening of GroupingSet is not implemented")));
            break;
        case T_List:
        {
            List *result = NIL;
            ListCell *l;

            foreach(l, (List *) expr)
            {
                Node *n = NULL;

                n = flatten_grouping_sets(lfirst(l), toplevel, hasGroupingSets);

                if (n != (Node *) NIL)
                {
                    if (IsA(n, List))
                    {
                        result = list_concat(result, (List *) n);
                    }
                    else
                    {
                        result = lappend(result, n);
                    }
                }
            }
            return (Node *) result;
        }
        default:
            break;
    }
    return expr;
}

/* from PG's addTargetToGroupList */
static List *add_target_to_group_list(cypher_parsestate *cpstate,
                                      TargetEntry *tle, List *grouplist,
                                      List *targetlist, int location)
{
    ParseState *pstate = &cpstate->pstate;
    Oid restype = exprType((Node *) tle->expr);

    /* if tlist item is an UNKNOWN literal, change it to TEXT */
    if (restype == UNKNOWNOID)
    {
        tle->expr = (Expr *) coerce_type(pstate, (Node *) tle->expr, restype,
                                         TEXTOID, -1, COERCION_IMPLICIT,
                                         COERCE_IMPLICIT_CAST, -1);
        restype = TEXTOID;
    }

    /* avoid making duplicate grouplist entries */
    if (!targetIsInSortList(tle, InvalidOid, grouplist))
    {
        SortGroupClause *grpcl = makeNode(SortGroupClause);
        Oid sortop;
        Oid eqop;
        bool hashable;
        ParseCallbackState pcbstate;

        setup_parser_errposition_callback(&pcbstate, pstate, location);

        /* determine the eqop and optional sortop */
        get_sort_group_operators(restype, false, true, false, &sortop, &eqop,
                                 NULL, &hashable);

        cancel_parser_errposition_callback(&pcbstate);

        grpcl->tleSortGroupRef = assignSortGroupRef(tle, targetlist);
        grpcl->eqop = eqop;
        grpcl->sortop = sortop;
        grpcl->nulls_first = false; /* OK with or without sortop */
        grpcl->hashable = hashable;

        grouplist = lappend(grouplist, grpcl);
    }

    return grouplist;
}

/* from PG's transformGroupClauseExpr */
static Index transform_group_clause_expr(List **flatresult,
                                         Bitmapset *seen_local,
                                         cypher_parsestate *cpstate,
                                         Node *gexpr, List **targetlist,
                                         List *sortClause,
                                         ParseExprKind exprKind, bool toplevel)
{
    TargetEntry *tle = NULL;
    bool found = false;

    tle = find_target_list_entry(cpstate, gexpr, targetlist, exprKind);

    if (tle->ressortgroupref > 0)
    {
        ListCell *sl;

        /*
         * Eliminate duplicates (GROUP BY x, x) but only at local level.
         * (Duplicates in grouping sets can affect the number of returned
         * rows, so can't be dropped indiscriminately.)
         *
         * Since we don't care about anything except the sortgroupref, we can
         * use a bitmapset rather than scanning lists.
         */
        if (bms_is_member(tle->ressortgroupref, seen_local))
        {
            return 0;
        }

        /*
         * If we're already in the flat clause list, we don't need to consider
         * adding ourselves again.
         */
        found = targetIsInSortList(tle, InvalidOid, *flatresult);
        if (found)
        {
            return tle->ressortgroupref;
        }

        /*
         * If the GROUP BY tlist entry also appears in ORDER BY, copy operator
         * info from the (first) matching ORDER BY item.  This means that if
         * you write something like "GROUP BY foo ORDER BY foo USING <<<", the
         * GROUP BY operation silently takes on the equality semantics implied
         * by the ORDER BY.  There are two reasons to do this: it improves the
         * odds that we can implement both GROUP BY and ORDER BY with a single
         * sort step, and it allows the user to choose the equality semantics
         * used by GROUP BY, should she be working with a datatype that has
         * more than one equality operator.
         *
         * If we're in a grouping set, though, we force our requested ordering
         * to be NULLS LAST, because if we have any hope of using a sorted agg
         * for the job, we're going to be tacking on generated NULL values
         * after the corresponding groups. If the user demands nulls first,
         * another sort step is going to be inevitable, but that's the
         * planner's problem.
         */


         foreach(sl, sortClause)
         {
             SortGroupClause *sc = (SortGroupClause *) lfirst(sl);

             if (sc->tleSortGroupRef == tle->ressortgroupref)
             {
                 SortGroupClause *grpc = copyObject(sc);

                 if (!toplevel)
                 {
                     grpc->nulls_first = false;
                 }
                 *flatresult = lappend(*flatresult, grpc);
                 found = true;
                 break;
             }
         }
    }

    /*
     * If no match in ORDER BY, just add it to the result using default
     * sort/group semantics.
     */
    if (!found)
    {
        *flatresult = add_target_to_group_list(cpstate, tle, *flatresult,
                                               *targetlist, exprLocation(gexpr));
    }

    /* _something_ must have assigned us a sortgroupref by now... */

    return tle->ressortgroupref;
}

/* from PG's transformGroupClause */
static List * transform_group_clause(cypher_parsestate *cpstate,
                                     List *grouplist, List **groupingSets,
                                     List **targetlist, List *sortClause,
                                     ParseExprKind exprKind)
{
    List *result = NIL;
    List *flat_grouplist;
    List *gsets = NIL;
    ListCell *gl;
    bool hasGroupingSets = false;
    Bitmapset *seen_local = NULL;

    /*
     * Recursively flatten implicit RowExprs. (Technically this is only needed
     * for GROUP BY, per the syntax rules for grouping sets, but we do it
     * anyway.)
     */
    flat_grouplist = (List *) flatten_grouping_sets((Node *) grouplist, true,
                                                    &hasGroupingSets);

    foreach(gl, flat_grouplist)
    {
        Node       *gexpr = (Node *) lfirst(gl);

        if (IsA(gexpr, GroupingSet))
        {
            ereport(ERROR, (errcode(ERRCODE_INVALID_PARAMETER_VALUE),
                            errmsg("GroupingSet is not implemented")));
            break;
        }
        else
        {
            Index ref = transform_group_clause_expr(&result, seen_local,
                                                    cpstate, gexpr, targetlist,
                                                    sortClause, exprKind, true);
            if (ref > 0)
            {
                seen_local = bms_add_member(seen_local, ref);
                if (hasGroupingSets)
                {
                    ereport(ERROR, (errcode(ERRCODE_INVALID_PARAMETER_VALUE),
                            errmsg("GroupingSet is not implemented")));
                }
            }
        }
    }

    /* parser should prevent this */
    Assert(gsets == NIL || groupingSets != NULL);

    if (groupingSets)
    {
        *groupingSets = gsets;
    }

    return result;
}

static Query *transform_cypher_return(cypher_parsestate *cpstate,
                                      cypher_clause *clause)
{
    ParseState *pstate = (ParseState *)cpstate;
    cypher_return *self = (cypher_return *)clause->self;
    Query *query;
    List *groupClause = NIL;

    query = makeNode(Query);
    query->commandType = CMD_SELECT;

    if (clause->prev)
    {
        transform_prev_cypher_clause(cpstate, clause->prev, true);
    }

    query->targetList = transform_cypher_item_list(cpstate, self->items,
                                                   &groupClause,
                                                   EXPR_KIND_SELECT_TARGET);

    markTargetListOrigins(pstate, query->targetList);

    // ORDER BY
    query->sortClause = transform_cypher_order_by(cpstate, self->order_by,
                                                  &query->targetList,
                                                  EXPR_KIND_ORDER_BY);

    /* 'auto' GROUP BY (from PG's transformGroupClause) */
    query->groupClause = transform_group_clause(cpstate, groupClause,
                                                &query->groupingSets,
                                                &query->targetList,
                                                query->sortClause,
                                                EXPR_KIND_GROUP_BY);

    // DISTINCT
    if (self->distinct)
    {
        query->distinctClause = transformDistinctClause(
            pstate, &query->targetList, query->sortClause, false);
        query->hasDistinctOn = false;
    }
    else
    {
        query->distinctClause = NIL;
        query->hasDistinctOn = false;
    }

    // SKIP and LIMIT
    query->limitOffset = transform_cypher_limit(cpstate, self->skip,
                                                EXPR_KIND_OFFSET, "SKIP");
    query->limitCount = transform_cypher_limit(cpstate, self->limit,
                                               EXPR_KIND_LIMIT, "LIMIT");

    query->rtable = pstate->p_rtable;
    query->jointree = makeFromExpr(pstate->p_joinlist, NULL);
    query->hasAggs = pstate->p_hasAggs;

    assign_query_collations(pstate, query);

    /* this must be done after collations, for reliable comparison of exprs */
    if (pstate->p_hasAggs ||
        query->groupClause || query->groupingSets || query->havingQual)
    {
        parse_check_aggregates(pstate, query);
    }

    return query;
}

// see transformSortClause()
static List *transform_cypher_order_by(cypher_parsestate *cpstate,
                                       List *sort_items, List **target_list,
                                       ParseExprKind expr_kind)
{
    ParseState *pstate = (ParseState *)cpstate;
    List *sort_list = NIL;
    ListCell *li;

    foreach (li, sort_items)
    {
        SortBy *sort_by = lfirst(li);
        TargetEntry *te;

        te = find_target_list_entry(cpstate, sort_by->node, target_list,
                                    expr_kind);

        sort_list = addTargetToSortList(pstate, te, sort_list, *target_list,
                                        sort_by);
    }

    return sort_list;
}

// see findTargetlistEntrySQL99()
static TargetEntry *find_target_list_entry(cypher_parsestate *cpstate,
                                           Node *node, List **target_list,
                                           ParseExprKind expr_kind)
{
    Node *expr;
    ListCell *lt;
    TargetEntry *te;

    expr = transform_cypher_expr(cpstate, node, expr_kind);

    foreach (lt, *target_list)
    {
        Node *te_expr;

        te = lfirst(lt);
        te_expr = strip_implicit_coercions((Node *)te->expr);

        if (equal(expr, te_expr))
        {
            return te;
        }
    }

    te = transform_cypher_item(cpstate, node, expr, expr_kind, NULL, true);

    *target_list = lappend(*target_list, te);

    return te;
}

// see transformLimitClause()
static Node *transform_cypher_limit(cypher_parsestate *cpstate, Node *node,
                                    ParseExprKind expr_kind,
                                    const char *construct_name)
{
    ParseState *pstate = (ParseState *)cpstate;
    Node *qual;

    if (!node)
    {
        return NULL;
    }

    qual = transform_cypher_expr(cpstate, node, expr_kind);

    qual = coerce_to_specific_type(pstate, qual, INT8OID, construct_name);

    // LIMIT can't refer to any variables of the current query.
    if (contain_vars_of_level(qual, 0))
    {
        ereport(ERROR,
                (errcode(ERRCODE_INVALID_COLUMN_REFERENCE),
                 errmsg("argument of %s must not contain variables",
                        construct_name),
                 parser_errposition(pstate, locate_var_of_level(qual, 0))));
    }

    return qual;
}

static Query *transform_cypher_with(cypher_parsestate *cpstate,
                                    cypher_clause *clause)
{
    cypher_with *self = (cypher_with *)clause->self;
    cypher_return *return_clause;
    cypher_clause *wrapper;

    // TODO: check that all items have an alias for each

    // WITH clause is basically RETURN clause with optional WHERE subclause
    return_clause = make_ag_node(cypher_return);
    return_clause->distinct = self->distinct;
    return_clause->items = self->items;
    return_clause->order_by = self->order_by;
    return_clause->skip = self->skip;
    return_clause->limit = self->limit;

    wrapper = palloc(sizeof(*wrapper));
    wrapper->self = (Node *)return_clause;
    wrapper->prev = clause->prev;

    return transform_cypher_clause_with_where(cpstate, transform_cypher_return,
                                              wrapper, self->where);
}

static bool match_check_valid_label(cypher_match *match,
                                    cypher_parsestate *cpstate)
{
    ListCell *cell1;
    ListCell *cell2;
    cypher_path *path;

    foreach(cell1, match->pattern)
    {
        int i = 0;
        path = (cypher_path*) lfirst(cell1);

        foreach(cell2, path->path)
        {
            if (i % 2 == 0)
            {
                cypher_node *node = NULL;

                node = lfirst(cell2);

                if (node->label)
                {
                    label_cache_data *lcd =
                        search_label_name_graph_cache(node->label,
                                                      cpstate->graph_oid);

                    if (lcd == NULL ||
                        lcd->kind != LABEL_KIND_VERTEX)
                    {
                        return false;
                    }
                }
            }
            else
            {
                cypher_relationship *rel = NULL;

                rel = lfirst(cell2);

                if (rel->label)
                {
                    label_cache_data *lcd =
                        search_label_name_graph_cache(rel->label,
                                                      cpstate->graph_oid);

                    if (lcd == NULL || lcd->kind != LABEL_KIND_EDGE)
                    {
                        return false;
                    }
                }
            }
            i++;
        }
    }

    return true;
}

static Query *transform_cypher_clause_with_where(cypher_parsestate *cpstate,
                                                 transform_method transform,
                                                 cypher_clause *clause,
                                                 Node *where)
{
    ParseState *pstate = (ParseState *)cpstate;
    Query *query;
    Node *self = clause->self;
    Node *where_qual = NULL;

    if (where)
    {
        int rtindex;
        ParseNamespaceItem *pnsi;

        query = makeNode(Query);
        query->commandType = CMD_SELECT;

        pnsi = transform_cypher_clause_as_subquery(cpstate, transform, clause,
                                                   NULL, true);
        Assert(pnsi != NULL);
        rtindex = list_length(pstate->p_rtable);
        Assert(rtindex == 1); // rte is the only RangeTblEntry in pstate
        if (rtindex != 1)
        {
            ereport(ERROR,
                    (errcode(ERRCODE_DATATYPE_MISMATCH),
                     errmsg("invalid value for rtindex")));
        }

        /*
         * add all the target entries in pnsi to the current target list to pass
         * all the variables that are introduced in the previous clause to the
         * next clause
         */
<<<<<<< HEAD
        query->targetList = expandNSItemAttrs(pstate, pnsi, 0, -1);
=======
        query->targetList = expandNSItemAttrs(pstate, pnsi, 0, true, -1);
>>>>>>> f88e6d1e

        markTargetListOrigins(pstate, query->targetList);

        query->rtable = pstate->p_rtable;

        if (!is_ag_node(self, cypher_match))
        {
            where_qual = transform_cypher_expr(cpstate, where, EXPR_KIND_WHERE);

            where_qual = coerce_to_boolean(pstate, where_qual, "WHERE");
        }

        query->jointree = makeFromExpr(pstate->p_joinlist, where_qual);
        assign_query_collations(pstate, query);
    }
    else
    {
        query = transform(cpstate, clause);
    }

    query->hasSubLinks = pstate->p_hasSubLinks;
    query->hasTargetSRFs = pstate->p_hasTargetSRFs;
    query->hasAggs = pstate->p_hasAggs;

    return query;
}

static Query *transform_cypher_match(cypher_parsestate *cpstate,
                                     cypher_clause *clause)
{
    cypher_match *match_self = (cypher_match*) clause->self;

    if(!match_check_valid_label(match_self, cpstate))
    {
        cypher_bool_const *l = make_ag_node(cypher_bool_const);
        cypher_bool_const *r = make_ag_node(cypher_bool_const);

        l->boolean = true;
        l->location = -1;
        r->boolean = false;
        r->location = -1;

        /*if the label is invalid, create a paradoxical where to get null*/
        match_self->where = (Node *)makeSimpleA_Expr(AEXPR_OP, "=",
                                                     (Node *)l,
                                                     (Node *)r, -1);
    }

    return transform_cypher_clause_with_where(
        cpstate, transform_cypher_match_pattern, clause,
        match_self->where);
}

/*
 * Transform the clause into a subquery. This subquery will be used
 * in a join so setup the namespace item and the created the rtr
 * for the join to use.
 */
static Node *transform_clause_for_join(cypher_parsestate *cpstate,
                                       cypher_clause *clause,
                                       RangeTblEntry **rte,
                                       ParseNamespaceItem **nsitem,
                                       Alias* alias)
{
    RangeTblRef *rtr;

    *nsitem = transform_cypher_clause_as_subquery(cpstate,
                                               transform_cypher_clause,
                                               clause, alias, false);
    *rte = (*nsitem)->p_rte;

    rtr = makeNode(RangeTblRef);
    rtr->rtindex = (*nsitem)->p_rtindex;

    return (Node *) rtr;
}

/*
 * For cases where we need to join two subqueries together (OPTIONAL MATCH and
 * MERGE) we need to take the columns available in each rte and merge them
 * together. The l_rte has precedence when there is a conflict, because that
 * means that the pattern create in the current clause is referencing a
 * variable declared in a previous clause (the l_rte). The output is the
 * res_colnames and res_colvars that are passed in.
 */
static void get_res_cols(ParseState *pstate, ParseNamespaceItem *l_pnsi,
                         ParseNamespaceItem *r_pnsi, List **res_colnames,
                         List **res_colvars)
{
    List *l_colnames, *l_colvars;
    List *r_colnames, *r_colvars;
    ListCell *r_lname, *r_lvar;
    List *colnames = NIL;
    List *colvars = NIL;

    expandRTE(l_pnsi->p_rte, l_pnsi->p_rtindex, 0, -1, false,
              &l_colnames, &l_colvars);
    expandRTE(r_pnsi->p_rte, r_pnsi->p_rtindex, 0, -1, false,
              &r_colnames, &r_colvars);

    // add in all colnames and colvars from the l_rte.
    *res_colnames = list_concat(*res_colnames, l_colnames);
    *res_colvars = list_concat(*res_colvars, l_colvars);

    // find new columns and if they are a var, pass them in.
    forboth(r_lname, r_colnames, r_lvar, r_colvars)
    {
        char *r_colname = strVal(lfirst(r_lname));
        ListCell *lname;
        ListCell *lvar;
        Var *var = NULL;

        forboth(lname, *res_colnames, lvar, *res_colvars)
        {
            char *colname = strVal(lfirst(lname));

            if (strcmp(r_colname, colname) == 0)
            {
                var = lfirst(lvar);
                break;
            }
        }

        if (var == NULL)
        {
            colnames = lappend(colnames, lfirst(r_lname));
            colvars = lappend(colvars, lfirst(r_lvar));
        }
    }

    *res_colnames = list_concat(*res_colnames, colnames);
    *res_colvars = list_concat(*res_colvars, colvars);
}

/*
 * transform_cypher_optional_match_clause
 *      Transform the previous clauses and OPTIONAL MATCH clauses to be LATERAL LEFT JOIN
 *   transform_cypher_optional_match_clause   to construct a result value.
 */
static RangeTblEntry *transform_cypher_optional_match_clause(cypher_parsestate *cpstate,
                                                             cypher_clause *clause)
{
    cypher_clause *prevclause;
    RangeTblEntry *l_rte, *r_rte;
    ParseNamespaceItem *l_nsitem, *r_nsitem;
    ParseState *pstate = (ParseState *) cpstate;
    JoinExpr* j = makeNode(JoinExpr);
    List *res_colnames = NIL, *res_colvars = NIL;
    Alias *l_alias, *r_alias;
    ParseNamespaceItem *jnsitem;
    int i = 0;

    j->jointype = JOIN_LEFT;

    l_alias = makeAlias(PREV_CYPHER_CLAUSE_ALIAS, NIL);
    r_alias = makeAlias(CYPHER_OPT_RIGHT_ALIAS, NIL);

    j->larg = transform_clause_for_join(cpstate, clause->prev, &l_rte,
                                        &l_nsitem, l_alias);
    pstate->p_namespace = lappend(pstate->p_namespace, l_nsitem);

    /*
     * Remove the previous clause so when the transform_clause_for_join function
     * transforms the OPTIONAL MATCH, the previous clause will not be transformed
     * again.
     */
    prevclause = clause->prev;
    clause->prev = NULL;

    //set the lateral flag to true
    pstate->p_lateral_active = true;

    j->rarg = transform_clause_for_join(cpstate, clause, &r_rte,
                                        &r_nsitem, r_alias);

    // we are done transform the lateral left join
    pstate->p_lateral_active = false;

    /*
     * We are done with the previous clause in the transform phase, but
     * reattach the previous clause for semantics.
     */
    clause->prev = prevclause;

    pstate->p_namespace = NIL;

    // get the colnames and colvars from the rtes
    get_res_cols(pstate, l_nsitem, r_nsitem, &res_colnames, &res_colvars);

    jnsitem = addRangeTableEntryForJoin(pstate,
                                        res_colnames,
                                        NULL,
                                        j->jointype,
                                        0,
                                        res_colvars,
                                        NIL,
                                        NIL,
                                        j->alias,
                                        NULL,
                                        false);

    j->rtindex = jnsitem->p_rtindex;

    for (i = list_length(pstate->p_joinexprs) + 1; i < j->rtindex; i++)
    {
        pstate->p_joinexprs = lappend(pstate->p_joinexprs, NULL);
    }
    pstate->p_joinexprs = lappend(pstate->p_joinexprs, j);
    Assert(list_length(pstate->p_joinexprs) == j->rtindex);

    pstate->p_joinlist = lappend(pstate->p_joinlist, j);

    /* add jrte to column namespace only */
    addNSItemToQuery(pstate, jnsitem, false, false, true);

    return jnsitem->p_rte;
}

static Query *transform_cypher_match_pattern(cypher_parsestate *cpstate,
                                             cypher_clause *clause)
{
    ParseState *pstate = (ParseState *)cpstate;
    cypher_match *self = (cypher_match *)clause->self;
    Query *query;
    Node *where = self->where;

    query = makeNode(Query);
    query->commandType = CMD_SELECT;

    if(self->optional == true && clause->next)
    {
        cypher_clause *next = clause->next;
        if (is_ag_node(next->self, cypher_match))
        {
            cypher_match *next_self = (cypher_match *)next->self;
            if (!next_self->optional)
            {
                ereport(ERROR,
                        (errcode(ERRCODE_SYNTAX_ERROR),
                         errmsg("MATCH cannot follow OPTIONAL MATCH"),
                         parser_errposition(pstate,
                                            exprLocation((Node *) next_self))));
            }
        }
    }

    // If there is no previous clause, transform to a general MATCH clause.
    if (self->optional == true && clause->prev != NULL)
    {
        RangeTblEntry *rte = transform_cypher_optional_match_clause(cpstate, clause);

        query->targetList = make_target_list_from_join(pstate, rte);
        query->rtable = pstate->p_rtable;
        query->jointree = makeFromExpr(pstate->p_joinlist, NULL);
    }
    else
    {
        if (clause->prev)
        {
            RangeTblEntry *rte;
            int rtindex;
            ParseNamespaceItem *pnsi;

            pnsi = transform_prev_cypher_clause(cpstate, clause->prev, true);
            rte = pnsi->p_rte;
            rtindex = list_length(pstate->p_rtable);
            Assert(rtindex == 1); // rte is the first RangeTblEntry in pstate
            if (rtindex != 1)
            {
                ereport(ERROR,
                        (errcode(ERRCODE_DATATYPE_MISMATCH),
                         errmsg("invalid value for rtindex")));
            }

            /*
             * add all the target entries in rte to the current target list to pass
             * all the variables that are introduced in the previous clause to the
             * next clause
             */
            pnsi = get_namespace_item(pstate, rte);
<<<<<<< HEAD
            query->targetList = expandNSItemAttrs(pstate, pnsi, 0, -1);
=======
            query->targetList = expandNSItemAttrs(pstate, pnsi, 0, true, -1);
>>>>>>> f88e6d1e
        }

        transform_match_pattern(cpstate, query, self->pattern, where);
    }

    markTargetListOrigins(pstate, query->targetList);

    query->hasSubLinks = pstate->p_hasSubLinks;
    query->hasWindowFuncs = pstate->p_hasWindowFuncs;
    query->hasTargetSRFs = pstate->p_hasTargetSRFs;
    query->hasAggs = pstate->p_hasAggs;

    assign_query_collations(pstate, query);

    return query;
}

/*
 * Function to make a target list from an RTE. Taken from AgensGraph and PG
 */
static List *make_target_list_from_join(ParseState *pstate, RangeTblEntry *rte)
{
    List *targetlist = NIL;
    ListCell *lt;
    ListCell *ln;

    AssertArg(rte->rtekind == RTE_JOIN);

    forboth(lt, rte->joinaliasvars, ln, rte->eref->colnames)
    {
        Var *varnode = lfirst(lt);
        char *resname = strVal(lfirst(ln));
        TargetEntry *tmp;

        tmp = makeTargetEntry((Expr *) varnode,
                              (AttrNumber) pstate->p_next_resno++,
                              pstrdup(resname),
                              false);
        targetlist = lappend(targetlist, tmp);
    }

    return targetlist;
}

/*
 * Function to make a target list from an RTE. Borrowed from AgensGraph and PG
 */
static List *makeTargetListFromPNSItem(ParseState *pstate, ParseNamespaceItem *pnsi)
{
    List *targetlist = NIL;
    int rtindex;
    int varattno;
    ListCell *ln;
    ListCell *lt;
    RangeTblEntry *rte;
    Assert(pnsi->p_rte);
    rte = pnsi->p_rte;

    /* right now this is only for subqueries */
    AssertArg(rte->rtekind == RTE_SUBQUERY);

    rtindex = pnsi->p_rtindex;

    varattno = 1;
    ln = list_head(rte->eref->colnames);
    foreach(lt, rte->subquery->targetList)
    {
        TargetEntry *te = lfirst(lt);
        Var *varnode;
        char *resname;
        TargetEntry *tmp;

        if (te->resjunk)
        {
            continue;
        }

        Assert(varattno == te->resno);

        /* no transform here, just use `te->expr` */
        varnode = makeVar(rtindex, varattno, exprType((Node *) te->expr),
                          exprTypmod((Node *) te->expr),
                          exprCollation((Node *) te->expr), 0);

        resname = strVal(lfirst(ln));

        tmp = makeTargetEntry((Expr *)varnode,
                              (AttrNumber)pstate->p_next_resno++, resname,
                              false);
        targetlist = lappend(targetlist, tmp);

        varattno++;
        ln = lnext(rte->eref->colnames, ln);
    }

    return targetlist;
}

/*
 * Transform a cypher sub pattern. This is put here because it is a sub clause.
 * This works in tandem with transform_Sublink in cypher_expr.c
 */
static Query *transform_cypher_sub_pattern(cypher_parsestate *cpstate,
                                           cypher_clause *clause)
{
    cypher_match *match;
    cypher_clause *c;
    Query *qry;
    ParseState *pstate = (ParseState *)cpstate;
    cypher_sub_pattern *subpat = (cypher_sub_pattern*)clause->self;
    ParseNamespaceItem *pnsi;
    cypher_parsestate *child_parse_state = make_cypher_parsestate(cpstate);
    ParseState *p_child_parse_state = (ParseState *) child_parse_state;
    p_child_parse_state->p_expr_kind = pstate->p_expr_kind;

    /* create a cypher match node and assign it the sub pattern */
    match = make_ag_node(cypher_match);
    match->pattern = subpat->pattern;
    match->where = NULL;
    /* wrap it in a clause */
    c = palloc(sizeof(cypher_clause));
    c->self = (Node *)match;
    c->prev = NULL;
    c->next = NULL;

    /* set up a select query and run it as a sub query to the parent match */
    qry = makeNode(Query);
    qry->commandType = CMD_SELECT;

    pnsi = transform_cypher_clause_as_subquery(child_parse_state,
                                              transform_cypher_clause, c,
                                              NULL, true);

    qry->targetList = makeTargetListFromPNSItem(p_child_parse_state, pnsi);

    markTargetListOrigins(p_child_parse_state, qry->targetList);

    qry->rtable = p_child_parse_state->p_rtable;
    qry->jointree = makeFromExpr(p_child_parse_state->p_joinlist, NULL);

    /* the state will be destroyed so copy the data we need */
    qry->hasSubLinks = p_child_parse_state->p_hasSubLinks;
    qry->hasTargetSRFs = p_child_parse_state->p_hasTargetSRFs;
    qry->hasAggs = p_child_parse_state->p_hasAggs;

    if (qry->hasAggs)
    {
        parse_check_aggregates(p_child_parse_state, qry);
    }

    assign_query_collations(p_child_parse_state, qry);

    free_cypher_parsestate(child_parse_state);

    return qry;
}

/*
 * Code borrowed and inspired by PG's transformFromClauseItem. This function
 * will transform the VLE function, depending on type. Currently, only
 * RangeFunctions are supported. But, others may be in the future.
 */
static Node *transform_VLE_Function(cypher_parsestate *cpstate, Node *n,
                                    RangeTblEntry **top_rte, int *top_rti,
                                    List **namespace)
{
    ParseState *pstate = &cpstate->pstate;

    /* we only care about RangeFunctions at this time */
    Assert(IsA(n, RangeFunction));

    if (IsA(n, RangeFunction))
    {
        /* function is like a plain relation */
        RangeTblRef *rtr;
        RangeTblEntry *rte;
        ParseNamespaceItem *nsitem;
        int rtindex;

        nsitem = transform_RangeFunction(cpstate, (RangeFunction *) n);
        rte = nsitem->p_rte;
        /* assume new rte is at end */
        rtindex = list_length(pstate->p_rtable);
        Assert(rte == rt_fetch(rtindex, pstate->p_rtable));
        *top_rte = rte;
        *top_rti = rtindex;
        *namespace = list_make1(nsitem);
        rtr = makeNode(RangeTblRef);
        rtr->rtindex = rtindex;
        return (Node *) rtr;
    }

    /* if it isn't a RangeFunction, return NULL */
    return NULL;
}

/*
 * static function borrowed from PG.
 *
 * setNamespaceLateralState -
 * Convenience subroutine to update LATERAL flags in a namespace list.
 */
static void setNamespaceLateralState(List *namespace, bool lateral_only,
                                     bool lateral_ok)
{
    ListCell *lc;

    foreach(lc, namespace)
    {
        ParseNamespaceItem *nsitem = (ParseNamespaceItem *) lfirst(lc);

        nsitem->p_lateral_only = lateral_only;
        nsitem->p_lateral_ok = lateral_ok;
    }
}

/*
 * Code borrowed and inspired by PG's transformFromClauseItem. Static function
 * to add in the VLE function as a FROM clause entry.
 */
static ParseNamespaceItem *append_VLE_Func_to_FromClause(cypher_parsestate *cpstate,
                                                         Node *n)
{
    ParseState *pstate = &cpstate->pstate;
    RangeTblEntry *rte = NULL;
    List *namespace = NULL;
    int rtindex;

    /*
     * Following PG's FROM clause logic, just in case we need to expand it in
     * the future, we process the items in another function.
     */
    n = transform_VLE_Function(cpstate, n, &rte, &rtindex, &namespace);

    /* this should not happen */
    Assert(n != NULL);

    /* verify there aren't any conflicts */
    checkNameSpaceConflicts(pstate, pstate->p_namespace, namespace);

    /* mark the new namespace items as visible only to LATERAL */
    setNamespaceLateralState(namespace, true, true);

    /* add the entry to the joinlist and namespace */
    pstate->p_joinlist = lappend(pstate->p_joinlist, n);
    pstate->p_namespace = list_concat(pstate->p_namespace, namespace);

    /* make all namespace items unconditionally visible */
    setNamespaceLateralState(pstate->p_namespace, false, true);

    return lfirst(list_head(namespace));
}

/*
 * Code borrowed from PG's transformRangeFunction
 *
 * --- transform a function call appearing in FROM
 */
static ParseNamespaceItem *transform_RangeFunction(cypher_parsestate *cpstate,
                                              RangeFunction *r)
{
    ParseState *pstate = NULL;
    List *funcexprs = NIL;
    List *funcnames = NIL;
    List *coldeflists = NIL;
    bool is_lateral = false;
    ListCell *lc = NULL;
    ParseNamespaceItem *pnsi;

    pstate = &cpstate->pstate;

    Assert(!pstate->p_lateral_active);
    pstate->p_lateral_active = true;

    /* transform the raw expressions */
    foreach(lc, r->functions)
    {
        List *pair = (List*)lfirst(lc);
        Node *fexpr;
        List *coldeflist;
        Node *newfexpr;
        Node *last_srf;

        /* Disassemble the function-call/column-def-list pairs */
        Assert(list_length(pair) == 2);
        fexpr = (Node*) linitial(pair);
        coldeflist = (List*) lsecond(pair);

        /* normal case ... */
        last_srf = pstate->p_last_srf;

        /* transform the function expression */
        newfexpr = transform_cypher_expr(cpstate, fexpr,
                                         EXPR_KIND_FROM_FUNCTION);

        /* nodeFunctionscan.c requires SRFs to be at top level */
        if (pstate->p_last_srf != last_srf &&
            pstate->p_last_srf != newfexpr)
        {
            ereport(ERROR,
                    (errcode(ERRCODE_FEATURE_NOT_SUPPORTED),
                     errmsg("set-returning functions must appear at top level of FROM"),
                     parser_errposition(pstate,
                                        exprLocation(pstate->p_last_srf))));
        }

        funcexprs = lappend(funcexprs, newfexpr);
        funcnames = lappend(funcnames, FigureColname(fexpr));

        if (coldeflist && r->coldeflist)
        {
            ereport(ERROR,
                    (errcode(ERRCODE_SYNTAX_ERROR),
                     errmsg("multiple column definition lists are not allowed for the same function"),
                     parser_errposition(pstate,
                                        exprLocation((Node *) r->coldeflist))));
        }

        coldeflists = lappend(coldeflists, coldeflist);
    }

    pstate->p_lateral_active = false;

    /*
     * We must assign collations now so that the RTE exposes correct collation
     * info for Vars created from it.
     */
    assign_list_collations(pstate, funcexprs);

    /* currently this is not used by the VLE */
    Assert(r->coldeflist == NULL);

    /* mark the RTE as LATERAL */
    is_lateral = r->lateral || contain_vars_of_level((Node *) funcexprs, 0);

    /* build an RTE for the function */
    pnsi = addRangeTableEntryForFunction(pstate, funcnames, funcexprs,
                                         coldeflists, r, is_lateral,
                                         true);

    return pnsi;
}

static void transform_match_pattern(cypher_parsestate *cpstate, Query *query,
                                    List *pattern, Node *where)
{
    ParseState *pstate = (ParseState *)cpstate;
    ListCell *lc;
    List *quals = NIL;
    Expr *q = NULL;
    Expr *expr = NULL;

    /*
     * Loop through a comma separated list of paths like (u)-[e]-(v), (w), (x)
     */
    foreach (lc, pattern)
    {
        List *qual = NULL;
        cypher_path *path = NULL;

        /* get the path and transform it */
        path = (cypher_path *) lfirst(lc);

        qual = transform_match_path(cpstate, query, path);

        quals = list_concat(quals, qual);
    }

    if (quals != NIL)
    {
        q = makeBoolExpr(AND_EXPR, quals, -1);
        expr = (Expr *)transformExpr(&cpstate->pstate, (Node *)q,
                                     EXPR_KIND_WHERE);
    }

    if (cpstate->property_constraint_quals != NIL)
    {
        Expr *prop_qual = makeBoolExpr(AND_EXPR,
                                       cpstate->property_constraint_quals, -1);

        if (expr == NULL)
        {
            expr = prop_qual;
        }
        else
        {
            expr = makeBoolExpr(AND_EXPR, list_make2(expr, prop_qual), -1);
        }
    }

    // transform the where clause quals and add to the quals,
    if (where != NULL)
    {
        Expr *where_qual;

        where_qual = (Expr *)transform_cypher_expr(cpstate, where,
                                                   EXPR_KIND_WHERE);
        if (expr == NULL)
        {
            expr = where_qual;
        }
        else
        {
            /*
             * coerce the WHERE clause to a boolean before AND with the property
             * constraints, otherwise there could be evaluation issues.
             */
            where_qual = (Expr *)coerce_to_boolean(pstate, (Node *)where_qual,
                                                   "WHERE");

            expr = makeBoolExpr(AND_EXPR, list_make2(expr, where_qual), -1);
        }
    }

    /*
     * Coerce to WHERE clause to a bool, denoting whether the constructed
     * clause is true or false.
     */
    if (expr != NULL)
    {
        expr = (Expr *)coerce_to_boolean(pstate, (Node *)expr, "WHERE");
    }

    query->rtable = cpstate->pstate.p_rtable;
    query->jointree = makeFromExpr(cpstate->pstate.p_joinlist, (Node *)expr);
}

/*
 * Creates a FuncCall node that will prevent an edge from being joined
 * to twice.
 */
static FuncCall *prevent_duplicate_edges(cypher_parsestate *cpstate,
                                         List *entities)
{
    List *edges = NIL;
    ListCell *lc;
    List *qualified_function_name;
    String *ag_catalog, *edge_fn;

    ag_catalog = makeString("ag_catalog");
    edge_fn = makeString("_ag_enforce_edge_uniqueness");

    qualified_function_name = list_make2(ag_catalog, edge_fn);

    // iterate through each entity, collecting the access node for each edge
    foreach (lc, entities)
    {
        transform_entity *entity = lfirst(lc);
        Node *edge;

        if (entity->type == ENT_EDGE)
        {
            edge = make_qual(cpstate, entity, AG_EDGE_COLNAME_ID);

            edges = lappend(edges, edge);
        }
        else if (entity->type == ENT_VLE_EDGE)
        {
            edges = lappend(edges, entity->expr);
        }
    }

    return makeFuncCall(qualified_function_name, edges, COERCE_SQL_SYNTAX, -1);
}

/*
 * For any given edge, the previous entity is joined with the edge
 * via the prev_qual node, and the next entity is join with the
 * next_qual node. If there is a filter on the previous vertex label,
 * create a filter, same with the next node.
 */
static List *make_directed_edge_join_conditions(
    cypher_parsestate *cpstate, transform_entity *prev_entity,
    transform_entity *next_entity, Node *prev_qual, Node *next_qual,
    char *prev_node_filter, char *next_node_filter)
{
    List *quals = NIL;

    if (prev_entity->in_join_tree)
    {
        quals = list_concat(quals, join_to_entity(cpstate, prev_entity,
                                                  prev_qual, JOIN_SIDE_LEFT));
    }

    if (next_entity->in_join_tree && next_entity->type != ENT_VLE_EDGE)
    {
        quals = list_concat(quals, join_to_entity(cpstate, next_entity,
                                                  next_qual, JOIN_SIDE_RIGHT));
    }

    if (prev_node_filter != NULL && !IS_DEFAULT_LABEL_VERTEX(prev_node_filter))
    {
        A_Expr *qual;
        qual = filter_vertices_on_label_id(cpstate, prev_qual,
                                           prev_node_filter);

        quals = lappend(quals, qual);
    }

    if (next_node_filter != NULL && !IS_DEFAULT_LABEL_VERTEX(next_node_filter))
    {
        A_Expr *qual;
        qual = filter_vertices_on_label_id(cpstate, next_qual,
                                           next_node_filter);

        quals = lappend(quals, qual);
    }

    return quals;
}

/*
 * The joins are driven by edges. Under specific conditions, it becomes
 * necessary to have knowledge about the previous edge and vertex and
 * the next vertex and edge.
 *
 * [prev_edge]-(prev_node)-[edge]-(next_node)-[next_edge]
 *
 * prev_edge and next_edge are allowed to be null.
 * prev_node and next_node are not allowed to be null.
 */
static List *make_join_condition_for_edge(cypher_parsestate *cpstate,
                                          transform_entity *prev_edge,
                                          transform_entity *prev_node,
                                          transform_entity *entity,
                                          transform_entity *next_node,
                                          transform_entity *next_edge)
{
    char *next_label_name_to_filter = NULL;
    char *prev_label_name_to_filter = NULL;
    transform_entity *next_entity;
    transform_entity *prev_entity;

    /*
     * When this edge is a vle edge, pass the prev and next
     * node to the match_vle_terminal_edge function to process
     * which rows match.
     */
    if (entity->type == ENT_VLE_EDGE)
    {
        Node *left_id = NULL;
        Node *right_id = NULL;
        String *ag_catalog = makeString("ag_catalog");
        String *func_name;
        List *qualified_func_name;
        List *args = NIL;
        List *quals = NIL;

        /*
         * If the next node is not in the join tree, we don't need to make any
         * quals.
         */
        if (!next_node->in_join_tree)
        {
            return NIL;
        }

        /*
         * If the previous node and the next node are in the join tree, we need
         * to create the age_match_vle_terminal_edge to compare the vle returned
         * results against the two nodes.
         */
        if (prev_node->in_join_tree)
        {
            func_name = makeString("age_match_vle_terminal_edge");
            qualified_func_name = list_make2(ag_catalog, func_name);

            /*
             * Get the vertex's id and pass to the function. Pass in NULL
             * otherwise.
             */
            left_id = (Node *)make_qual(cpstate, prev_node, "id");
            right_id = (Node *)make_qual(cpstate, next_node, "id");

            // create the argument list
            args = list_make3(left_id, right_id, entity->expr);

            // add to quals
            quals = lappend(quals, makeFuncCall(qualified_func_name, args,
                                                COERCE_EXPLICIT_CALL, -1));
        }

        /*
         * When the previous node is not in the join tree, but there is a vle
         * edge before that join, then we need to compare this vle's start node
         * against the previous vle's end node. No need to check the next edge,
         * because that would be redundant.
         */
        if (!prev_node->in_join_tree &&
            prev_edge != NULL &&
            prev_edge->type == ENT_VLE_EDGE)
        {
            List *qualified_name, *args;
            String *match_qual;
            FuncCall *fc;

            match_qual = makeString("age_match_two_vle_edges");

            // make the qualified function name
            qualified_name = list_make2(ag_catalog, match_qual);

            // make the args
            args = list_make2(prev_edge->expr, entity->expr);

            // create the function call
            fc = makeFuncCall(qualified_name, args, COERCE_EXPLICIT_CALL, -1);

            quals = lappend(quals, fc);
        }

        return quals;
    }

    /*
     *  If the previous node is not in the join tree, set the previous
     *  label filter.
     */
    if (!prev_node->in_join_tree)
    {
        prev_label_name_to_filter = prev_node->entity.node->label;
    }

    /*
     * If the next node is not in the join tree and there is not
     * another edge, set the label filter. When there is another
     * edge, we don't need to set it, because that edge will set the
     * filter for that node.
     */
    if (!next_node->in_join_tree && next_edge == NULL)
    {
        next_label_name_to_filter = next_node->entity.node->label;
    }

    /*
     * When the previous node is not in the join tree, and there
     * is a previous edge, set the previous entity to that edge.
     * Otherwise, use the previous node/
     */
    if (!prev_node->in_join_tree && prev_edge != NULL)
    {
        prev_entity = prev_edge;
    }
    else
    {
        prev_entity = prev_node;
    }

    /*
     * When the next node is not in the join tree, and there
     * is a next edge, set the next entity to that edge.
     * Otherwise, use the next node.
     */
    if (!next_node->in_join_tree && next_edge != NULL)
    {
        next_entity = next_edge;
    }
    else
    {
        next_entity = next_node;
    }

    switch (entity->entity.rel->dir)
    {
        case CYPHER_REL_DIR_RIGHT:
        {
            Node *prev_qual = make_qual(cpstate, entity,
                                        AG_EDGE_COLNAME_START_ID);
            Node *next_qual = make_qual(cpstate, entity,
                                        AG_EDGE_COLNAME_END_ID);

            return make_directed_edge_join_conditions(cpstate, prev_entity,
                                                      next_node, prev_qual,
                                                      next_qual,
                                                      prev_label_name_to_filter,
                                                      next_label_name_to_filter);
        }
        case CYPHER_REL_DIR_LEFT:
        {
            Node *prev_qual = make_qual(cpstate, entity,
                                        AG_EDGE_COLNAME_END_ID);
            Node *next_qual = make_qual(cpstate, entity,
                                        AG_EDGE_COLNAME_START_ID);

            return make_directed_edge_join_conditions(cpstate, prev_entity,
                                                      next_node, prev_qual,
                                                      next_qual,
                                                      prev_label_name_to_filter,
                                                      next_label_name_to_filter);
        }
        case CYPHER_REL_DIR_NONE:
        {
            /*
             * For undirected relationships, we can use the left directed
             * relationship OR'd by the right directed relationship.
             */
            Node *start_id_expr = make_qual(cpstate, entity,
                                            AG_EDGE_COLNAME_START_ID);
            Node *end_id_expr = make_qual(cpstate, entity,
                                          AG_EDGE_COLNAME_END_ID);
            List *first_join_quals = NIL, *second_join_quals = NIL;
            Expr *first_qual, *second_qual;
            Expr *or_qual;

            first_join_quals = make_directed_edge_join_conditions(cpstate,
                                                                  prev_entity,
                                                                  next_entity,
                                                                  start_id_expr,
                                                                  end_id_expr,
                                                                  prev_label_name_to_filter,
                                                                  next_label_name_to_filter);

            second_join_quals = make_directed_edge_join_conditions(cpstate,
                                                                   prev_entity,
                                                                   next_entity,
                                                                   end_id_expr,
                                                                   start_id_expr,
                                                                   prev_label_name_to_filter,
                                                                   next_label_name_to_filter);

            first_qual = makeBoolExpr(AND_EXPR, first_join_quals, -1);
            second_qual = makeBoolExpr(AND_EXPR, second_join_quals, -1);

            or_qual = makeBoolExpr(OR_EXPR, list_make2(first_qual, second_qual),
                               -1);

            return list_make1(or_qual);
        }
        default:
            return NULL;
    }
}

// creates a type cast node to agtype
static Node *make_type_cast_to_agtype(Node *arg)
{
    TypeCast *n = makeNode(TypeCast);
    String *ag_catalog = makeString("ag_catalog");
    String *agtype_str = makeString("agtype");
    List *qualified_name = list_make2(ag_catalog, agtype_str);

    n->arg = arg;
    n->typeName = makeTypeNameFromNameList(qualified_name);
    n->location = -1;
    return (Node *) n;
}

/*
 * Makes an agtype bool node that Postgres' transform expression logic
 * can handle. Used when constructed the join quals for building the paths
 */
static Node *make_bool_a_const(bool state)
{
    A_Const *n = makeNode(A_Const);

    n->val.sval.type = T_String;
    n->val.sval.sval = (state ? "true" : "false");
    n->location = -1;

    // typecast to agtype
    return make_type_cast_to_agtype((Node *)n);
}

/*
 * For the given entity, join it to the current edge, via the passed
 * qual node. The side denotes if the entity is on the right
 * or left of the current edge. Which we will need to know if the
 * passed entity is a directed edge.
 */
static List *join_to_entity(cypher_parsestate *cpstate,
                            transform_entity *entity, Node *qual,
                            enum transform_entity_join_side side)
{
    ParseState *pstate = (ParseState *)cpstate;
    A_Expr *expr;
    List *quals = NIL;

    if (entity->type == ENT_VERTEX)
    {
        Node *id_qual = make_qual(cpstate, entity, AG_EDGE_COLNAME_ID);

        expr = makeSimpleA_Expr(AEXPR_OP, "=", qual, (Node *)id_qual, -1);

        quals = lappend(quals, expr);
    }
    else if (entity->type == ENT_EDGE)
    {
        List *edge_quals = make_edge_quals(cpstate, entity, side);

        if (list_length(edge_quals) > 1)
        {
            expr = makeSimpleA_Expr(AEXPR_IN, "=", qual,
                                    (Node *)edge_quals, -1);
        }
        else
        {
            expr = makeSimpleA_Expr(AEXPR_OP, "=", qual,
                                    linitial(edge_quals), -1);
        }

        quals = lappend(quals, expr);
    }
    else if (entity->type == ENT_VLE_EDGE)
    {
        List *qualified_name, *args;
        String *ag_catalog, *match_qual;
        bool is_left_side;
        FuncCall *fc;

        ag_catalog = makeString("ag_catalog");
        match_qual = makeString("age_match_vle_edge_to_id_qual");

        /*
         *  tells the function the location of the vle relative to the
         * edge we are joining it against.
         */
        if (side == JOIN_SIDE_LEFT)
        {
            // [vle_edge]-()-[regular_edge]
            is_left_side = true;
        }
        else if (side == JOIN_SIDE_RIGHT)
        {
            // [edge]-()-[vle_edge]
            is_left_side = false;
        }
        else
        {
            ereport(ERROR,
                    (errcode(ERRCODE_FEATURE_NOT_SUPPORTED),
                     errmsg("unknown join side found"),
                     parser_errposition(pstate, entity->entity.rel->location)));
        }

        // make the qualified function name
        qualified_name = list_make2(ag_catalog, match_qual);

        // make the args
        args = list_make3(entity->expr, qual, make_bool_a_const(is_left_side));

        // create the function call
        fc = makeFuncCall(qualified_name, args, COERCE_EXPLICIT_CALL, -1);

        quals = lappend(quals, fc);

    }
    else
    {
        ereport(ERROR,
                (errcode(ERRCODE_FEATURE_NOT_SUPPORTED),
                 errmsg("unknown entity type to join to")));
    }

    return quals;
}

// makes the quals necessary when an edge is joining to another edge.
static List *make_edge_quals(cypher_parsestate *cpstate,
                             transform_entity *edge,
                             enum transform_entity_join_side side)
{
    ParseState *pstate = (ParseState *)cpstate;
    char *left_dir;
    char *right_dir;

    Assert(edge->type == ENT_EDGE);

    /*
     * When the rel is on the left side in a pattern, then a left directed path
     * is concerned with the start id and a right directed path is concerned
     * with the end id. When the rel is on the right side of a pattern, the
     * above statement is inverted.
     */
    switch (side)
    {
        case JOIN_SIDE_LEFT:
        {
            left_dir = AG_EDGE_COLNAME_START_ID;
            right_dir = AG_EDGE_COLNAME_END_ID;
            break;
        }
        case JOIN_SIDE_RIGHT:
        {
            left_dir = AG_EDGE_COLNAME_END_ID;
            right_dir = AG_EDGE_COLNAME_START_ID;
            break;
        }
        default:
            ereport(ERROR,
                    (errcode(ERRCODE_FEATURE_NOT_SUPPORTED),
                     errmsg("unknown join type found"),
                     parser_errposition(pstate, edge->entity.rel->location)));
    }

    switch (edge->entity.rel->dir)
    {
        case CYPHER_REL_DIR_LEFT:
        {
            return list_make1(make_qual(cpstate, edge, left_dir));
        }
        case CYPHER_REL_DIR_RIGHT:
        {
            return list_make1(make_qual(cpstate, edge, right_dir));
        }
        case CYPHER_REL_DIR_NONE:
        {
            return list_make2(make_qual(cpstate, edge, left_dir),
                              make_qual(cpstate, edge, right_dir));
        }
        default:
            ereport(ERROR,
                    (errcode(ERRCODE_FEATURE_NOT_SUPPORTED),
                     errmsg("Unknown relationship direction")));
    }
    return NIL;
}

/*
 * Creates a node that will create a filter on the passed field node
 * that removes all labels that do not have the same label_id
 */
static A_Expr *filter_vertices_on_label_id(cypher_parsestate *cpstate,
                                           Node *id_field, char *label)
{
    label_cache_data *lcd = search_label_name_graph_cache(label,
                                                          cpstate->graph_oid);
    A_Const *n;
    FuncCall *fc;
    String *ag_catalog, *extract_label_id;
    int32 label_id = lcd->id;

    n = makeNode(A_Const);
    n->val.ival.type = T_Integer;
    n->val.ival.ival = label_id;
    n->location = -1;

    ag_catalog = makeString("ag_catalog");
    extract_label_id = makeString("_extract_label_id");

    fc = makeFuncCall(list_make2(ag_catalog, extract_label_id),
                      list_make1(id_field), COERCE_EXPLICIT_CALL, -1);

    return makeSimpleA_Expr(AEXPR_OP, "=", (Node *)fc, (Node *)n, -1);
}

/*
 * Creates the Contains operator to process property constraints for a vertex/
 * edge in a MATCH clause. Creates the agtype @> with the entity's properties
 * on the right and the constraints in the MATCH clause on the left.
 */
static Node *create_property_constraints(cypher_parsestate *cpstate,
                                         transform_entity *entity,
                                         Node *property_constraints,
                                         Node *prop_expr)
{
    ParseState *pstate = (ParseState *)cpstate;
    char *entity_name;
    Node *const_expr;
    Node *last_srf = pstate->p_last_srf;
    ParseNamespaceItem *pnsi;

    /*
     * If the prop_expr node wasn't passed in, create it. Otherwise, skip
     * the creation step.
     */
    if (prop_expr == NULL)
    {
        ColumnRef *cr = NULL;

        cr = makeNode(ColumnRef);
        entity_name = get_entity_name(entity);
        cr->fields = list_make2(makeString(entity_name),
                                makeString("properties"));

        /* use Postgres to get the properties' transform node */
        pnsi = find_pnsi(cpstate, entity_name);
        if (pnsi != NULL)
        {
            prop_expr = scanNSItemForColumn(pstate, pnsi, 0,
                                            AG_VERTEX_COLNAME_PROPERTIES, -1);
        }
        else
        {
            prop_expr = transformExpr(pstate, (Node *)cr, EXPR_KIND_WHERE);
        }
    }

    /* use cypher to get the constraints' transform node */
    const_expr = transform_cypher_expr(cpstate, property_constraints,
                                       EXPR_KIND_WHERE);

    return (Node *)make_op(pstate, list_make1(makeString("@>")), prop_expr,
                           const_expr, last_srf, -1);
}


/*
 * For the given path, transform each entity within the path, create
 * the path variable if needed, and construct the quals to enforce the
 * correct join tree, and enforce edge uniqueness.
 */
static List *transform_match_path(cypher_parsestate *cpstate, Query *query,
                                  cypher_path *path)
{
    ParseState *pstate = (ParseState *)cpstate;
    List *qual = NIL;
    List *entities = NIL;
    FuncCall *duplicate_edge_qual;
    List *join_quals;

    // transform the entities in the path
    entities = transform_match_entities(cpstate, query, path);

    // create the path variable, if needed.
    if (path->var_name != NULL)
    {
        TargetEntry *path_te;

        if (findTarget(query->targetList, path->var_name) != NULL)
        {
            ereport(ERROR,
                    (errcode(ERRCODE_DUPLICATE_ALIAS),
                    errmsg("variable \"%s\" already exists",
                            path->var_name),
                    parser_errposition(pstate, path->location)));
        }

        path_te = transform_match_create_path_variable(cpstate, path,
                                                       entities);
        query->targetList = lappend(query->targetList, path_te);
    }

    // construct the quals for the join tree
    join_quals = make_path_join_quals(cpstate, entities);
    qual = list_concat(qual, join_quals);

    // construct the qual to prevent duplicate edges
    if (list_length(entities) > 3)
    {
        duplicate_edge_qual = prevent_duplicate_edges(cpstate, entities);
        qual = lappend(qual, duplicate_edge_qual);
    }

    return qual;
}

static transform_entity *transform_VLE_edge_entity(cypher_parsestate *cpstate,
                                                   cypher_relationship *rel,
                                                   Query *query)
{
    ParseState *pstate = NULL;
    TargetEntry *te = NULL;
    RangeFunction *rf = NULL;
    FuncCall *func = NULL;
    Alias *alias = NULL;
    Node *var = NULL;
    transform_entity *vle_entity = NULL;
    ParseNamespaceItem *pnsi;

    /* it better be a function call node */
    Assert(IsA(rel->varlen, FuncCall));

    /* get the function */
    func = (FuncCall*)rel->varlen;

    /* only our functions are supported here */
    if (list_length(func->funcname) != 1)
    {
        ereport(ERROR,
                (errcode(ERRCODE_FEATURE_NOT_SUPPORTED),
                 errmsg("only AGE functions are supported here")));
    }

    /* set the pstate */
    pstate = &cpstate->pstate;

    /* make a RangeFunction node */
    rf = makeNode(RangeFunction);
    rf->lateral = false;
    rf->ordinality = false;
    rf->is_rowsfrom = false;
    rf->functions = list_make1(list_make2(rel->varlen, NIL));

    /*
     * Build an alias for the RangeFunction. This is needed so we
     * can chain VLEs together
     */
    alias = makeNode(Alias);
    alias->aliasname = get_next_default_alias(cpstate);
    alias->colnames = NIL;
    rf->alias = alias;

    /*
     * Add the RangeFunction to the FROM clause
     */
    pnsi = append_VLE_Func_to_FromClause(cpstate, (Node*)rf);
    Assert(pnsi != NULL);

    /* Get the var node for the VLE functions column name. */
    var = scanNSItemForColumn(pstate, pnsi, 0, "edges", -1);
    Assert(var != NULL);

    /*
     * If we have a variable name (rel name), make the target entry. Otherwise,
     * there isn't a reason to create one. Additionally, verify that it is not
     * reused.
     */
    if (rel->name != NULL)
    {
        FuncExpr *fexpr;
        List *args = list_make1(var);
        Oid func_oid = InvalidOid;
        transform_entity *entity = NULL;

        te = findTarget(query->targetList, rel->name);
        entity = find_variable(cpstate, rel->name);

        /* If the variable already exists, error out */
        if (te && entity)
        {
            if (entity->type == ENT_VERTEX)
            {
                ereport(ERROR,
                       (errcode(ERRCODE_DUPLICATE_ALIAS),
                        errmsg("variable '%s' is for a vertex", rel->name),
                        parser_errposition(pstate, rel->location)));
            }
            else if (entity->type == ENT_EDGE)
            {
                ereport(ERROR,
                       (errcode(ERRCODE_DUPLICATE_ALIAS),
                        errmsg("variable '%s' is for an edge", rel->name),
                        parser_errposition(pstate, rel->location)));
            }
            else
            {
                ereport(ERROR,
                       (errcode(ERRCODE_DUPLICATE_ALIAS),
                        errmsg("duplicate variable '%s'", rel->name),
                        parser_errposition(pstate, rel->location)));
            }
        }
        else if (te && !entity)
        {
            ereport(ERROR,
                    (errcode(ERRCODE_DUPLICATE_ALIAS),
                     errmsg("variable '%s' already exists", rel->name),
                     parser_errposition(pstate, rel->location)));
        }

        /*
         * Get the oid for the materialize function that returns a list of
         * edges. For a VLE edge variable we need to return a list of edges,
         * not a path.
         */
        func_oid = get_ag_func_oid("age_materialize_vle_edges", 1, AGTYPEOID);

        /* build the expr node for the function */
        fexpr = makeFuncExpr(func_oid, AGTYPEOID, args, InvalidOid, InvalidOid,
                             COERCE_EXPLICIT_CALL);

        /* make the target entry and apply the provided variable */
        te = makeTargetEntry((Expr*)fexpr, pstate->p_next_resno++, rel->name,
                             false);
        /* add it to the query */
        query->targetList = lappend(query->targetList, te);
    }

    /* Make a transform entity for the vle. */
    vle_entity = make_transform_entity(cpstate, ENT_VLE_EDGE, (Node *)rel,
                                       (Expr *)var);

    /* return the vle entity */
    return vle_entity;
}

/* helper function to check for specific VLE cases */
static bool isa_special_VLE_case(cypher_path *path)
{
    cypher_relationship *cr = NULL;

    if (path->var_name == NULL)
    {
        return false;
    }

    if (list_length(path->path) != 3)
    {
        return false;
    }

    cr = (cypher_relationship*)lfirst(lnext(path->path, list_head(path->path)));

    if (cr->varlen != NULL)
    {
        return true;
    }

    return false;
}

static bool path_check_valid_label(cypher_path *path,
                                   cypher_parsestate *cpstate)
{
    ListCell *lc = NULL;
    int i = 0;

    foreach (lc, path->path)
    {
        if (i % 2 == 0)
        {
            cypher_node *node = NULL;

            node = lfirst(lc);

            if (node->label)
            {
                label_cache_data *lcd =
                    search_label_name_graph_cache(node->label,
                                                  cpstate->graph_oid);

                if (lcd == NULL || lcd->kind != LABEL_KIND_VERTEX)
                {
                    return false;
                }
            }
        }
        else
        {
            cypher_relationship *rel = NULL;

            rel = lfirst(lc);

            if (rel->label)
            {
                label_cache_data *lcd =
                    search_label_name_graph_cache(rel->label,
                                                  cpstate->graph_oid);

                if (lcd == NULL || lcd->kind != LABEL_KIND_EDGE)
                {
                    return false;
                }
            }
        }
        i++;
    }

    return true;
}

/*
 * Iterate through the path and construct all edges and necessary vertices
 */
static List *transform_match_entities(cypher_parsestate *cpstate, Query *query,
                                      cypher_path *path)
{
    ParseState *pstate = (ParseState *)cpstate;
    ListCell *lc = NULL;
    List *entities = NIL;
    int i = 0;
    bool node_declared_in_prev_clause = false;
    transform_entity *prev_entity = NULL;
    bool special_VLE_case = false;
    bool valid_label = true;

    special_VLE_case = isa_special_VLE_case(path);
    valid_label = path_check_valid_label(path, cpstate);

    /*
     * Iterate through every node in the path, construct the expr node
     * that is needed for the remaining steps
     */

    foreach (lc, path->path)
    {
        Expr *expr = NULL;
        transform_entity *entity = NULL;


        /* even increments of i are vertices */
        if (i % 2 == 0)
        {
            cypher_node *node = NULL;
            bool output_node = false;

            node = lfirst(lc);

            /*
             * The vle needs to know if the start vertex was
             * created in a previous clause. Check to see if it
             * was so the edge logic can handle changing its argument
             * if necessary.
             */
            if (node->name != NULL)
            {
                Node *expr;

                if (path->var_name && strcmp(node->name, path->var_name) == 0)
                {
                    ereport(ERROR,
                           (errcode(ERRCODE_DUPLICATE_ALIAS),
                            errmsg("variable \"%s\" is for a path",
                                    node->name),
                            parser_errposition(pstate, node->location)));
                }
                
                /*
                 * Checks the previous clauses to see if the variable already
                 * exists.
                 */
                expr = colNameToVar(pstate, node->name, false,
                                          node->location);
                if (expr != NULL)
                {
                    node_declared_in_prev_clause = true;
                }
            }

            /* should we make the node available */
            output_node = (special_VLE_case && !node->name && !node->props) ?
                          false :
                          INCLUDE_NODE_IN_JOIN_TREE(path, node);

            /* transform vertex */
            expr = transform_cypher_node(cpstate, node, &query->targetList,
                                         output_node, valid_label);

            entity = make_transform_entity(cpstate, ENT_VERTEX, (Node *)node,
                                           expr);

            /*
             * We want to add transformed entity to entities before transforming props
             * so that props referencing currently transformed entity can be resolved.
             */
            cpstate->entities = lappend(cpstate->entities, entity);
            entities = lappend(entities, entity);

            /* transform the properties if they exist */
            if (node->props)
            {
                Node *n = NULL;
                Node *prop_var = NULL;
                Node *prop_expr = NULL;

                /*
                 * We need to build a transformed properties(prop_var)
                 * expression IF the properties variable already exists from a
                 * previous clause. Please note that the "found" prop_var was
                 * previously transformed.
                 */

                /* get the prop_var if it was previously resolved */
                if (node->name != NULL)
                {
                    prop_var = colNameToVar(pstate, node->name, false,
                                            node->location);
                }

                /*
                 * If prop_var exists and is an alias, just pass it through by
                 * assigning the prop_expr the prop_var.
                 */
                if (prop_var != NULL &&
                    pg_strncasecmp(node->name, AGE_DEFAULT_ALIAS_PREFIX,
                                   strlen(AGE_DEFAULT_ALIAS_PREFIX)) == 0)
                {
                    prop_expr = prop_var;
                }
                /*
                 * Else, if it exists and is not an alias, create the prop_expr
                 * as a transformed properties(prop_var) function node.
                 */
                else if (prop_var != NULL)
                {
                    /*
                     * Remember that prop_var is already transformed. We need
                     * to built the transform manually.
                     */
                    FuncCall *fc = NULL;
                    List *targs = NIL;
                    List *fname = NIL;

                    targs = lappend(targs, prop_var);
                    fname = list_make2(makeString("ag_catalog"),
                                       makeString("age_properties"));
                    fc = makeFuncCall(fname, targs, COERCE_SQL_SYNTAX, -1);

                    /*
                     * Hand off to ParseFuncOrColumn to create the function
                     * expression for properties(prop_var)
                     */
                    prop_expr = ParseFuncOrColumn(pstate, fname, targs,
                                                  pstate->p_last_srf, fc, false,
                                                  -1);
                }

                ((cypher_map*)node->props)->keep_null = true;
                n = create_property_constraints(cpstate, entity, node->props,
                                                prop_expr);

                cpstate->property_constraint_quals =
                    lappend(cpstate->property_constraint_quals, n);
            }

            prev_entity = entity;
        }
        /* odd increments of i are edges */
        else
        {
            cypher_relationship *rel = NULL;

            rel = lfirst(lc);

            if (rel->name && path->var_name &&
                strcmp(rel->name, path->var_name) == 0)
            {
                ereport(ERROR,
                       (errcode(ERRCODE_DUPLICATE_ALIAS),
                        errmsg("variable \"%s\" is for a path",
                                rel->name),
                        parser_errposition(pstate, rel->location)));
            }

            /*
             * There are 2 edge cases - 1) a regular edge and 2) a VLE edge.
             * A VLE edge is not added like a regular edge - it is a function.
             */

            /* if it is a regular edge */
            if (rel->varlen == NULL)
            {
                /*
                 * In the case where the MATCH is one edge and two vertices, the
                 * edge is bidirectional, and neither vertex is included in the
                 * join tree, we need to force one of the vertices into the join
                 * tree to ensure the output is generated correctly.
                 */
                if (list_length(path->path) == 3 &&
                        rel->dir == CYPHER_REL_DIR_NONE &&
                        !prev_entity->in_join_tree)
                {
                    cypher_node *node = (cypher_node *)lfirst(lnext(path->path, lc));

                    if (!INCLUDE_NODE_IN_JOIN_TREE(path, node))
                    {
                        /*
                         * Assigning a variable name here will ensure that when
                         * the next vertex is processed, the vertex will be
                         * included in the join tree.
                         */
                        node->name = get_next_default_alias(cpstate);
                    }
                }

                expr = transform_cypher_edge(cpstate, rel, &query->targetList,
                                             valid_label);

                entity = make_transform_entity(cpstate, ENT_EDGE, (Node *)rel,
                                               expr);

                /*
                 * We want to add transformed entity to entities before transforming props
                 * so that props referencing currently transformed entity can be resolved.
                 */
                cpstate->entities = lappend(cpstate->entities, entity);
                entities = lappend(entities, entity);

                if (rel->props)
                {
                    Node *r = NULL;
                    Node *prop_var = NULL;
                    Node *prop_expr = NULL;

                    /*
                     * We need to build a transformed properties(prop_var)
                     * expression IF the properties variable already exists from
                     * a previous clause. Please note that the "found" prop_var
                     * was previously transformed.
                     */

                    /* get the prop_var if it was previously resolved */
                    if (rel->name != NULL)
                    {
                        prop_var = colNameToVar(pstate, rel->name, false,
                                                rel->location);
                    }

                    /*
                     * If prop_var exists and is an alias, just pass it through by
                     * assigning the prop_expr the prop_var.
                     */
                    if (prop_var != NULL &&
                        pg_strncasecmp(rel->name, AGE_DEFAULT_ALIAS_PREFIX,
                                       strlen(AGE_DEFAULT_ALIAS_PREFIX)) == 0)
                    {
                        prop_expr = prop_var;
                    }
                    /*
                     * Else, if it exists and is not an alias, create the prop_expr
                     * as a transformed properties(prop_var) function node.
                     */
                    else if (prop_var != NULL)
                    {
                        /*
                         * Remember that prop_var is already transformed. We need
                         * to built the transform manually.
                         */
                        FuncCall *fc = NULL;
                        List *targs = NIL;
                        List *fname = NIL;

                        targs = lappend(targs, prop_var);
                        fname = list_make2(makeString("ag_catalog"),
                                           makeString("age_properties"));
                        fc = makeFuncCall(fname, targs, COERCE_SQL_SYNTAX, -1);

                        /*
                         * Hand off to ParseFuncOrColumn to create the function
                         * expression for properties(prop_var)
                         */
                        prop_expr = ParseFuncOrColumn(pstate, fname, targs,
                                                      pstate->p_last_srf, fc,
                                                      false, -1);
                    }

                    ((cypher_map*)rel->props)->keep_null = true;
                    r = create_property_constraints(cpstate, entity, rel->props,
                                                    prop_expr);

                    cpstate->property_constraint_quals =
                        lappend(cpstate->property_constraint_quals, r);
                }

                prev_entity = entity;
            }
            /* if we have a VLE edge */
            else
            {
                transform_entity *vle_entity = NULL;

                /*
                 * Check to see if the previous node was originally created
                 * in a preceding clause. If it was, then remove the id field
                 * from the column ref. Just reference the agtype vertex
                 * variable that the prev clause created and the vle will handle
                 * extracting the id.
                 */
                if (node_declared_in_prev_clause)
                {
                    FuncCall *func = (FuncCall*)rel->varlen;

                    ColumnRef *cr = linitial(func->args);

                    Assert(IsA(cr, ColumnRef));
                    Assert(list_length(cr->fields) == 2);

                    cr->fields = list_make1(linitial(cr->fields));
                }

                /* make a transform entity for the vle */
                vle_entity = transform_VLE_edge_entity(cpstate, rel, query);

                /* add the entity in */
                cpstate->entities = lappend(cpstate->entities, vle_entity);
                entities = lappend(entities, vle_entity);

                prev_entity = entity;
            }

            node_declared_in_prev_clause = false;
        }

        i++;
    }
    return entities;
}

/*
 * Iterate through the list of entities setup the join conditions. Joins
 * are driven through edges. To correctly setup the joins, we must
 * acquire information about the previous edge and vertex, and the next
 * edge and vertex.
 */
static List *make_path_join_quals(cypher_parsestate *cpstate, List *entities)
{
    transform_entity *prev_node = NULL, *prev_edge = NULL, *edge = NULL,
                     *next_node = NULL, *next_edge = NULL;
    ListCell *lc;
    List *quals = NIL;
    List *join_quals;

    // for vertex only queries, there is no work to do
    if (list_length(entities) < 3)
    {
        return NIL;
    }

    lc = list_head(entities);
    for (;;)
    {
        /*
         * Initial setup, set the initial vertex as the previous vertex
         * and get the first edge
         */
        if (prev_node == NULL)
        {
            prev_node = lfirst(lc);
            lc = lnext(entities, lc);
            edge = lfirst(lc);
        }

        // Retrieve the next node and edge in the pattern.
        if (lnext(entities, lc) != NULL)
        {
            lc = lnext(entities, lc);
            next_node = lfirst(lc);

            if (lnext(entities, lc) != NULL)
            {
                lc = lnext(entities, lc);
                next_edge = lfirst(lc);
            }
        }

        // create the join quals for the node
        join_quals = make_join_condition_for_edge(cpstate, prev_edge, prev_node,
                                                  edge, next_node, next_edge);

        quals = list_concat(quals, join_quals);

        /* Set the edge as the previous edge and the next edge as
         * the current edge. If there is not a new edge, exit the
         * for loop.
         */
        prev_edge = edge;
        prev_node = next_node;
        edge = next_edge;
        next_node = NULL;
        next_edge = NULL;

        if (edge == NULL)
        {
            return quals;
        }
    }
}

/*
 * Create the path variable. Takes the list of entities, extracts the variable
 * and passes as the argument list for the _agtype_build_path function.
 */
static TargetEntry *
transform_match_create_path_variable(cypher_parsestate *cpstate,
                                     cypher_path *path, List *entities)
{
    ParseState *pstate = (ParseState *)cpstate;
    Oid build_path_oid;
    FuncExpr *fexpr;
    int resno;
    List *entity_exprs = NIL;
    ListCell *lc;

    if (list_length(entities) < 1)
    {
        ereport(ERROR,
                (errcode(ERRCODE_FEATURE_NOT_SUPPORTED),
                 errmsg("paths require at least 1 vertex"),
                 parser_errposition(pstate, path->location)));
    }

    // extract the expr for each entity
    foreach (lc, entities)
    {
        transform_entity *entity = lfirst(lc);

        if (entity->expr != NULL)
        {
            entity_exprs = lappend(entity_exprs, entity->expr);
        }
    }

    // get the oid for the path creation function
    build_path_oid = get_ag_func_oid("_agtype_build_path", 1, ANYOID);

    // build the expr node for the function
    fexpr = makeFuncExpr(build_path_oid, AGTYPEOID, entity_exprs, InvalidOid,
                         InvalidOid, COERCE_EXPLICIT_CALL);

    resno = cpstate->pstate.p_next_resno++;

    // create the target entry
    return makeTargetEntry((Expr *)fexpr, resno, path->var_name, false);
}

/*
 * Maps a column name to the a function access name. In others word when
 * passed the name for the vertex's id column name, return the function name
 * for the vertex's agtype id element, etc.
 */
static char *get_accessor_function_name(enum transform_entity_type type,
                                        char *name)
{
    if (type == ENT_VERTEX)
    {
        // id
        if (!strcmp(AG_VERTEX_COLNAME_ID, name))
        {
            return AG_VERTEX_ACCESS_FUNCTION_ID;
        }
        // props
        else if (!strcmp(AG_VERTEX_COLNAME_PROPERTIES, name))
        {
            return AG_VERTEX_ACCESS_FUNCTION_PROPERTIES;
        }
    }
    if (type == ENT_EDGE)
    {
        // id
        if (!strcmp(AG_EDGE_COLNAME_ID, name))
        {
            return AG_EDGE_ACCESS_FUNCTION_ID;
        }
        // start id
        else if (!strcmp(AG_EDGE_COLNAME_START_ID, name))
        {
            return AG_EDGE_ACCESS_FUNCTION_START_ID;
        }
        // end id
        else if (!strcmp(AG_EDGE_COLNAME_END_ID, name))
        {
            return AG_EDGE_ACCESS_FUNCTION_END_ID;
        }
        // props
        else if (!strcmp(AG_VERTEX_COLNAME_PROPERTIES, name))
        {
            return AG_VERTEX_ACCESS_FUNCTION_PROPERTIES;
        }
    }

    ereport(ERROR,
            (errcode(ERRCODE_INVALID_COLUMN_REFERENCE),
             errmsg("column %s does not have an accessor function", name)));

    // keeps compiler silent
    return NULL;
}

/*
 * For the given entity and column name, construct an expression that will
 * access the column or get the access function if the entity is a variable.
 */
static Node *make_qual(cypher_parsestate *cpstate,
                       transform_entity *entity, char *col_name)
{
    List *qualified_name, *args;
    Node *node;

    if (IsA(entity->expr, Var))
    {
        char *function_name;

        function_name = get_accessor_function_name(entity->type, col_name);

        qualified_name = list_make2(makeString("ag_catalog"),
                                    makeString(function_name));


        args = list_make1(entity->expr);
        node = (Node *)makeFuncCall(qualified_name, args, COERCE_EXPLICIT_CALL,
                                    -1);
    }
    else
    {
        char *entity_name;
        ColumnRef *cr = makeNode(ColumnRef);

        // cast graphid to agtype
        qualified_name = list_make2(makeString("ag_catalog"),
                                    makeString("graphid_to_agtype"));

        if (entity->type == ENT_EDGE)
        {
            entity_name = entity->entity.node->name;
        }
        else if (entity->type == ENT_VERTEX)
        {
            entity_name = entity->entity.rel->name;
        }
        else
        {
            ereport(ERROR, (errcode(ERRCODE_FEATURE_NOT_SUPPORTED),
                            errmsg("unknown entity type")));
        }

        cr->fields = list_make2(makeString(entity_name), makeString(col_name));

        node = (Node *)cr;
    }

    return node;
}

static Expr *transform_cypher_edge(cypher_parsestate *cpstate,
                                   cypher_relationship *rel,
                                   List **target_list,
                                   bool valid_label)
{
    ParseState *pstate = (ParseState *)cpstate;
    char *schema_name = NULL;
    char *rel_name = NULL;
    RangeVar *label_range_var = NULL;
    Alias *alias = NULL;
    int resno = -1;
    TargetEntry *te = NULL;
    transform_entity *entity = NULL;
    cypher_relationship *cr = NULL;
    Node *expr = NULL;
    bool refs_var = false;
    ParseNamespaceItem *pnsi = NULL;

    /*
     * If we have an edge name, get any potential variable or column
     * references. Additionally, verify that they are for edges.
     */
    if (rel->name != NULL)
    {
        te = findTarget(*target_list, rel->name);
        entity = find_variable(cpstate, rel->name);
        expr = colNameToVar(pstate, rel->name, false, rel->location);

        /*
         * If we have a valid entity and te for this rel name, go ahead and get
         * the cypher relationship as we will need this for later and flag that
         * we have a variable reference.
         */
        if (te != NULL && entity != NULL)
        {
            cr = (cypher_relationship *)entity->entity.rel;
            refs_var = true;
        }

        /* If the variable already exists, verify that it is for an edge */
        if (refs_var)
        {
            if (entity->type == ENT_VERTEX)
            {
                ereport(ERROR,
                       (errcode(ERRCODE_DUPLICATE_ALIAS),
                        errmsg("variable '%s' is for a vertex", rel->name),
                        parser_errposition(pstate, rel->location)));
            }
            else if (entity->type == ENT_VLE_EDGE)
            {
                ereport(ERROR,
                       (errcode(ERRCODE_DUPLICATE_ALIAS),
                        errmsg("variable '%s' is for a VLE edge", rel->name),
                        parser_errposition(pstate, rel->location)));
            }
        }

        else if (te && !entity)
        {
            ereport(ERROR,
                    (errcode(ERRCODE_DUPLICATE_ALIAS),
                     errmsg("variable '%s' already exists", rel->name),
                     parser_errposition(pstate, rel->location)));
        }
    }

    /*
     * If we do not have a label for this edge, we either need to find one
     * from a referenced variable or we need to set it to the default label.
     */
    if (rel->label == NULL)
    {
        /* if there is a variable for this rel name */
        if (refs_var)
        {
            /*
             * If the referenced var has a non NULL label, copy it. This is
             * usually the case when it uses a variable that is already defined.
             * Fx -
             *
             *     MATCH (u:people)-[e:knows]->(v:people), (v)-[e]->(u) RETURN e
             *     MATCH (u:people)-[]->()-[]->(u) RETURN u
             *
             * We copy it so that we know what label it is referencing.
             */
            if (cr->parsed_label != NULL)
            {
                rel->parsed_label = cr->parsed_label;
                rel->label = cr->label;
            }
            else
            {
                rel->label = AG_DEFAULT_LABEL_EDGE;
            }
        }
        /* otherwise, just give it the default label */
        else
        {
            rel->label = AG_DEFAULT_LABEL_EDGE;
        }
    }
    /* if we do have a label, is it valid */
    else if (!valid_label)
    {
        /*
         *  XXX: Need to determine proper rules, for when label does not exist
         *  or is for an vertex. Maybe labels and edges should share names, like
         *  in openCypher. But these are stand in errors, to prevent
         *  segmentation faults, and other errors.
         *
         *  Update: Nonexistent and mismatched labels now return a NULL value to
         *  prevent segmentation faults, and other errors. We can also consider
         *  if an all-purpose label would be useful.
         */
        rel->label = NULL;
    }

    /*
     * Variables for edges are not allowed to be used multiple times within the
     * same clause.
     */
    if (expr == NULL && refs_var)
    {
        ereport(ERROR,
                (errcode(ERRCODE_DUPLICATE_ALIAS),
                 errmsg("duplicate edge variable '%s' within a clause",
                        rel->name),
                 parser_errposition(pstate, rel->location)));
    }

    /*
     * If this edge uses a variable that already exists, verify that the label
     * names are the same.
     */
    if (refs_var &&
        (cr->parsed_label != NULL || rel->parsed_label != NULL) &&
        (cr->parsed_label == NULL || rel->parsed_label == NULL ||
        (strcmp(cr->parsed_label, rel->parsed_label) != 0)))
    {
        ereport(ERROR,
                (errcode(ERRCODE_FEATURE_NOT_SUPPORTED),
                 errmsg("multiple labels for variable '%s' are not supported",
                        rel->name),
                 parser_errposition(pstate, rel->location)));
    }

    /*
     * Now we need to do a few checks and either return the existing var or
     * or build a new edge.
     */
    if (rel->name != NULL)
    {
        /*
         * If we are in a WHERE clause transform, we don't want to create new
         * variables, we want to use the existing ones. So, error if otherwise.
         */
        if (pstate->p_expr_kind == EXPR_KIND_WHERE)
        {
            cypher_parsestate *parent_cpstate =
               (cypher_parsestate *)pstate->parentParseState->parentParseState;
            /*
             *  If expr_kind is WHERE, the expressions are in the parent's
             *  parent's parsestate, due to the way we transform sublinks.
             */
            transform_entity *tentity = find_variable(parent_cpstate,
                                                      rel->name);

            if (tentity != NULL)
            {
                return get_relative_expr(tentity, 2);
            }
            else
            {
                ereport(ERROR,
                        (errcode(ERRCODE_FEATURE_NOT_SUPPORTED),
                         errmsg("variable `%s` does not exist", rel->name),
                         parser_errposition(pstate, rel->location)));
            }
        }

        /* if this vertex is referencing an existing te var, return its expr */
        if (refs_var)
        {
            return te->expr;
        }

        /* if this vertex is referencing an existing col var, return its expr */
        if (expr != NULL)
        {
            return (Expr *)expr;
        }
    }

    /* if we aren't using a variable, build the edge */
    if (!rel->name)
    {
        rel->name = get_next_default_alias(cpstate);
    }

    schema_name = get_graph_namespace_name(cpstate->graph_name);

    if (valid_label)
    {
        rel_name = get_label_relation_name(rel->label, cpstate->graph_oid);
    }
    else
    {
        rel_name = AG_DEFAULT_LABEL_EDGE;
    }

    label_range_var = makeRangeVar(schema_name, rel_name, -1);
    alias = makeAlias(rel->name, NIL);

    pnsi = addRangeTableEntry(pstate, label_range_var, alias,
                             label_range_var->inh, true);
    Assert(pnsi != NULL);

    /*
     * relation is visible (r.a in expression works) but attributes in the
     * relation are not visible (a in expression doesn't work)
     */
    addNSItemToQuery(pstate, pnsi, true, true, false);

    resno = pstate->p_next_resno++;

    if (valid_label)
    {
        expr = make_edge_expr(cpstate, pnsi);
    }
    else
    {
        expr = (Node *)makeNullConst(AGTYPEOID, -1, InvalidOid);
    }

    if (rel->name)
    {
        te = makeTargetEntry((Expr *)expr, resno, rel->name, false);
        *target_list = lappend(*target_list, te);
    }

    return (Expr *)expr;
}

static Expr *transform_cypher_node(cypher_parsestate *cpstate,
                                   cypher_node *node, List **target_list,
                                   bool output_node, bool valid_label)
{
    ParseState *pstate = (ParseState *)cpstate;
    char *schema_name = NULL;
    char *rel_name = NULL;
    RangeVar *label_range_var = NULL;
    Alias *alias = NULL;
    int resno = -1;
    TargetEntry *te = NULL;
    Expr *expr = NULL;
    transform_entity *entity = NULL;
    cypher_node *cn = NULL;
    bool refs_var = false;
    ParseNamespaceItem *pnsi;

    /* if we have a node name, get any potential variable references */
    if (node->name != NULL)
    {
        te = findTarget(*target_list, node->name);
        entity = find_variable(cpstate, node->name);

        /*
         * If we have a valid entity and te for this rel name, go ahead and get
         * the cypher relationship as we will need this for later and flag that
         * we have a variable reference.
         */
        if (te != NULL && entity != NULL)
        {
            cn = (cypher_node *)entity->entity.node;
            refs_var = true;
        }

        /* If the variable already exists, verify that it is for a vertex */
        if (refs_var)
        {
            if (entity->type == ENT_EDGE)
            {
                ereport(ERROR,
                       (errcode(ERRCODE_DUPLICATE_ALIAS),
                        errmsg("variable '%s' is for an edge", node->name),
                        parser_errposition(pstate, node->location)));
            }
            else if (entity->type == ENT_VLE_EDGE)
            {
                ereport(ERROR,
                       (errcode(ERRCODE_DUPLICATE_ALIAS),
                        errmsg("variable '%s' is for a VLE edge", node->name),
                        parser_errposition(pstate, node->location)));
            }
        }

        /* If their is a te but no entity, it implies that their is
         * some variable that exists but not an edge,vle or a vertex
         */
        else if (te && !entity)
        {
            ereport(ERROR,
                    (errcode(ERRCODE_DUPLICATE_ALIAS),
                     errmsg("variable '%s' already exists", node->name),
                     parser_errposition(pstate, node->location)));
        }
    }

    /*
     * If we do not have a label for this vertex, we either need to find one
     * from a referenced variable or we need to set it to the default label.
     */
    if (node->label == NULL)
    {
        if (refs_var)
        {
            /*
             * If the referenced var has a non NULL label, copy it. This is
             * usually the case when it uses a variable that is already defined.
             * Fx -
             *
             *     MATCH (u:people)-[e:knows]->(v:people), (v)-[e]->(u) RETURN e
             *     MATCH (u:people)-[]->()-[]->(u) RETURN u
             *
             * We copy it so that we know what label it is referencing.
             */
            if (cn->parsed_label != NULL)
            {
                node->parsed_label = cn->parsed_label;
                node->label = cn->label;
            }
            else
            {
                node->label = AG_DEFAULT_LABEL_VERTEX;
            }
        }
        /* otherwise, just give it the default label */
        else
        {
            node->label = AG_DEFAULT_LABEL_VERTEX;
        }
    }
    /* if we do have a label, is it valid */
    else if (!valid_label)
    {
        /*
         *  XXX: Need to determine proper rules, for when label does not exist
         *  or is for an edge. Maybe labels and edges should share names, like
         *  in openCypher. But these are stand in errors, to prevent
         *  segmentation faults, and other errors.
         *
         *  Update: Nonexistent and mismatched labels now return a NULL value to
         *  prevent segmentation faults, and other errors. We can also consider
         *  if an all-purpose label would be useful.
         */
        node->label = NULL;
    }

    /*
     * If this vertex uses a variable that already exists, verify that the label
     * being used is of the same name.
     */
    if (refs_var &&
        (cn->parsed_label != NULL || node->parsed_label != NULL) &&
        (cn->parsed_label == NULL || node->parsed_label == NULL ||
        (strcmp(cn->parsed_label, node->parsed_label) != 0)))
    {
        ereport(ERROR,
                (errcode(ERRCODE_FEATURE_NOT_SUPPORTED),
                 errmsg("multiple labels for variable '%s' are not supported",
                        node->name),
                 parser_errposition(pstate, node->location)));
    }

    /* if it is not an output node, just return null */
    if (!output_node)
    {
        return NULL;
    }

    /*
     * Now we need to do a few checks and either return the existing var or
     * or build a new vertex.
     */
    if (node->name != NULL)
    {
        Node *expr = NULL;

        /*
         * If we are in a WHERE clause transform, we don't want to create new
         * variables, we want to use the existing ones. So, error if otherwise.
         */
        if (pstate->p_expr_kind == EXPR_KIND_WHERE)
        {
            cypher_parsestate *parent_cpstate =
               (cypher_parsestate *)pstate->parentParseState->parentParseState;
            /*
             *  If expr_kind is WHERE, the expressions are in the parent's
             *  parent's parsestate, due to the way we transform sublinks.
             */
            transform_entity *tentity = NULL;

            tentity = find_variable(parent_cpstate, node->name);
            if (tentity != NULL)
            {
                return get_relative_expr(tentity, 2);
            }
            else
            {
                ereport(ERROR,
                       (errcode(ERRCODE_FEATURE_NOT_SUPPORTED),
                        errmsg("variable `%s` does not exist", node->name),
                        parser_errposition(pstate, node->location)));
            }
        }

        /* if this vertex is referencing an existing te var, return its expr */
        if (refs_var)
        {
            return te->expr;
        }

        /* if this vertex is referencing an existing col var, return its expr */
        expr = colNameToVar(pstate, node->name, false, node->location);
        if (expr != NULL)
        {
            return (Expr*)expr;
        }
    }
    else
    {
        node->name = get_next_default_alias(cpstate);
    }

    /* now build a new vertex */
    schema_name = get_graph_namespace_name(cpstate->graph_name);

    if (valid_label)
    {
        rel_name = get_label_relation_name(node->label, cpstate->graph_oid);
    }
    else
    {
        rel_name = AG_DEFAULT_LABEL_VERTEX;
    }

    label_range_var = makeRangeVar(schema_name, rel_name, -1);
    alias = makeAlias(node->name, NIL);

    pnsi = addRangeTableEntry(pstate, label_range_var, alias,
                             label_range_var->inh, true);

    Assert(pnsi != NULL);

    /*
     * relation is visible (r.a in expression works) but attributes in the
     * relation are not visible (a in expression doesn't work)
     */
    addNSItemToQuery(pstate, pnsi, true, true, true);

    resno = pstate->p_next_resno++;

    if (valid_label)
    {
        expr = (Expr *)make_vertex_expr(cpstate, pnsi);
    }
    else
    {
        expr = (Expr*)makeNullConst(AGTYPEOID, -1, InvalidOid);
    }

    /* make target entry and add it */
    te = makeTargetEntry(expr, resno, node->name, false);
    *target_list = lappend(*target_list, te);

    return expr;
}

static Node *make_edge_expr(cypher_parsestate *cpstate,
                            ParseNamespaceItem *pnsi)
{
    ParseState *pstate = (ParseState *)cpstate;
    Oid label_name_func_oid;
    Oid func_oid;
    Node *id, *start_id, *end_id;
    Const *graph_oid_const;
    Node *props;
    List *args, *label_name_args;
    FuncExpr *func_expr;
    FuncExpr *label_name_func_expr;

    func_oid = get_ag_func_oid("_agtype_build_edge", 5, GRAPHIDOID, GRAPHIDOID,
                               GRAPHIDOID, CSTRINGOID, AGTYPEOID);

    id = scanNSItemForColumn(pstate, pnsi, 0, AG_EDGE_COLNAME_ID, -1);

    start_id = scanNSItemForColumn(pstate, pnsi, 0, AG_EDGE_COLNAME_START_ID, -1);

    end_id = scanNSItemForColumn(pstate, pnsi, 0, AG_EDGE_COLNAME_END_ID, -1);

    label_name_func_oid = get_ag_func_oid("_label_name", 2, OIDOID,
                                          GRAPHIDOID);

    graph_oid_const = makeConst(OIDOID, -1, InvalidOid, sizeof(Oid),
                                ObjectIdGetDatum(cpstate->graph_oid), false,
                                true);

    label_name_args = list_make2(graph_oid_const, id);

    label_name_func_expr = makeFuncExpr(label_name_func_oid, CSTRINGOID,
                                        label_name_args, InvalidOid,
                                        InvalidOid, COERCE_EXPLICIT_CALL);
    label_name_func_expr->location = -1;

    props = scanNSItemForColumn(pstate, pnsi, 0, AG_EDGE_COLNAME_PROPERTIES, -1);

    args = list_make4(id, start_id, end_id, label_name_func_expr);
    args = lappend(args, props);

    func_expr = makeFuncExpr(func_oid, AGTYPEOID, args, InvalidOid, InvalidOid,
                             COERCE_EXPLICIT_CALL);
    func_expr->location = -1;

    return (Node *)func_expr;
}
static Node *make_vertex_expr(cypher_parsestate *cpstate,
                              ParseNamespaceItem *pnsi)
{
    ParseState *pstate = (ParseState *)cpstate;
    Oid label_name_func_oid;
    Oid func_oid;
    Node *id;
    Const *graph_oid_const;
    Node *props;
    List *args, *label_name_args;
    FuncExpr *func_expr;
    FuncExpr *label_name_func_expr;

    Assert(pnsi != NULL);

    func_oid = get_ag_func_oid("_agtype_build_vertex", 3, GRAPHIDOID,
                               CSTRINGOID, AGTYPEOID);

    id = scanNSItemForColumn(pstate, pnsi, 0, AG_VERTEX_COLNAME_ID, -1);

    label_name_func_oid = get_ag_func_oid("_label_name", 2, OIDOID,
                                          GRAPHIDOID);

    graph_oid_const = makeConst(OIDOID, -1, InvalidOid, sizeof(Oid),
                                ObjectIdGetDatum(cpstate->graph_oid), false,
                                true);

    label_name_args = list_make2(graph_oid_const, id);

    label_name_func_expr = makeFuncExpr(label_name_func_oid, CSTRINGOID,
                                        label_name_args, InvalidOid,
                                        InvalidOid, COERCE_EXPLICIT_CALL);
    label_name_func_expr->location = -1;

    props = scanNSItemForColumn(pstate, pnsi, 0, AG_VERTEX_COLNAME_PROPERTIES,
                                -1);

    args = list_make3(id, label_name_func_expr, props);

    func_expr = makeFuncExpr(func_oid, AGTYPEOID, args, InvalidOid, InvalidOid,
                             COERCE_EXPLICIT_CALL);
    func_expr->location = -1;

    return (Node *)func_expr;
}

static Query *transform_cypher_create(cypher_parsestate *cpstate,
                                      cypher_clause *clause)
{
    ParseState *pstate = (ParseState *)cpstate;
    cypher_create *self = (cypher_create *)clause->self;
    cypher_create_target_nodes *target_nodes;
    Const *null_const;
    List *transformed_pattern;
    FuncExpr *func_expr;
    Query *query;
    TargetEntry *tle;

    target_nodes = make_ag_node(cypher_create_target_nodes);
    target_nodes->flags = CYPHER_CLAUSE_FLAG_NONE;
    target_nodes->graph_oid = cpstate->graph_oid;

    query = makeNode(Query);
    query->commandType = CMD_SELECT;
    query->targetList = NIL;

    if (clause->prev)
    {
        handle_prev_clause(cpstate, query, clause->prev, true);

        target_nodes->flags |= CYPHER_CLAUSE_FLAG_PREVIOUS_CLAUSE;
    }

    null_const = makeNullConst(AGTYPEOID, -1, InvalidOid);
    tle = makeTargetEntry((Expr *)null_const, pstate->p_next_resno++,
                          AGE_VARNAME_CREATE_NULL_VALUE, false);
    query->targetList = lappend(query->targetList, tle);

    /*
     * Create the Const Node to hold the pattern. skip the parse node,
     * because we would not be able to control how our pointer to the
     * internal type is copied.
     */
    transformed_pattern = transform_cypher_create_pattern(cpstate, query,
                                                          self->pattern);

    target_nodes->paths = transformed_pattern;
    if (!clause->next)
    {
        target_nodes->flags |= CYPHER_CLAUSE_FLAG_TERMINAL;
    }


    func_expr = make_clause_func_expr(CREATE_CLAUSE_FUNCTION_NAME,
                                      (Node *)target_nodes);

    // Create the target entry
    tle = makeTargetEntry((Expr *)func_expr, pstate->p_next_resno++,
                          AGE_VARNAME_CREATE_CLAUSE, false);
    query->targetList = lappend(query->targetList, tle);

    query->rtable = pstate->p_rtable;
    query->jointree = makeFromExpr(pstate->p_joinlist, NULL);

    return query;
}

static List *transform_cypher_create_pattern(cypher_parsestate *cpstate,
                                             Query *query, List *pattern)
{
    ListCell *lc;
    List *transformed_pattern = NIL;

    foreach (lc, pattern)
    {
        cypher_create_path *transformed_path;

        transformed_path = transform_cypher_create_path(cpstate,
                                                        &query->targetList,
                                                        lfirst(lc));

        transformed_pattern = lappend(transformed_pattern, transformed_path);
    }

    return transformed_pattern;
}

static cypher_create_path *
transform_cypher_create_path(cypher_parsestate *cpstate, List **target_list,
                             cypher_path *path)
{
    ParseState *pstate = (ParseState *)cpstate;
    ListCell *lc;
    List *transformed_path = NIL;
    cypher_create_path *ccp = make_ag_node(cypher_create_path);
    bool in_path = path->var_name != NULL;

    ccp->path_attr_num = InvalidAttrNumber;

    if (in_path)
    {
        if (findTarget(*target_list, path->var_name) != NULL)
        {
            ereport(ERROR,
                    (errcode(ERRCODE_DUPLICATE_ALIAS),
                     errmsg("variable \"%s\" already exists",
                            path->var_name),
                     parser_errposition(pstate, path->location)));
        }
    }

    foreach (lc, path->path)
    {
        if (is_ag_node(lfirst(lc), cypher_node))
        {
            cypher_node *node = lfirst(lc);
            transform_entity *entity;

            cypher_target_node *rel =
                transform_create_cypher_node(cpstate, target_list, node);

            if (in_path)
            {
                if (node->name && strcmp(node->name, path->var_name) == 0)
                {
                    ereport(ERROR,
                            (errcode(ERRCODE_DUPLICATE_ALIAS),
                             errmsg("variable \"%s\" already exists",
                                    path->var_name),
                             parser_errposition(pstate, path->location)));
                }
                rel->flags |= CYPHER_TARGET_NODE_IN_PATH_VAR;
            }

            transformed_path = lappend(transformed_path, rel);

            entity = make_transform_entity(cpstate, ENT_VERTEX, (Node *)node,
                                           NULL);

            cpstate->entities = lappend(cpstate->entities, entity);
        }
        else if (is_ag_node(lfirst(lc), cypher_relationship))
        {
            cypher_relationship *edge = lfirst(lc);
            transform_entity *entity;

            cypher_target_node *rel =
                transform_create_cypher_edge(cpstate, target_list, edge);

            if (in_path)
            {
                if (edge->name && strcmp(edge->name, path->var_name) == 0)
                {
                    ereport(ERROR,
                            (errcode(ERRCODE_DUPLICATE_ALIAS),
                             errmsg("variable \"%s\" already exists",
                                    path->var_name),
                             parser_errposition(pstate, path->location)));
                }
                rel->flags |= CYPHER_TARGET_NODE_IN_PATH_VAR;
            }

            transformed_path = lappend(transformed_path, rel);

            entity = make_transform_entity(cpstate, ENT_EDGE, (Node *)edge,
                                           NULL);

            cpstate->entities = lappend(cpstate->entities, entity);
        }
        else
        {
            ereport(ERROR,
                    (errmsg_internal("unrecognized node in create pattern")));
        }
    }

    ccp->target_nodes = transformed_path;

    /*
     * If this path a variable, create a placeholder entry that we can fill
     * in with during the execution phase.
     */
    if (path->var_name)
    {
        TargetEntry *te;

        if (list_length(transformed_path) < 1)
        {
            ereport(ERROR,
                    (errcode(ERRCODE_FEATURE_NOT_SUPPORTED),
                     errmsg("paths require at least 1 vertex"),
                     parser_errposition(pstate, path->location)));
        }

        te = placeholder_target_entry(cpstate, path->var_name);

        ccp->path_attr_num = te->resno;

        *target_list = lappend(*target_list, te);
    }

    return ccp;
}

static cypher_target_node *
transform_create_cypher_edge(cypher_parsestate *cpstate, List **target_list,
                             cypher_relationship *edge)
{
    ParseState *pstate = (ParseState *)cpstate;
    cypher_target_node *rel = make_ag_node(cypher_target_node);
    Expr *props;
    Relation label_relation;
    RangeVar *rv;
    RangeTblEntry *rte;
    TargetEntry *te;
    char *alias;
    AttrNumber resno;
    ParseNamespaceItem *pnsi;

    if (edge->label)
    {
        if (get_label_kind(edge->label, cpstate->graph_oid) == LABEL_KIND_VERTEX)
        {
            ereport(ERROR,
                    (errcode(ERRCODE_FEATURE_NOT_SUPPORTED),
                     errmsg("label %s is for vertices, not edges", edge->label),
                     parser_errposition(pstate, edge->location)));
        }
    }

    rel->type = LABEL_KIND_EDGE;
    rel->flags = CYPHER_TARGET_NODE_FLAG_INSERT;
    rel->label_name = edge->label;
    rel->resultRelInfo = NULL;

    if (edge->name)
    {
        /*
         * Variables can be declared in a CREATE clause, but not used if
         * it already exists.
         */
        transform_entity *entity;

        entity = find_variable(cpstate, edge->name);

        if ((entity && entity->type != ENT_EDGE) || variable_exists(cpstate, edge->name))
        {
                ereport(ERROR,
                        (errcode(ERRCODE_FEATURE_NOT_SUPPORTED),
                         errmsg("variable %s already exists", edge->name),
                         parser_errposition(pstate, edge->location)));
        }

        rel->variable_name = edge->name;
        te = placeholder_target_entry(cpstate, edge->name);
        rel->tuple_position = te->resno;
        *target_list = lappend(*target_list, te);

        rel->flags |= CYPHER_TARGET_NODE_IS_VAR;
    }
    else
    {
        rel->variable_name = NULL;
        rel->tuple_position = 0;
    }

    if (edge->dir == CYPHER_REL_DIR_NONE)
    {
        ereport(ERROR,
                (errcode(ERRCODE_FEATURE_NOT_SUPPORTED),
                 errmsg("only directed relationships are allowed in CREATE"),
                 parser_errposition(&cpstate->pstate, edge->location)));
    }

    rel->dir = edge->dir;

    if (!edge->label)
    {
        ereport(ERROR,
                (errcode(ERRCODE_FEATURE_NOT_SUPPORTED),
                 errmsg("relationships must be specify a label in CREATE."),
                 parser_errposition(&cpstate->pstate, edge->location)));
    }

    // create the label entry if it does not exist
    if (!label_exists(edge->label, cpstate->graph_oid))
    {
        List *parent;
        RangeVar *rv;

        rv = get_label_range_var(cpstate->graph_name, cpstate->graph_oid,
                                 AG_DEFAULT_LABEL_EDGE);

        parent = list_make1(rv);

        create_label(cpstate->graph_name, edge->label, LABEL_TYPE_EDGE,
                     parent);
    }

    // lock the relation of the label
    rv = makeRangeVar(cpstate->graph_name, edge->label, -1);
    label_relation = parserOpenTable(&cpstate->pstate, rv, RowExclusiveLock);

    // Store the relid
    rel->relid = RelationGetRelid(label_relation);

    pnsi = addRangeTableEntryForRelation((ParseState *)cpstate, label_relation,
                                        AccessShareLock, NULL, false, false);
    rte = pnsi->p_rte;
    rte->requiredPerms = ACL_INSERT;

    // Build Id expression, always use the default logic
    rel->id_expr = (Expr *)build_column_default(label_relation,
                                      Anum_ag_label_edge_table_id);

    // Build properties expression, if no map is given, use the default logic
    alias = get_next_default_alias(cpstate);
    resno = pstate->p_next_resno++;

    props = cypher_create_properties(cpstate, rel, label_relation, edge->props,
                                     ENT_EDGE);

    rel->prop_attr_num = resno - 1;
    te = makeTargetEntry(props, resno, alias, false);

    *target_list = lappend(*target_list, te);

    // Keep the lock
    table_close(label_relation, NoLock);

    return rel;
}

static bool variable_exists(cypher_parsestate *cpstate, char *name)
{
    ParseState *pstate = (ParseState *)cpstate;
    Node *id;
    ParseNamespaceItem *pnsi;

    if (name == NULL)
    {
        return false;
    }

    pnsi = find_pnsi(cpstate, PREV_CYPHER_CLAUSE_ALIAS);
    if (pnsi)
    {
        id = scanNSItemForColumn(pstate, pnsi, 0, name, -1);

        return id != NULL;
    }

    return false;
}

// transform nodes, check to see if the variable name already exists.
static cypher_target_node *
transform_create_cypher_node(cypher_parsestate *cpstate, List **target_list,
                             cypher_node *node)
{
    ParseState *pstate = (ParseState *)cpstate;

    if (node->label)
    {
        if (get_label_kind(node->label, cpstate->graph_oid) == LABEL_KIND_EDGE)
        {
            ereport(ERROR, (errcode(ERRCODE_FEATURE_NOT_SUPPORTED),
                            errmsg("label %s is for edges, not vertices",
                                   node->label),
                            parser_errposition(pstate, node->location)));
        }
    }

    /*
     *  Check if the variable already exists, if so find the entity and
     *  setup the target node
     */
    if (node->name)
    {
        transform_entity *entity;

        TargetEntry *te = findTarget(*target_list, node->name);
        entity = find_variable(cpstate, node->name);

        /*
         * If we find an entity as well as a target Entry with same name,
         * that means that the variable is either vertex, edge or vle.
         * but if we find a target entry but not an entity that means
         * that the variable can be other than vertex, edge or vle e.g path.
         */
        if (entity && te)
        {
            if (entity->type != ENT_VERTEX)
            {
                ereport(ERROR,
                        (errcode(ERRCODE_FEATURE_NOT_SUPPORTED),
                         errmsg("variable %s already exists", node->name),
                         parser_errposition(pstate, node->location)));
            }

            return transform_create_cypher_existing_node(cpstate, target_list,
                                                         entity->declared_in_current_clause, node);
        }
        else if (te)
        {
            /*
             * Here we are not sure if the te is a vertex, path or something
             * else. So we will let it pass and the execution stage will catch
             * the error if variable was not vertex.
             */
            return transform_create_cypher_existing_node(cpstate, target_list,
                                                         te, node);
        }
    }

    // otherwise transform the target node as a new node
    return transform_create_cypher_new_node(cpstate, target_list, node);
}

/*
 * Returns the resno for the TargetEntry with the resname equal to the name
 * passed. Returns -1 otherwise.
 */
static int get_target_entry_resno(List *target_list, char *name)
{
    ListCell *lc;

    foreach (lc, target_list)
    {
        TargetEntry *te = (TargetEntry *)lfirst(lc);
        if (!strcmp(te->resname, name))
        {
            return te->resno;
        }
    }

    return -1;
}

/* adds the volatile wrapper to the specified target entry */
static void add_volatile_wrapper_to_target_entry(List *target_list, int resno)
{
    ListCell *lc;

    Assert(target_list != NULL);
    Assert(resno >= 0);

    /* find the resource */
    foreach (lc, target_list)
    {
        TargetEntry *te = (TargetEntry *)lfirst(lc);
        if (te->resno == resno)
        {
            /* wrap it */
            te->expr = add_volatile_wrapper(te->expr);
            return;
        }
    }

    /* if we didn't find anything, there was a problem */
    ereport(ERROR,
            (errcode(ERRCODE_INVALID_PARAMETER_VALUE),
             errmsg("add_volatile_wrapper_to_target_entry: resno not found")));
}

/*
 * Transform logic for a previously declared variable in a CREATE clause.
 * All we need from the variable node is its id, and whether we can skip
 * some tests in the execution phase..
 */
static cypher_target_node *transform_create_cypher_existing_node(
    cypher_parsestate *cpstate, List **target_list, bool declared_in_current_clause,
    cypher_node *node)
{
    cypher_target_node *rel = make_ag_node(cypher_target_node);
    ParseState *pstate = (ParseState *)cpstate;

    rel->type = LABEL_KIND_VERTEX;
    rel->flags = CYPHER_TARGET_NODE_FLAG_NONE;
    rel->resultRelInfo = NULL;
    rel->variable_name = node->name;

    if (node->props)
    {
        ereport(ERROR,
                (errcode(ERRCODE_FEATURE_NOT_SUPPORTED),
                 errmsg("previously declared nodes in a create clause cannot have properties"),
                 parser_errposition(pstate, node->location)));
    }
    if (node->label)
    {
        ereport(ERROR,
                (errcode(ERRCODE_FEATURE_NOT_SUPPORTED),
                 errmsg("previously declared variables cannot have a label"),
                 parser_errposition(pstate, node->location)));
    }
    /*
     * When the variable is declared in the same clause this vertex is a part of
     * we can skip some expensive checks in the execution phase.
     */
    if (declared_in_current_clause)
    {
        rel->flags |= EXISTING_VARIABLE_DECLARED_SAME_CLAUSE;
    }

    /*
     * Get the AttrNumber the variable is stored in, so we can extract the id
     * later.
     */
    rel->tuple_position = get_target_entry_resno(*target_list, node->name);

    add_volatile_wrapper_to_target_entry(*target_list, rel->tuple_position);

    return rel;
}

/*
 * Transform logic for a node in a create clause that was not previously
 * declared.
 */
static cypher_target_node *
transform_create_cypher_new_node(cypher_parsestate *cpstate,
                                 List **target_list, cypher_node *node)
{
    ParseState *pstate = (ParseState *)cpstate;
    cypher_target_node *rel = make_ag_node(cypher_target_node);
    Relation label_relation;
    RangeVar *rv;
    RangeTblEntry *rte;
    TargetEntry *te;
    Expr *props;
    char *alias;
    int resno;
    ParseNamespaceItem *pnsi;

    rel->type = LABEL_KIND_VERTEX;
    rel->tuple_position = InvalidAttrNumber;
    rel->variable_name = NULL;
    rel->resultRelInfo = NULL;

    if (!node->label)
    {
        rel->label_name = "";
        /*
         *  If no label is specified, assign the generic label name that
         *  all labels are descendents of.
         */
        node->label = AG_DEFAULT_LABEL_VERTEX;
    }
    else
    {
        rel->label_name = node->label;
    }

    // create the label entry if it does not exist
    if (!label_exists(node->label, cpstate->graph_oid))
    {
        List *parent;
        RangeVar *rv;

        rv = get_label_range_var(cpstate->graph_name, cpstate->graph_oid,
                                 AG_DEFAULT_LABEL_VERTEX);

        parent = list_make1(rv);

        create_label(cpstate->graph_name, node->label, LABEL_TYPE_VERTEX,
                     parent);
    }

    rel->flags = CYPHER_TARGET_NODE_FLAG_INSERT;

    rv = makeRangeVar(cpstate->graph_name, node->label, -1);
    label_relation = parserOpenTable(&cpstate->pstate, rv, RowExclusiveLock);

    // Store the relid
    rel->relid = RelationGetRelid(label_relation);

    pnsi = addRangeTableEntryForRelation((ParseState *)cpstate, label_relation,
                                        AccessShareLock, NULL, false, false);
    rte = pnsi->p_rte;
    rte->requiredPerms = ACL_INSERT;

    // id
    rel->id_expr = (Expr *)build_column_default(label_relation,
                                                Anum_ag_label_vertex_table_id);

    // properties
    alias = get_next_default_alias(cpstate);
    resno = pstate->p_next_resno++;

    props = cypher_create_properties(cpstate, rel, label_relation, node->props,
                                     ENT_VERTEX);

    rel->prop_attr_num = resno - 1;
    te = makeTargetEntry(props, resno, alias, false);
    *target_list = lappend(*target_list, te);

    table_close(label_relation, NoLock);

    if (node->name)
    {
        rel->variable_name = node->name;
        te = placeholder_target_entry(cpstate, node->name);
        rel->tuple_position = te->resno;
        *target_list = lappend(*target_list, te);
        rel->flags |= CYPHER_TARGET_NODE_IS_VAR;
    }
    else
    {
        node->name = get_next_default_alias(cpstate);
    }

    return rel;
}

/*
 * Variable Edges cannot be created until the executor phase, because we
 * don't know what their start and end node ids will be. Therefore, path
 * variables cannot be created either. Create a placeholder entry that we
 * will replace in the execution phase. Do this for nodes too, to be
 * consistent.
 */
static TargetEntry *placeholder_target_entry(cypher_parsestate *cpstate,
                                             char *name)
{
    ParseState *pstate = (ParseState *)cpstate;
    Expr *n;
    int resno;

    n = (Expr *)makeNullConst(AGTYPEOID, -1, InvalidOid);
    n = add_volatile_wrapper(n);

    resno = pstate->p_next_resno++;

    return makeTargetEntry(n, resno, name, false);
}

/*
 * Build the target list for an entity that is not a previously declared
 * variable.
 */
static Expr *cypher_create_properties(cypher_parsestate *cpstate,
                                      cypher_target_node *rel,
                                      Relation label_relation, Node *props,
                                      enum transform_entity_type type)
{
    Expr *properties;

    if (props != NULL && is_ag_node(props, cypher_param))
    {
        ParseState *pstate = (ParseState *) cpstate;
        cypher_param *param = (cypher_param *)props;

        ereport(ERROR,
                (errcode(ERRCODE_FEATURE_NOT_SUPPORTED),
                 errmsg("properties in a CREATE clause as a parameter is not supported"),
                 parser_errposition(pstate, param->location)));
    }

    if (props)
    {
        ((cypher_map*)props)->keep_null = false;
        properties = (Expr *)transform_cypher_expr(cpstate, props,
                                                   EXPR_KIND_INSERT_TARGET);
    }
    else if (type == ENT_VERTEX)
    {
        properties = (Expr *)build_column_default(
            label_relation, Anum_ag_label_vertex_table_properties);
    }
    else if (type == ENT_EDGE)
    {
        properties = (Expr *)build_column_default(
            label_relation, Anum_ag_label_edge_table_properties);
    }
    else
    {
        ereport(ERROR, (errmsg_internal("unrecognized entity type")));
    }

    // add a volatile wrapper call to prevent the optimizer from removing it
    return (Expr *)add_volatile_wrapper(properties);
}

/*
 * This function is similar to transformFromClause() that is called with a
 * single RangeSubselect.
 */
static ParseNamespaceItem *
transform_cypher_clause_as_subquery(cypher_parsestate *cpstate,
                                    transform_method transform,
                                    cypher_clause *clause,
                                    Alias *alias,
                                    bool add_rte_to_query)
{
    ParseState *pstate = (ParseState *)cpstate;
    Query *query;
    RangeTblEntry *rte;
    ParseExprKind old_expr_kind = pstate->p_expr_kind;
    bool lateral = pstate->p_lateral_active;
    ParseNamespaceItem *pnsi;

    /*
     * We allow expression kinds of none, where, and subselect. Others MAY need
     * to be added depending. However, at this time, only these are needed.
     */
    Assert(pstate->p_expr_kind == EXPR_KIND_NONE ||
           pstate->p_expr_kind == EXPR_KIND_OTHER ||
           pstate->p_expr_kind == EXPR_KIND_WHERE ||
           pstate->p_expr_kind == EXPR_KIND_SELECT_TARGET ||
           pstate->p_expr_kind == EXPR_KIND_FROM_SUBSELECT);

    /*
     * As these are all sub queries, if this is just of type NONE, note it as a
     * SUBSELECT. Other types will be dealt with as needed.
     */
    if (pstate->p_expr_kind == EXPR_KIND_NONE)
    {
        pstate->p_expr_kind = EXPR_KIND_FROM_SUBSELECT;
    }
    else if (pstate->p_expr_kind == EXPR_KIND_OTHER)
    {
        // this is a lateral subselect for the MERGE
        pstate->p_expr_kind = EXPR_KIND_FROM_SUBSELECT;
        lateral = true;
    }
    /*
     * If this is a WHERE, pass it through and set lateral to true because it
     * needs to see what comes before it.
     */

    query = analyze_cypher_clause(transform, clause, cpstate);

    /* set pstate kind back */
    pstate->p_expr_kind = old_expr_kind;

    if (alias == NULL)
    {
        alias = makeAlias(PREV_CYPHER_CLAUSE_ALIAS, NIL);
    }

    pnsi = addRangeTableEntryForSubquery(pstate, query, alias, lateral, true);
    rte = pnsi->p_rte;

    /*
     * NOTE: skip namespace conflicts check if the rte will be the only
     *       RangeTblEntry in pstate
     */
    if (list_length(pstate->p_rtable) > 1)
    {
        List *namespace = NULL;
        int rtindex = 0;

        /* get the index of the last entry */
        rtindex = list_length(pstate->p_rtable);

        /* the rte at the end should be the rte just added */
        if (rte != rt_fetch(rtindex, pstate->p_rtable))
        {
            ereport(ERROR,
                    (errcode(ERRCODE_FEATURE_NOT_SUPPORTED),
                     errmsg("rte must be last entry in p_rtable")));
        }

        namespace = list_make1(pnsi);

        checkNameSpaceConflicts(pstate, pstate->p_namespace, namespace);
    }

    if (add_rte_to_query)
    {
        // all variables(attributes) from the previous clause(subquery) are visible
        addNSItemToQuery(pstate, pnsi, true, false, true);
    }

    return pnsi;
}

/*
 * When we are done transforming a clause, before transforming the next clause
 * iterate through the transform entities and mark them as not belonging to
 * the clause that is currently being transformed.
 */
static void advance_transform_entities_to_next_clause(List *entities)
{
    ListCell *lc;

    foreach (lc, entities)
    {
        transform_entity *entity = lfirst(lc);

        entity->declared_in_current_clause = false;
    }
}

static Query *analyze_cypher_clause(transform_method transform,
                                    cypher_clause *clause,
                                    cypher_parsestate *parent_cpstate)
{
    cypher_parsestate *cpstate;
    Query *query;
    ParseState *parent_pstate = (ParseState*)parent_cpstate;
    ParseState *pstate;

    cpstate = make_cypher_parsestate(parent_cpstate);
    pstate = (ParseState*)cpstate;

    /* copy the expr_kind down to the child */
    pstate->p_expr_kind = parent_pstate->p_expr_kind;

    query = transform(cpstate, clause);

    advance_transform_entities_to_next_clause(cpstate->entities);

    parent_cpstate->entities = list_concat(parent_cpstate->entities,
                                           cpstate->entities);

    free_cypher_parsestate(cpstate);

    return query;
}

static TargetEntry *findTarget(List *targetList, char *resname)
{
    ListCell *lt;
    TargetEntry *te = NULL;

    if (resname == NULL)
    {
        return NULL;
    }

    foreach (lt, targetList)
    {
        te = lfirst(lt);

        if (te->resjunk)
        {
            continue;
        }

        if (strcmp(te->resname, resname) == 0)
        {
            return te;
        }
    }

    return NULL;
}

/*
 * Wrap the expression with a volatile function, to prevent the optimizer from
 * eliminating the expression.
 */
static Expr *add_volatile_wrapper(Expr *node)
{
    Oid oid;

    /* if the passed Expr node is NULL it will cause a crash, so notify us */
    if (node == NULL)
    {
        ereport(ERROR, (errmsg_internal("add_volatile_wrapper: NULL expr")));
    }

    oid = get_ag_func_oid("agtype_volatile_wrapper", 1, ANYOID);

    /* if the passed Expr node is already wrapped, just return it */
    if (IsA(node, FuncExpr) && oid == ((FuncExpr*)node)->funcid)
    {
        return node;
    }

    return (Expr *)makeFuncExpr(oid, AGTYPEOID, list_make1(node), InvalidOid,
                                InvalidOid, COERCE_EXPLICIT_CALL);
}

/*
 * from postgresql parse_sub_analyze
 * Modified entry point for recursively analyzing a sub-statement in union.
 */
Query *cypher_parse_sub_analyze_union(cypher_clause *clause,
                                      cypher_parsestate *cpstate,
                                      CommonTableExpr *parentCTE,
                                      bool locked_from_parent,
                                      bool resolve_unknowns)
{
    cypher_parsestate *state = make_cypher_parsestate(cpstate);
    Query *query;

    state->pstate.p_parent_cte = parentCTE;
    state->pstate.p_locked_from_parent = locked_from_parent;
    state->pstate.p_resolve_unknowns = resolve_unknowns;

    query = transform_cypher_clause(state, clause);

    free_cypher_parsestate(state);

    return query;
}

/*
 * from postgresql parse_sub_analyze
 * Entry point for recursively analyzing a sub-statement.
 */
Query *cypher_parse_sub_analyze(Node *parseTree,
                                cypher_parsestate *cpstate,
                                CommonTableExpr *parentCTE,
                                bool locked_from_parent,
                                bool resolve_unknowns)
{
    ParseState *pstate = make_parsestate((ParseState*)cpstate);
    cypher_clause *clause;
    Query *query;

    pstate->p_parent_cte = parentCTE;
    pstate->p_locked_from_parent = locked_from_parent;
    pstate->p_resolve_unknowns = resolve_unknowns;

    clause = palloc0(sizeof(cypher_clause));
    clause->self = parseTree;
    query = transform_cypher_clause(cpstate, clause);

    free_parsestate(pstate);

    return query;
}

/*
 * Function for transforming MERGE.
 *
 * There are two cases for the form Query that is returned from here will
 * take:
 *
 * 1. If there is no previous clause, the query will have a subquery that
 * represents the path as a select statement, similar to match with a targetList
 * that is all declared variables and the FuncExpr that represents the MERGE
 * clause with its needed metadata information, that will be caught in the
 * planner phase and converted into a path.
 *
 * 2. If there is a previous clause then the query will have two subqueries.
 * The first query will be for the previous clause that we recursively handle.
 * The second query will be for the path that this MERGE clause defines. The
 * two subqueries will be joined together using a LATERAL LEFT JOIN with the
 * previous query on the left and the MERGE path subquery on the right. Like
 * case 1 the targetList will have all the declared variables and a FuncExpr
 * that represents the MERGE clause with its needed metadata information, that
 * will be caught in the planner phase and converted into a path.
 *
 * This will allow us to be capable of handling the 2 cases that exist with a
 * MERGE clause correctly.
 *
 * Case 1: the path already exists. In this case we do not need to create
 * the path and MERGE will simply pass the tuple information up the execution
 * tree.
 *
 * Case 2: the path does not exist. In this case the LEFT part of the join
 * will not prevent the tuples from the previous clause from being emitted. We
 * can catch when this happens in the execution phase and create the missing
 * data, before passing up the execution tree.
 *
 * It should be noted that both cases can happen in the same query. If the
 * MERGE clause references a variable from a previous clause, it could be that
 * for one tuple the path exists (or there is multiple paths that exist and all
 * paths must be emitted) and for another the path does not exist. This is
 * similar to OPTIONAL MATCH, however with the added feature of creating the
 * path if not there, rather than just emitting NULL.
 */
static Query *transform_cypher_merge(cypher_parsestate *cpstate,
                                     cypher_clause *clause)
{
    ParseState *pstate = (ParseState *) cpstate;
    cypher_clause *merge_clause_as_match;
    cypher_create_path *merge_path;
    cypher_merge *self = (cypher_merge *)clause->self;
    cypher_merge_information *merge_information;
    Query *query;
    FuncExpr *func_expr;
    TargetEntry *tle;

    Assert(is_ag_node(self->path, cypher_path));

    merge_information = make_ag_node(cypher_merge_information);

    query = makeNode(Query);
    query->commandType = CMD_SELECT;
    query->targetList = NIL;

    merge_information->flags = CYPHER_CLAUSE_FLAG_NONE;

    // make the merge node into a match node
    merge_clause_as_match = convert_merge_to_match(self);

    /*
     * If there is a previous clause we need to turn this query into a lateral
     * join. See the function transform_merge_make_lateral_join for details.
     */
    if (clause->prev != NULL)
    {
        merge_path = transform_merge_make_lateral_join(cpstate, query, clause,
                                                       merge_clause_as_match);

        merge_information->flags |= CYPHER_CLAUSE_FLAG_PREVIOUS_CLAUSE;
    }
    else
    {
        // make the merge node into a match node

        // TODO this is called above and appears redundant but needs to be
        // looked into
        //cypher_clause *merge_clause_as_match = convert_merge_to_match(self);

        /*
         * Create the metadata needed for creating missing paths.
         */
        merge_path = transform_cypher_merge_path(cpstate, &query->targetList,
                                                 (cypher_path *)self->path);

        /*
         * If there is not a previous clause, then treat the MERGE's path
         * itself as the previous clause. We need to do this because if the
         * pattern exists, then we need to path all paths that match the
         * query patterns in the execution phase. WE way to do that by
         * converting the merge to a match and have the match logic create the
         * query. the merge execution phase will just pass the results up the
         * execution tree if the path exists.
         */
        handle_prev_clause(cpstate, query, merge_clause_as_match, false);

        /*
         * For the metadata need to create paths, find the tuple position that
         * will represent the entity in the execution phase.
         */
        transform_cypher_merge_mark_tuple_position(query->targetList,
                                                   merge_path);
    }

    merge_information->graph_oid = cpstate->graph_oid;
    merge_information->path = merge_path;

    if (!clause->next)
    {
        merge_information->flags |= CYPHER_CLAUSE_FLAG_TERMINAL;
    }

    /*
     * Creates the function expression that the planner will find and
     * convert to a MERGE path.
     */
    func_expr = make_clause_func_expr(MERGE_CLAUSE_FUNCTION_NAME,
                                      (Node *)merge_information);

    // Create the target entry
    tle = makeTargetEntry((Expr *)func_expr, pstate->p_next_resno++,
                          AGE_VARNAME_MERGE_CLAUSE, false);

    merge_information->merge_function_attr = tle->resno;
    query->targetList = lappend(query->targetList, tle);

    markTargetListOrigins(pstate, query->targetList);

    query->rtable = pstate->p_rtable;
    query->jointree = makeFromExpr(pstate->p_joinlist, NULL);

    query->hasSubLinks = pstate->p_hasSubLinks;

    assign_query_collations(pstate, query);

    return query;
}

/*
 * This function does the heavy lifting of transforming a MERGE clause that has
 * a clause before it in the query of turning that into a lateral left join.
 * The previous clause will still be able to emit tuples if the path defined in
 * MERGE clause is not found. In that case variable assigned in the MERGE
 * clause will be emitted as NULL (same as OPTIONAL MATCH).
 */
static cypher_create_path *
transform_merge_make_lateral_join(cypher_parsestate *cpstate, Query *query,
                                  cypher_clause *clause,
                                  cypher_clause *isolated_merge_clause)
{
    cypher_create_path *merge_path;
    ParseState *pstate = (ParseState *) cpstate;
    int i;
    Alias *l_alias;
    Alias *r_alias;
    RangeTblEntry *l_rte, *r_rte;
    ParseNamespaceItem *l_nsitem, *r_nsitem;
    JoinExpr *j = makeNode(JoinExpr);
    List *res_colnames = NIL, *res_colvars = NIL;
    ParseNamespaceItem *jnsitem;
    ParseExprKind tmp;
    cypher_merge *self = (cypher_merge *)clause->self;
    cypher_path *path;

    Assert(is_ag_node(self->path, cypher_path));

    path = (cypher_path *)self->path;

    r_alias = makeAlias(CYPHER_OPT_RIGHT_ALIAS, NIL);
    l_alias = makeAlias(PREV_CYPHER_CLAUSE_ALIAS, NIL);

    j->jointype = JOIN_LEFT;

    /*
     * transform the previous clause
     */
    j->larg = transform_clause_for_join(cpstate, clause->prev, &l_rte,
                                        &l_nsitem, l_alias);
    pstate->p_namespace = lappend(pstate->p_namespace, l_nsitem);

    /*
     * Get the merge path now. This is the only moment where it is simple
     * to know if a variable was declared in the MERGE clause or a previous
     * clause. Unlike create, we do not add these missing variables to the
     * targetList, we just create all the metadata necessary to make the
     * potentially missing parts of the path.
     */
    merge_path = transform_cypher_merge_path(cpstate, &query->targetList,
                                             path);

    /*
     * Transform this MERGE clause as a match clause, mark the parsestate
     * with the flag that a lateral join is active
     */
    pstate->p_lateral_active = true;
    tmp = pstate->p_expr_kind;
    pstate->p_expr_kind = EXPR_KIND_OTHER;

    // transform MERGE
    j->rarg = transform_clause_for_join(cpstate, isolated_merge_clause, &r_rte,
                                            &r_nsitem, r_alias);

    // deactivate the lateral flag
    pstate->p_lateral_active = false;

    pstate->p_namespace = NIL;

    /*
     * Resolve the column names and variables between the two subqueries,
     * in most cases, we can expect there to be overlap
     */
    get_res_cols(pstate, l_nsitem, r_nsitem, &res_colnames, &res_colvars);

    // make the RTE for the join
    jnsitem = addRangeTableEntryForJoin(pstate, res_colnames, NULL, j->jointype,
                                        0, res_colvars, NIL, NIL, j->alias,
                                        NULL, true);

    j->rtindex = jnsitem->p_rtindex;

    /*
     * The index of a node in the p_joinexpr list is expected to match the
     * rtindex the join expression is for. Add NULLs for all the previous
     * rtindexes and add the JoinExpr.
     */
    for (i = list_length(pstate->p_joinexprs) + 1; i < j->rtindex; i++)
    {
        pstate->p_joinexprs = lappend(pstate->p_joinexprs, NULL);
    }

    pstate->p_joinexprs = lappend(pstate->p_joinexprs, j);

    Assert(list_length(pstate->p_joinexprs) == j->rtindex);

    pstate->p_joinlist = lappend(pstate->p_joinlist, j);

    pstate->p_expr_kind = tmp;

    /* add jnsitem to column namespace only */
    addNSItemToQuery(pstate, jnsitem, false, true, true);

    /*
     * Create the targetList from the joined subqueries, add everything.
     */
    query->targetList = list_concat(query->targetList,
                                    make_target_list_from_join(pstate, jnsitem->p_rte));

    /*
     * For the metadata need to create paths, find the tuple position that
     * will represent the entity in the execution phase.
     */
    transform_cypher_merge_mark_tuple_position(query->targetList,
                                               merge_path);

    return merge_path;
}

/*
 * Iterate through the path and find the TargetEntry in the target_list
 * that each cypher_target_node is referencing. Add the volatile wrapper
 * function to keep the optimizer from removing the TargetEntry.
 */
static void
transform_cypher_merge_mark_tuple_position(List *target_list,
                                           cypher_create_path *path)
{
    ListCell *lc = NULL;

    if (path->var_name)
    {
        TargetEntry *te = findTarget(target_list, path->var_name);

        /*
         * Add the volatile wrapper function around the expression, this
         * ensures the optimizer will not remove the expression, if nothing
         * other than a private data structure needs it.
         */
        te->expr = add_volatile_wrapper(te->expr);

        // Mark the tuple position the target_node is for.
        path->path_attr_num = te->resno;
    }

    foreach (lc, path->target_nodes)
    {
        cypher_target_node *node = lfirst(lc);

        TargetEntry *te = findTarget(target_list, node->variable_name);

        /*
         * Add the volatile wrapper function around the expression, this
         * ensures the optimizer will not remove the expression, if nothing
         * other than a private data structure needs it.
         */
        te->expr = add_volatile_wrapper(te->expr);

        // Mark the tuple position the target_node is for.
        node->tuple_position = te->resno;
    }
}

/*
 * Helper function to return a shallow copy of an existing, already transformed,
 * matching variable. The copy returned will be flagged as such. If none are
 * found, it will return NULL. If it finds a mismatched type, it will error
 * stating that.
 */
static cypher_target_node *get_referenced_variable(ParseState *pstate,
                                                   Node *node,
                                                   List *transformed_path)
{
    ListCell *lc = NULL;
    char *node_name = NULL;
    char *node_label = NULL;
    char node_type = 0;
    int node_loc = -1;

    /* passed node should only be a vertex or an edge */
    Assert(is_ag_node(node, cypher_node) ||
           is_ag_node(node, cypher_relationship));

    /* set up our search based on our input type */
    if (is_ag_node(node, cypher_node))
    {
        node_name = ((cypher_node *)node)->name;
        node_label = ((cypher_node *)node)->label;
        node_loc = ((cypher_node *)node)->location;
        node_type = 'v';
    }
    else
    {
        node_name = ((cypher_relationship *)node)->name;
        node_label = ((cypher_relationship *)node)->label;
        node_loc = ((cypher_relationship *)node)->location;
        node_type = 'e';
    }

    /* look through the list of previously transformed nodes and edges */
    foreach (lc, transformed_path)
    {
        cypher_target_node *ctn = NULL;
        bool is_name = false;
        bool is_label = false;

        /* list items should be of type cypher_target_node */
        Assert(is_ag_node(lfirst(lc), cypher_target_node));
        ctn = lfirst(lc);

        /* do they have names? if so, do they match? */
        is_name = (node_name == NULL || ctn->variable_name == NULL) ?
            false : strcmp(node_name, ctn->variable_name) == 0;

        /* do they have labels? if so, do they match? */
        is_label = (ctn->label_name != NULL) ?
            ((node_label == NULL) ? true : strcmp(ctn->label_name, node_label) == 0)
            : false;

        /* if the types don't match, error or skip */
        if (node_type != ctn->type)
        {
            /* is the name a match, generate an error. otherwise, skip it. */
            if (is_name)
            {
                if (node_type == 'v')
                {
                    ereport(ERROR,
                            (errcode(ERRCODE_INVALID_PARAMETER_VALUE),
                             errmsg("variable \"%s\" is for a edge",
                                    node_name),
                             parser_errposition(pstate, node_loc)));
                }
                else
                {
                    ereport(ERROR,
                            (errcode(ERRCODE_INVALID_PARAMETER_VALUE),
                             errmsg("variable \"%s\" is for an vertex",
                                    node_name),
                             parser_errposition(pstate, node_loc)));
                }
            }
            else
            {
                continue;
            }
        }

        if (is_name && !is_label)
        {
            ereport(ERROR,
                    (errcode(ERRCODE_INVALID_PARAMETER_VALUE),
                             errmsg("multiple labels for variable '%s' are not supported",
                                    node_name),
                             parser_errposition(pstate, node_loc)));
        }

        /*
         * If this is a match, make a shallow copy of it, modify the copy to be
         * flagged as a previously declared variable, and then return it.
         */
        if (is_name && is_label)
        {
            cypher_target_node *_cpy = make_ag_node(cypher_target_node);

            /* make a shallow copy */
            _cpy->type = ctn->type;
            _cpy->flags = ctn->flags;
            _cpy->dir = ctn->dir;
            _cpy->id_expr = ctn->id_expr;
            _cpy->id_expr_state = ctn->id_expr_state;
            _cpy->prop_expr = ctn->prop_expr;
            _cpy->prop_expr_state = ctn->prop_expr_state;
            _cpy->prop_attr_num = ctn->prop_attr_num;
            _cpy->resultRelInfo = ctn->resultRelInfo;
            _cpy->elemTupleSlot = ctn->elemTupleSlot;
            _cpy->relid = ctn->relid;
            _cpy->label_name = ctn->label_name;
            _cpy->variable_name = ctn->variable_name;
            _cpy->tuple_position = ctn->tuple_position;

            /* set it to a declared variable */
            _cpy->flags &= 0xfffffffe;
            _cpy->flags |= EXISTING_VARIABLE_DECLARED_SAME_CLAUSE;

            return _cpy;
        }
    }
    return NULL;
}

/*
 * Creates the target nodes for a merge path. If MERGE has a path that doesn't
 * exist then in the MERGE clause we act like a CREATE clause. This function
 * sets up the metadata needed for that process.
 */
static cypher_create_path *
transform_cypher_merge_path(cypher_parsestate *cpstate, List **target_list,
                            cypher_path *path)
{
    ParseState *pstate = (ParseState *)cpstate;
    ListCell *lc;
    List *transformed_path = NIL;
    cypher_create_path *ccp = make_ag_node(cypher_create_path);
    bool in_path = path->var_name != NULL;

    ccp->path_attr_num = InvalidAttrNumber;

    foreach (lc, path->path)
    {
        if (is_ag_node(lfirst(lc), cypher_node))
        {
            cypher_node *node = lfirst(lc);
            cypher_target_node *rel = NULL;

            if (path->var_name != NULL && node->name != NULL &&
                strcmp(path->var_name, node->name) == 0)
            {
                ereport(ERROR,
                        (errcode(ERRCODE_INVALID_PARAMETER_VALUE),
                         errmsg("variable \"%s\" is for a path", node->name),
                         parser_errposition(pstate, node->location)));
            }

            /*
             * If the variable was already transformed, get a referenced copy of
             * it. This copy will make sure the executor phase doesn't create a
             * new node from it.
             */
            rel = get_referenced_variable(pstate, (Node *)node,
                                          transformed_path);

            /* if there wasn't a transformed variable, transform the node */
            if (rel == NULL)
            {
                rel = transform_merge_cypher_node(cpstate, target_list, node);
            }

            if (in_path)
            {
                rel->flags |= CYPHER_TARGET_NODE_IN_PATH_VAR;
            }

            transformed_path = lappend(transformed_path, rel);
        }
        else if (is_ag_node(lfirst(lc), cypher_relationship))
        {
            cypher_relationship *edge = NULL;
            cypher_target_node *rel = NULL;

            edge = lfirst(lc);

            if (path->var_name != NULL && edge->name != NULL &&
                strcmp(path->var_name, edge->name) == 0)
            {
                ereport(ERROR,
                        (errcode(ERRCODE_INVALID_PARAMETER_VALUE),
                         errmsg("variable \"%s\" is for a path", edge->name),
                         parser_errposition(pstate, edge->location)));
            }

            /*
             * Get a referenced edge variable. This should not happen as edges
             * can not be duplicated within a path.
            */
            rel = get_referenced_variable(pstate, (Node *)edge,
                                          transformed_path);
            if (rel != NULL)
            {
                ereport(ERROR,
                        (errcode(ERRCODE_INVALID_PARAMETER_VALUE),
                                 errmsg("a duplicate edge variable \"%s\" is not permitted within a path",
                                        edge->name),
                                 parser_errposition(pstate, edge->location)));
            }

            /* transform the edge */
            rel = transform_merge_cypher_edge(cpstate, target_list, edge);

            if (in_path)
            {
                rel->flags |= CYPHER_TARGET_NODE_IN_PATH_VAR;
            }

            transformed_path = lappend(transformed_path, rel);
        }
        else
        {
            ereport(ERROR,
                    (errmsg_internal("unrecognized node in create pattern")));
        }
    }

    // store the path's variable name
    if (path->var_name)
    {
        ccp->var_name = path->var_name;
    }

    ccp->target_nodes = transformed_path;

    return ccp;
}

/*
 * Transforms the parse cypher_relationship to a target_entry for merge.
 * All edges that have variables assigned in a merge must be declared in
 * the merge. Throw an error otherwise.
 */
static cypher_target_node *
transform_merge_cypher_edge(cypher_parsestate *cpstate, List **target_list,
                             cypher_relationship *edge)
{
    ParseState *pstate = (ParseState *)cpstate;
    cypher_target_node *rel = make_ag_node(cypher_target_node);
    Relation label_relation;
    RangeVar *rv;
    RangeTblEntry *rte;
    ParseNamespaceItem *pnsi;

    if (edge->name != NULL)
    {
        transform_entity *entity = find_transform_entity(cpstate, edge->name,
                                                         ENT_EDGE);

        // We found a variable with this variable name, throw an error.
        if (entity != NULL)
        {
            ereport(ERROR,
                (errcode(ERRCODE_FEATURE_NOT_SUPPORTED),
                 errmsg("variable %s already exists", edge->name),
                 parser_errposition(pstate, edge->location)));
        }

        rel->flags |= CYPHER_TARGET_NODE_IS_VAR;
    }
    else
    {
        // assign a default variable name.
        edge->name = get_next_default_alias(cpstate);
    }

    rel->type = LABEL_KIND_EDGE;

    // all edges are marked with insert
    rel->flags |= CYPHER_TARGET_NODE_FLAG_INSERT;
    rel->label_name = edge->label;
    rel->variable_name = edge->name;
    rel->resultRelInfo = NULL;

    rel->dir = edge->dir;

    if (!edge->label)
    {
        ereport(ERROR,
                (errcode(ERRCODE_FEATURE_NOT_SUPPORTED),
                 errmsg("edges declared in a MERGE clause must have a label"),
                 parser_errposition(&cpstate->pstate, edge->location)));
    }


    // check to see if the label exists, create the label entry if it does not.
    if (edge->label && !label_exists(edge->label, cpstate->graph_oid))
    {
        List *parent;
        RangeVar *rv;

        /*
         * setup the default edge table as the parent table, that we
         * will inherit from.
         */
        rv = get_label_range_var(cpstate->graph_name, cpstate->graph_oid,
                                 AG_DEFAULT_LABEL_EDGE);

        parent = list_make1(rv);

        // create the label
        create_label(cpstate->graph_name, edge->label, LABEL_TYPE_EDGE,
                     parent);
    }

    // lock the relation of the label
    rv = makeRangeVar(cpstate->graph_name, edge->label, -1);
    label_relation = parserOpenTable(&cpstate->pstate, rv, RowExclusiveLock);

    /*
     * TODO
     * It is possible for a vertex label to be retrieved, instead of an edge,
     * due to the above logic. So, we need to check if it is a vertex label.
     * This whole section needs to be fixed because it could be a relation that
     * isn't either and has the correct number of columns. However, for now,
     * we just check the number of columns.
     */
    if (label_relation->rd_att->natts == 2) // TODO temporarily hardcoded
    {
        ereport(ERROR, (errcode(ERRCODE_FEATURE_NOT_SUPPORTED),
                        errmsg("Expecting edge label, found existing vertex label"),
                        parser_errposition(&cpstate->pstate, edge->location)));
    }

    // Store the relid
    rel->relid = RelationGetRelid(label_relation);

    pnsi = addRangeTableEntryForRelation((ParseState *)cpstate, label_relation,
                                         AccessShareLock, NULL, false, false);
    rte = pnsi->p_rte;
    rte->requiredPerms = ACL_INSERT;

    // Build Id expression, always use the default logic
    rel->id_expr = (Expr *)build_column_default(label_relation,
                                      Anum_ag_label_edge_table_id);

    rel->prop_expr = cypher_create_properties(cpstate, rel, label_relation,
                                              edge->props, ENT_EDGE);

    // Keep the lock
    table_close(label_relation, NoLock);

    return rel;
}

/*
 * Function for creating the metadata MERGE will need if MERGE does not find
 * a path to exist
 */
static cypher_target_node *
transform_merge_cypher_node(cypher_parsestate *cpstate, List **target_list,
                            cypher_node *node)
{
    cypher_target_node *rel = make_ag_node(cypher_target_node);
    Relation label_relation;
    RangeVar *rv;
    RangeTblEntry *rte;
    ParseNamespaceItem *pnsi;

    if (node->name != NULL)
    {
        transform_entity *entity = find_transform_entity(cpstate, node->name,
                                                         ENT_VERTEX);
        /*
         *  the vertex was previously declared, we do not need to do any setup
         *  to create the node.
         */
        if (entity != NULL)
        {
                rel->type = LABEL_KIND_VERTEX;
                rel->tuple_position = InvalidAttrNumber;
                rel->variable_name = node->name;
                rel->resultRelInfo = NULL;

                rel->flags |= CYPHER_TARGET_NODE_MERGE_EXISTS;
                return rel;
        }
        rel->flags |= CYPHER_TARGET_NODE_IS_VAR;
    }
    else
    {
        // assign a default variable name.
        node->name = get_next_default_alias(cpstate);
    }

    rel->type = LABEL_KIND_VERTEX;
    rel->tuple_position = InvalidAttrNumber;
    rel->variable_name = node->name;
    rel->resultRelInfo = NULL;

    if (!node->label)
    {
        rel->label_name = "";
        /*
         *  If no label is specified, assign the generic label name that
         *  all labels are descendents of.
         */
        node->label = AG_DEFAULT_LABEL_VERTEX;
    }
    else
    {
        rel->label_name = node->label;
    }

    // check to see if the label exists, create the label entry if it does not.
    if (node->label && !label_exists(node->label, cpstate->graph_oid))
    {
        List *parent;
        RangeVar *rv;

        /*
         * setup the default vertex table as the parent table, that we
         * will inherit from.
         */
        rv = get_label_range_var(cpstate->graph_name, cpstate->graph_oid,
                                 AG_DEFAULT_LABEL_VERTEX);

        parent = list_make1(rv);

        // create the label
        create_label(cpstate->graph_name, node->label, LABEL_TYPE_VERTEX,
                     parent);
    }

    rel->flags |= CYPHER_TARGET_NODE_FLAG_INSERT;

    rv = makeRangeVar(cpstate->graph_name, node->label, -1);
    label_relation = parserOpenTable(&cpstate->pstate, rv, RowExclusiveLock);

    /*
     * TODO
     * It is possible for an edge label to be retrieved, instead of a vertex,
     * due to the above logic. So, we need to check if it is an edge label.
     * This whole section needs to be fixed because it could be a relation that
     * isn't either and has the correct number of columns. However, for now,
     * we just check the number of columns.
     */
    if (label_relation->rd_att->natts == 4) // TODO temporarily hardcoded
    {
        ereport(ERROR, (errcode(ERRCODE_FEATURE_NOT_SUPPORTED),
                        errmsg("Expecting vertex label, found existing edge label"),
                        parser_errposition(&cpstate->pstate, node->location)));
    }

    // Store the relid
    rel->relid = RelationGetRelid(label_relation);

    pnsi = addRangeTableEntryForRelation((ParseState *)cpstate, label_relation,
                                         AccessShareLock, NULL, false, false);
    rte = pnsi->p_rte;
    rte->requiredPerms = ACL_INSERT;

    // id
    rel->id_expr = (Expr *)build_column_default(label_relation,
                                                Anum_ag_label_vertex_table_id);

    rel->prop_expr = cypher_create_properties(cpstate, rel, label_relation,
                                              node->props, ENT_VERTEX);

    table_close(label_relation, NoLock);

    return rel;
}

/*
 * Takes a MERGE parse node and converts it to a MATCH parse node
 */
static cypher_clause *convert_merge_to_match(cypher_merge *merge)
{
    cypher_match *match = make_ag_node(cypher_match);
    cypher_clause *clause = palloc(sizeof(cypher_clause));

    // match supports multiple paths, whereas merge only supports one.
    match->pattern = list_make1(merge->path);
    // MERGE does not support where
    match->where = NULL;

    /*
     *  We do not want the transform logic to transform the previous clauses
     *  with this, just handle this one clause.
     */
    clause->prev = NULL;
    clause->self = (Node *)match;
    clause->next = NULL;

    return clause;
}

/*
 * Creates a namespace item for the given rte. boolean arguments will
 * let the rest of the ParseState know if the relation and/or columns are
 * visible, whether the rte is only usable in lateral joins, and if the rte
 * is accessible in lateral joins.
 */
static ParseNamespaceItem *get_namespace_item(ParseState *pstate,
                                              RangeTblEntry *rte)
{
    ParseNamespaceItem *nsitem = NULL;
    ListCell *l;

    foreach(l, pstate->p_namespace)
    {
        nsitem = lfirst(l);
        if (rte == nsitem->p_rte)
        {
            return nsitem;
        }
    }
    Assert(nsitem != NULL);
    return NULL;
}

/*
 * Creates the function expression that represents the clause. Adds the
 * extensible node that represents the metadata that the clause needs to
 * handle the clause in the execution phase.
 */
static FuncExpr *make_clause_func_expr(char *function_name,
                                       Node *clause_information)
{
    Const *clause_information_const;
    Oid func_oid;
    FuncExpr *func_expr;

    StringInfo str = makeStringInfo();
    /*
     * Serialize the clause_information data structure. In certain
     * cases (Prepared Statements and PL/pgsql), the MemoryContext that
     * it is stored in will be destroyed. We need to get it into a format
     * that Postgres' can copy between MemoryContexts. Just making it into
     * an ExtensibleNode does not work, because there are certain parts of
     * Postgres that cannot handle an ExtensibleNode in a function call.
     * So we serialize the data structure and place it into a Const node
     * that can handle these situations AND be copied correctly.
     */
    outNode(str, clause_information);

    clause_information_const = makeConst(INTERNALOID, -1, InvalidOid, str->len,
                             PointerGetDatum(str->data), false, false);

    func_oid = get_ag_func_oid(function_name, 1, INTERNALOID);

    func_expr = makeFuncExpr(func_oid, AGTYPEOID,
                             list_make1(clause_information_const), InvalidOid,
                             InvalidOid, COERCE_EXPLICIT_CALL);

    return func_expr;
}

/*
 * Utility function that helps a clause add the information needed to
 * the query from the previous clause.
 */
static void handle_prev_clause(cypher_parsestate *cpstate, Query *query,
                               cypher_clause *clause, bool first_rte)
{
    ParseState *pstate = (ParseState *) cpstate;
    int rtindex;
    ParseNamespaceItem *pnsi;

    pnsi = transform_prev_cypher_clause(cpstate, clause, true);

    rtindex = list_length(pstate->p_rtable);

    // rte is the first RangeTblEntry in pstate
    if (first_rte)
    {
        Assert(rtindex == 1);
        if (rtindex != 1)
        {
            ereport(ERROR,
                    (errcode(ERRCODE_DATATYPE_MISMATCH),
                     errmsg("invalid value for rtindex")));
        }
    }

    // add all the rte's attributes to the current queries targetlist
<<<<<<< HEAD
    query->targetList = expandNSItemAttrs(pstate, pnsi, 0, -1);
=======
    query->targetList = expandNSItemAttrs(pstate, pnsi, 0, true, -1);
>>>>>>> f88e6d1e
}

ParseNamespaceItem *find_pnsi(cypher_parsestate *cpstate, char *varname)
{
    ParseState *pstate = (ParseState *) cpstate;
    ListCell *lc;

    foreach (lc, pstate->p_namespace)
    {
        ParseNamespaceItem *pnsi = (ParseNamespaceItem *)lfirst(lc);
        Alias *alias = pnsi->p_rte->alias;
        if (!alias)
        {
            continue;
        }

        if (!strcmp(alias->aliasname, varname))
        {
            return pnsi;
        }
    }

    return NULL;
}<|MERGE_RESOLUTION|>--- conflicted
+++ resolved
@@ -1341,11 +1341,7 @@
                      errmsg("invalid value for rtindex")));
         }
 
-<<<<<<< HEAD
-        query->targetList = expandNSItemAttrs(pstate, pnsi, 0, -1);
-=======
         query->targetList = expandNSItemAttrs(pstate, pnsi, 0, true, -1);
->>>>>>> f88e6d1e
     }
 
     target_syntax_loc = exprLocation((const Node *) self->target);
@@ -1432,11 +1428,7 @@
                     (errmsg_internal("unexpected Node for cypher_clause")));
         }
 
-<<<<<<< HEAD
-        resno = get_target_entry_resno(query->targetList, val->val.str);
-=======
         resno = get_target_entry_resno(query->targetList, val->sval);
->>>>>>> f88e6d1e
         if (resno == -1)
         {
             ereport(ERROR,
@@ -2339,11 +2331,7 @@
          * all the variables that are introduced in the previous clause to the
          * next clause
          */
-<<<<<<< HEAD
-        query->targetList = expandNSItemAttrs(pstate, pnsi, 0, -1);
-=======
         query->targetList = expandNSItemAttrs(pstate, pnsi, 0, true, -1);
->>>>>>> f88e6d1e
 
         markTargetListOrigins(pstate, query->targetList);
 
@@ -2624,11 +2612,7 @@
              * next clause
              */
             pnsi = get_namespace_item(pstate, rte);
-<<<<<<< HEAD
-            query->targetList = expandNSItemAttrs(pstate, pnsi, 0, -1);
-=======
             query->targetList = expandNSItemAttrs(pstate, pnsi, 0, true, -1);
->>>>>>> f88e6d1e
         }
 
         transform_match_pattern(cpstate, query, self->pattern, where);
@@ -6820,11 +6804,7 @@
     }
 
     // add all the rte's attributes to the current queries targetlist
-<<<<<<< HEAD
-    query->targetList = expandNSItemAttrs(pstate, pnsi, 0, -1);
-=======
     query->targetList = expandNSItemAttrs(pstate, pnsi, 0, true, -1);
->>>>>>> f88e6d1e
 }
 
 ParseNamespaceItem *find_pnsi(cypher_parsestate *cpstate, char *varname)
