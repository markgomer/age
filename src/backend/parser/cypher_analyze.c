--- conflicted
+++ resolved
@@ -798,11 +798,7 @@
 
 
     addNSItemToQuery(pstate, pnsi, true, true, true);
-<<<<<<< HEAD
-    query->targetList = expandNSItemAttrs(pstate, pnsi, 0, -1);
-=======
     query->targetList = expandNSItemAttrs(pstate, pnsi, 0, true, -1);
->>>>>>> f88e6d1e
 
     markTargetListOrigins(pstate, query->targetList);
 
